--- conflicted
+++ resolved
@@ -55,10 +55,7 @@
   - \ref packageKernel
   - \ref packageArithmetic
   - \ref packageGeometry
-<<<<<<< HEAD
-=======
   - \ref packageShapes
->>>>>>> d5d6429a
   - \ref packageTopology
   - \ref packageMath
   - \ref packageImage
