%%%%%%%%%%%%%%%%%%%%%%%%%%%%%%%%%%%%%%%%%%%%%%%%%% 
%% Geometry/tools

@article{AvnaimEtAlAlgorithmica1997,
year={1997},
issn={0178-4617},
journal={Algorithmica},
volume={17},
number={2},
doi={10.1007/BF02522822},
title={Evaluating signs of determinants using single-precision arithmetic},
url={http://dx.doi.org/10.1007/BF02522822},
publisher={Springer-Verlag},
keywords={Computational geometry; Exact arithmetic; Precision; Robust algorithms},
author={Avnaim, F. and Boissonnat, J.-D. and Devillers, O. and Preparata, F.P. and Yvinec, M.},
pages={111-132},
language={English}
}

%% END Geometry/tools
%%%%%%%%%%%%%%%%%%%%%%%%%%%%%%%%%%%%%%%%%%%%%%%%%% 

%%%%%%%%%%%%%%%%%%%%%%%%%%%%%%%%%%%%%%%%%%%%%%%%%%
%% Geometry/curves

@inproceedings{RoussillonDGCI2014,
 author = {Roussillon, Tristan},
 title = {An Arithmetical Characterization of the Convex Hull of Digital Straight Segments},
 booktitle = {Proceedings of the 14th International Conference on Discrete Geometry for Computer Imagery},
 series = {DCGI'2014},
 year = {2014}
}

@article{RoussillonSivignonPR2011,
 author = {Roussillon, Tristan and Sivignon, Isabelle},
 title = {Faithful polygonal representation of the convex and concave parts of a digital curve},
 journal = {Pattern Recognition},
 issue_date = {October, 2011},
 volume = {44},
 number = {10-11},
 month = oct,
 year = {2011},
 issn = {0031-3203},
 pages = {2693--2700},
 numpages = {8},
 url = {http://dx.doi.org/10.1016/j.patcog.2011.03.018},
 doi = {10.1016/j.patcog.2011.03.018},
 acmid = {1998862},
 publisher = {Elsevier Science Inc.},
 address = {New York, NY, USA},
 keywords = {Convex and concave parts, Digital curve, Polygonal representation},
}

@article{LachaudIVC2007,
 author = {Lachaud, Jacques-Olivier and Vialard, Anne and de Vieilleville, Fran\c{c}ois},
 title = {Fast, Accurate and Convergent Tangent Estimation on Digital Contours},
 journal = {Image Vision Comput.},
 issue_date = {October, 2007},
 volume = {25},
 number = {10},
 month = oct,
 year = {2007},
 issn = {0262-8856},
 pages = {1572--1587},
 numpages = {16},
 url = {http://dx.doi.org/10.1016/j.imavis.2006.06.019},
 doi = {10.1016/j.imavis.2006.06.019},
 acmid = {1279437},
 publisher = {Butterworth-Heinemann},
 address = {Newton, MA, USA},
 keywords = {Digital straight segment, Maximal segments, Multigrid convergence, Tangent estimator},
}

@inproceedings{FeschetTougneDGCI1999,
 author = {Feschet, Fabien and Tougne, Laure},
 title = {Optimal Time Computation of the Tangent of a Discrete Curve: Application to the Curvature},
 booktitle = {Proceedings of the 8th International Conference on Discrete Geometry for Computer Imagery},
 series = {DCGI '99},
 year = {1999},
 isbn = {3-540-65685-5},
 pages = {31--40},
 numpages = {10},
 url = {http://dl.acm.org/citation.cfm?id=648318.754171},
 acmid = {754171},
 publisher = {Springer-Verlag},
 address = {London, UK, UK},
}

@article{CharrierBuzer2009,
title = "Approximating a real number by a rational number with a limited denominator: A geometric approach ",
journal = "Discrete Applied Mathematics ",
volume = "157",
number = "16",
pages = "3473 - 3484",
year = "2009",
author = "Emilie Charrier and Lilian Buzer"
}



@inproceedings{sivignonDGCI2013,
 author = {Sivignon, Isabelle},
 title = {Walking in the farey fan to compute the characteristics of a discrete straight line subsegment},
 booktitle = {Discrete Geometry for Computer Imagery},
volume = {7749},
 series = {Lecture Notes in Computer Science},
 year = {2013},
 pages = {23--34},
 publisher = {Springer-Verlag}
}



@inproceedings{sivignon2011,
year={2011},
isbn={978-3-642-19866-3},
booktitle={Discrete Geometry for Computer Imagery},
volume={6607},
series={Lecture Notes in Computer Science},
title={A Near-Linear Time Guaranteed Algorithm for Digital Curve Simplification under the Fréchet Distance},
publisher={Springer Berlin Heidelberg},
author={Sivignon, Isabelle},
pages={333-345}
}



@inproceedings{Abam1247103,
 author = {Abam, Mohammad Ali and de Berg, Mark and Hachenberger, Peter and Zarei, Alireza},
 title = {Streaming algorithms for line simplification},
 booktitle = {SCG '07: Symp. on Comput. geometry},
 year = {2007},
  pages = {175--183},
  publisher = {ACM},
  }


@article{DBLP:journals/algorithmica/AgarwalHMW05,
  author    = {Pankaj K. Agarwal and
               Sariel Har-Peled and
               Nabil H. Mustafa and
               Yusu Wang},
  title     = {Near-Linear Time Approximation Algorithms for Curve Simplification},
  journal   = {Algorithmica},
  volume    = {42},
  number    = {3-4},
  year      = {2005},
  pages     = {203-219}

}


@INPROCEEDINGS{hiroshiimai,
    author = {Hiroshi Imai and Masao Iri},
    title = {Polygonal approximations of a curve: formulations and algorithms},
    booktitle = {Computational Morphology},
    year = {1988},
    pages = {71--86},
    publisher = {Elsevier Science}
}

@inproceedings{Chan687965,
 author = {Chan, W. S. and Chin, F.},
 title = {Approximation of Polygonal Curves with Minimum Number of Line Segments},
 booktitle = {ISAAC '92: Symp. on Algorithms and Computation},
 year = {1992},
  pages = {378--387},
 publisher = {Springer-Verlag},
  }


%% END Geometry/curves 
%%%%%%%%%%%%%%%%%%%%%%%%%%%%%%%%%%%%%%%%%%%%%%%%%%

%%%%%%%%%%%%%%%%%%%%%%%%%%%%%%%% GEOMETRY/volumes
@article{dcoeurjo_pami_RDMA,
	Month = {mar},
	author = {Coeurjolly, D. and Montanvert, A.},
	title = {Optimal Separable Algorithms to Compute the Reverse Euclidean Distance Transformation and Discrete Medial Axis in Arbitrary Dimension},
	journal = {IEEE Transactions on Pattern Analysis and Machine  Intelligence},
	volume = 29,
	number = 3,
	pages = {437-448},
	year = 2007,
        url={http://hal.archives-ouvertes.fr/hal-00148621/}
}
@phdthesis{dcoeurjo_these,
   address = {Laboratoire ERIC},
   author = {Coeurjolly, D},
title = {{Algorithmique et g\'{e}om\'{e}trie discr\`{e}te pour la caract\'{e}risation des courbes et des surfaces}},
year = 2002,
  type =         {Th{\`e}se},
school= {Universit\'e Lumi\`ere Lyon 2},
url={http://tel.archives-ouvertes.fr/tel-00167370}
}

@Article{Borgefors1986CVGIP,
	Keywords = {algorithms chanfrein computer digital distance image images kernel part pattern point processing programming recognition transformations},
	Month = {jun},
	author = {Borgefors, G.},
	title = {Distance Transformations in Digital Images},
	journal = {Computer Vision, Graphics, and Image Processing},
	volume = 34,
	number = 3,
	pages = {344-371},
	year = 1986,
}

@article{Maurer2003PAMI,
author = {Maurer, C. and Qi, R. and Raghavan, V.},
journal = {IEEE Trans. Pattern Analysis and Machine Intelligence},
pages = {265--270},
title = {{A Linear Time Algorithm for Computing Exact Euclidean Distance Transforms of Binary Images in Arbitrary Dimensions}},
volume = {25},
year = 2003
}

@article{Hirata1996,
author = {Hirata, T.},
journal = {Information Processing Letters},
keywords = {Distance\_AM,bibentries},
pages = 129,
title = {{A unified linear-time algorithm for computing distance maps}},
volume = 58,
year = 1996
}

@article{Rosenfeld1968,
author = {Rosenfeld, A. and Pfaltz, J.},
journal = {Pattern Recognition},
pages = {33--61},
title = {Distance functions on digital pictures},
volume = 1,
year = 1968
}

@article{Rosenfeld1966,
author = {Rosenfeld, A. and Pfaltz, J.-L.},
journal = {Journal of the ACM (JACM)},
pages = {13pp471--494},
title = {{Sequential operations in digital picture processing}},
url = {http://portal.acm.org/citation.cfm?id=321357},
volume = {vol},
year = 1966
}
@article{Saito1994-RDT,
author = {Saito, T. and Toriwaki, J.-I.},
journal = {IECE Trans. Inf. $\backslash$\& Syst.},
month = sep,
pages = {1005--1016},
title = {{Reverse Distance Transformation and Skeletons Based upon the Euclidean Metric for \$n\$-Dimensionnal Digital Pictures}},
volume = {E77-D},
year = 1994
}
@article{Breu1995,
author = {Breu, H. and Gil, J. and Kirkpatrick, D. and Werman, M.},
journal = {IEEE Transactions on Pattern Analysis and Machine Intelligence},
number = 5,
pages = {529--533},
title = {{Linear time Euclidean distance transform algorithms}},
url = {http://ieeexplore.ieee.org/xpls/abs\_all.jsp?arnumber=391389},
volume = 17,
year = 1995
}
@article{Danielsson1980,
author = {Danielsson, P.E.},
journal = {Computer Graphics and image processing},
number = {3},
pages = {227--248},
title = {{Euclidean distance mapping}},
url = {http://scholar.google.com/scholar?hl=en\&btnG=Search\&q=intitle:Euclidean+Distance+Mapping\#0},
volume = {14},
year = {1980}
}
@phdthesis{Ragnemalm1993,
author = {Ragnemalm, I.},
title = {{The Euclidean Distance Transform}},
year = {1993}
}
@article{Saito1994-DT,
author = {Saito, T. and Toriwaki, J.-I.},
journal = {Pattern Recognition},
pages = {1551--1565},
title = {{New algorithms for Euclidean distance transformations of an \$n\$-dimensional digitized picture with applications}},
volume = 27,
year = 1994
}
@article{Aurenhammer1987,
author = {Aurenhammer, F.},
issn = {0097-5397 (print), 1095-7111 (electronic)},
journal = {SIAM Journal on Computing},
pages = {78--96},
title = {{Power Diagrams: Properties, Algorithms, and Applications}},
volume = {16},
year = {1987}
}
<<<<<<< HEAD

@Article{Liris-5700,
  title         = {{Fast and Accurate Approximation of Digital Shape 
    Thickness Distribution in Arbitrary Dimension
}},
  author        = {David {Coeurjolly}},
  year          = {2012},
  month         = dec,
  journal       = {Computer Vision and Image Understanding},
  volume        = {116}, 
  number        = {12}, 
  pages         = {1159--1167}, 
  publisher     = {Elsevier}, 
  language      = {en},
  url           = {http://liris.cnrs.fr/publis/?id=5700}
=======
%FMM
@article{Tsitsiklis1995,
author = {Tsitsiklis, John N.},
journal = {IEEE transactions on automatic control},
number = {9},
pages = {1528--1538},
title = {{Efficient Algorithms for Globally Optimal Trajectories}},
volume = {40},
year = {1995}
}
@article{Sethian1998,
author = {J. A. Sethian},
title = {Fast Marching Methods},
journal = {SIAM Review},
year = {1998},
volume = {41},
pages = {199--235}
}
@article{Adalsteinsson1999,
title = "The Fast Construction of Extension Velocities in Level Set Methods ",
journal = "Journal of Computational Physics ",
volume = "148",
number = "1",
pages = "2 - 22",
year = "1999",
issn = "0021-9991",
doi = "http://dx.doi.org/10.1006/jcph.1998.6090",
url = "http://www.sciencedirect.com/science/article/pii/S0021999198960909",
author = "D Adalsteinsson and J.A Sethian",
}
@article{Adalsteinsson1995,
title = "A Fast Level Set Method for Propagating Interfaces ",
journal = "Journal of Computational Physics ",
volume = "118",
number = "2",
pages = "269 - 277",
year = "1995",
issn = "0021-9991",
doi = "http://dx.doi.org/10.1006/jcph.1995.1098",
url = "http://www.sciencedirect.com/science/article/pii/S0021999185710984",
author = "D. Adalsteinsson and J. A. Sethian",
}
@book{OsherFedkiw2003,
    abstract = {{This book is an introduction to level set methods and dynamic implicit surfaces. These are powerful techniques for analyzing and computing moving fronts in a variety of different settings. While it gives many examples of the utility of the methods to a diverse set of applications, it also gives complete numerical analysis and recipes, which will enable users to quickly apply the techniques to real problems. The book begins with a description of implicit surfaces and their basic properties, then devises the level set geometry and calculus toolbox, including the construction of signed distance functions. Part II adds dynamics to this static calculus. Topics include the level set equation itself, Hamilton-Jacobi equations, motion of a surface normal to itself, re-initialization to a signed distance function, extrapolation in the normal direction, the particle level set method and the motion of co-dimension two (and higher) objects. Part III is concerned with topics taken from the fields of Image Processing and Computer Vision. These include the restoration of images degraded by noise and blur, image segmentation with active contours (snakes), and reconstruction of surfaces from unorganized data points. Part IV is dedicated to Computational Physics. It begins with one phase compressible fluid dynamics, then two-phase compressible flow involving possibly different equations of state, detonation and deflagration waves, and solid/fluid structure interaction. Next it discusses incompressible fluid dynamics, including a computer graphics simulation of smoke, free surface flows, including a computer graphics simulation of water, and fully two-phase incompressible flow. Additional related topics include incompressible flames with applications to computer graphics and coupling a compressible and incompressible fluid. Finally, heat flow and Stefan problems are discussed. A student or researcher working in mathematics, computer graphics, science, or engineering interested in any dynamic moving front, which might change its topology or develop singularities, will find this book interesting and useful.}},
    author = {Osher, Stanley and Fedkiw, Ronald},
    edition = {2003},
    isbn = {0387954821},
    month = nov,
    publisher = {Springer},
    title = {{Level Set Methods and Dynamic Implicit Surfaces}},
    year = {2003}
>>>>>>> 327b2565
}

%%%%%%%%%%%%%%%%%%%%%%%%%%%%%%%%% End/Geometry/volumes


@article{Lewiner2009a,
author = {Lewiner, T. and Mello, V. and Peixoto, A. and Pesco, S. and Lopes, H.},
journal = {Computer Graphics},
keywords = {dual,hash table,octree},
number = 5,
pages = {1--9},
title = {{Fast generation of pointerless octree duals}},
url = {http://zeus.mat.puc-rio.br/tomlew/publication_page.php?pubkey=fastdualoctree_sgp}
volume = 29,
year = 2009
}

@Misc{ImaGene,
   title =       {ImaGene, {Gen}eric Digital {Ima}ge Library },
   note =        {https://gforge.liris.cnrs.frs/projects/imagene}
}


@INPROCEEDINGS{Lachaud03b,
  AUTHOR =   {J.-O. Lachaud},
  TITLE =   {Coding cells of digital spaces: a framework to write generic digital topology algorithms},
  BOOKTITLE =   {Proc. Int. Work. Combinatorial Image Analysis (IWCIA'2003), Palermo, Italy},
  YEAR =   {2003},
  EDITOR =   {Del Lungo, A. and Di Ges\`{u}, V. and A. Kuba},
  SERIES =   {ENDM},
  VOLUME =       {12},
  PUBLISHER =    {Elsevier}
}

@PhdThesis{Reveilles_1991_thesis,
  author =       {J.-P. Reveill{\`e}s},
  title =        {G{\'e}om{\'e}trie discr{\`e}te, calcul en nombres entiers et
algorithmique},
  school =       {Universit{\'e} Louis Pasteur},
  year =         1991,
  type =         {Th{\`e}se d'Etat},
  address =      {Strasbourg, France},
  note = {In french}
}

@Article{Debled_1995_ijprai,
  author = 	 {I. Debled-Renesson and Reveill\`{e}s, J.-P.},
  title = 	 {A Linear Algorithm for Segmentation of Discrete Curves},
  journal =	 "International Journal of Pattern Recognition and
		  Artificial Intelligence",
  year =	 {1995},
  volume =	 {9},
  pages =	 {635-662}
}

@inproceedings{Charrier_2008_dgci,
author={E. Charrier and L. Buzer},
title={An efficient and quasi-linear worst-case time algorithm for digital plane recognition},
booktitle={Proc. Int. Conf. Discrete Geometry for Computer Imagery (DGCI'2008), Lyon, France},
volume={4992},
series={LNCS},
year={2008},
pages={346-357},
publisher={Springer}
}

@InProceedings{Said_2011_dgci,
  author = 	 {M. Said and Lachaud, J.-O.},
  title = 	 {Computing the Characteristics of a SubSegment of a Digital Straight Line in Logarithmic Time},
  booktitle = {{P}roc. {I}nternational {C}onference on {D}iscrete {G}eometry for {C}omputer {I}magery ({DGCI}2011)},
  year = 	 {2011},
  series = 	 {Lecture Notes in Computer Science},
  address = 	 {Nancy, France},
  month = 	 {apr},
  publisher =    {Springer},
  volume = {6607},
  pages = {320-332}
}

@inproceedings{Said_2009_dgci,
title={{M}ultiscale {D}iscrete {G}eometry},
author={{S}aid, {M}. and {L}achaud, {J.-O.} and {F}eschet, {F}.},
booktitle={{P}roc. {I}nternational {C}onference on {D}iscrete {G}eometry for {C}omputer {I}magery ({DGCI}2009)},
publisher={{S}pringer },
volume={5810},
pages={118-131},
address={{M}ontr{\'e}al, {Q}u{\'e}bec {C}anada },
series={{L}ecture {N}otes in {C}omputer {S}cience },
audience={internationale },
collaboration={{G}eo{DIB} ({ANR}-06-{BLAN}-0225) },
year={2009},
URL={http://hal.archives-ouvertes.fr/hal-00413681/en/},
}

@article{Pottmann2007,
author = {Pottmann, H and Wallner, J and Yang, Y and Lai, Y and Hu, S},
doi = {10.1016/j.cagd.2007.07.004},
file = {:Users/davidcoeurjolly/Mendeley Desktop/Pottmann et al/Computer Aided Geometric Design/Pottmann et al. - 2007 - Principal curvatures from the integral invariant viewpoint.pdf:pdf},
issn = 01678396,
journal = {Computer Aided Geometric Design},
keywords = {integral invariants,principal curvatures,robustness},
number = {8-9},
pages = {428--442},
title = {{Principal curvatures from the integral invariant viewpoint}},
OPTurl = {http://linkinghub.elsevier.com/retrieve/pii/S0167839607000842},
volume = 24,
year = 2007
}

@article{Pottmann2009,
author = {Pottmann, H and Wallner, J and Huang, Q and Yang, Y},
doi = {10.1016/j.cagd.2008.01.002},
file = {:Users/davidcoeurjolly/Mendeley Desktop/Pottmann et al/Computer Aided Geometric Design/Pottmann et al. - 2009 - Integral invariants for robust geometry processing.pdf:pdf},
issn = 01678396,
journal = {Computer Aided Geometric Design},
keywords = {3d shape understanding,curvature,geometry processing,integral invariant,stability},
number = 1,
pages = {37--60},
title = {{Integral invariants for robust geometry processing}},
OPTurl = {http://linkinghub.elsevier.com/retrieve/pii/S0167839608000095},
volume = 26,
year = 2009
}

@InProceedings{Coeurjo2013,
  title         = {{Integral based Curvature Estimators in Digital
    Geometry}},
  author        = {Coeurjolly, David and Lachaud, Jacques-Olivier and Levallois, Jérémy},
  year          = {2013},
  month         = mar,
  booktitle     = {17th International Conference on Discrete Geometry for
    Computer Imagery (DGCI 2013)},
  series        = {Lecture Notes in Computer Science},
  pages         = {215--227},
  editor        = {R. Gonzalez-Diaz, M.J. Jimenez, B. Medrano},
  publisher     = {Springer Verlag},
  language      = {en},
  url           = {http://liris.cnrs.fr/publis/?id=5866},
  note          = {}
}

@Article{Coeurjo-CVIU-2014,
  title         = {{Multigrid Convergent Principal Curvature Estimators in 
    Digital Geometry}},
  author        = {David {Coeurjolly} and Jacques-Olivier {Lachaud} and 
    Jérémy {Levallois}},
  year          = {2014},
  month         = jun,
  journal       = {Computer Vision and Image Understanding},
   language      = {en},
  url           = {http://liris.cnrs.fr/publis/?id=6625}
}

@article{Lachaud_2013-dam-ap,
title = {Two efficient algorithms for computing the characteristics of a subsegment of a digital straight line},
journal = "Discrete Applied Mathematics",
year = "2013",
url = "http://www.sciencedirect.com/science/article/pii/S0166218X12003381",
author = {J.-O. Lachaud and M. Said},
volume = {161},
issue = {15},
month = {oct},
pages = {2293-2315},
keywords = "Discrete geometry",
keywords = "Standard lines",
keywords = "Digital straight segment recognition",
keywords = "Stern–Brocot tree"
}

@article{Gerard_2005_dam,
title = {An elementary digital plane recognition algorithm},
journal = "Discrete Applied Mathematics",
volume = "151",
number = "1–3",
pages = {169-183},
year = "2005",
url = "http://www.sciencedirect.com/science/article/pii/S0166218X05001290",
author = {Y. Gerard and I. Debled-Rennesson and P. Zimmermann},
keywords = "Naive digital plane",
keywords = "Chords set",
keywords = "Triangular facet",
keywords = "Linear programming "
}

@InBook{Bertrand2007a,
  author = 	 {G. Bertrand and M. Couprie},
  editor = 	 {D. Coeurjolly and A. Montanvert and J.-M. Chassery},
  title = 	 {Géométrie discrète et images numériques},
  chapter = 	 {8. Transformations topologiques discrètes},
  publisher = 	 {Hermès},
  year = 	 {2007},
  series = 	 {Traité IC2},
  note = 	 {In french.}
}



%%%%%%%%% Geometry/surface/estimation

@Misc{CGal,
title =      { {{C}{G}al}: Computational Geometry algorithms library},
year =      {\url{http://www.cgal.org}},
}

@Article{lenoir1996,
  author =       {A. Lenoir  and R. Malgouyres and  M. Revenu},
  title =        {Fast Computation of the Normal Vector Field of the Surface of a {3D} Discrete Object},
  journal =      {6th Discrete Geometry for Computer Imagery},
  publisher={Springer-Verlag, LNCS, 1176},
  pages={101--112},
  year =         1996
}

@Article{papier1998,
  author =       {L. Papier and J. Françon},
  title =        {Evalutation de la normale au bord d'un objet discret {3D}},
  journal =      {Revue de CFAO et d'informatique graphique},
  year =         1998,
  volume =       13,
  pages =        {205-226}
}

@article{Cazals2005,
  title={Estimating differential quantities using polynomial fitting of osculating jets},
  author={Cazals, F. and Pouget, M.},
  journal={Computer Aided Geometric Design},
  volume={22},
  number={2},
  pages={121--146},
  year={2005},
  publisher={Elsevier}
}



@article{Merigot_2011-tvcg,
        title = {Voronoi-Based Curvature and Feature Estimation from Point Clouds},
        volume = {17},
        issn = {1077-2626},
        doi = {10.1109/TVCG.2010.261},
        number = {6},
        journal = {{IEEE} Transactions on Visualization and Computer Graphics},
        author = {M\'erigot, Q. and Ovsjanikov, M. and Guibas, L.},
        year = {2011},
        pages = {743--756},
        file = {IEEE Xplore Abstract Record:/home/louis/.mozilla/firefox/la6jj45y.default/zotero/storage/H3WVKEG3/login.html:text/html}
}

@InProceedings{Cuel_2014-dgci,
  author =       {Cuel, L. and Lachaud, J.-O. and Thibert, B.},
  title =        {Voronoi-based geometry estimator for 3D digital surfaces},
  booktitle = {Proc. Int. Conf. Discrete Geometry for Computer Imagery (DGCI'2014), Sienna, Italy},
  year =      {2014},
  series =    {Lecture Notes in Computer Science},
  note =      {Submitted.}
}
<|MERGE_RESOLUTION|>--- conflicted
+++ resolved
@@ -294,7 +294,6 @@
 volume = {16},
 year = {1987}
 }
-<<<<<<< HEAD
 
 @Article{Liris-5700,
   title         = {{Fast and Accurate Approximation of Digital Shape 
@@ -310,7 +309,6 @@
   publisher     = {Elsevier}, 
   language      = {en},
   url           = {http://liris.cnrs.fr/publis/?id=5700}
-=======
 %FMM
 @article{Tsitsiklis1995,
 author = {Tsitsiklis, John N.},
@@ -362,7 +360,6 @@
     publisher = {Springer},
     title = {{Level Set Methods and Dynamic Implicit Surfaces}},
     year = {2003}
->>>>>>> 327b2565
 }
 
 %%%%%%%%%%%%%%%%%%%%%%%%%%%%%%%%% End/Geometry/volumes
