--- conflicted
+++ resolved
@@ -798,32 +798,11 @@
 	     const PointVector<dim, Component,Container> & aVector );
 
 
-
-
   ///Static const for zero definition
   template< Dimension dim, typename Component, typename TC>
   PointVector<dim, Component,TC>  PointVector<dim, Component,TC>::zero;
 
-<<<<<<< HEAD
-=======
-  /**
-     External multiplication operator with a scalar number
-
-     @param coeff is the factor \a aVector is multiplied by.
-     @param aVector is the vector that is multiplied by the factor \a coef.
-
-     @return a new Vector that is the multiplication of \a aVector by
-     \a coeff.
-  */
-  template<Dimension dim, typename Component>
-  PointVector<dim, Component> 
-  operator*( Component coeff,
-	     const PointVector<dim, Component> & aVector );
-
-
-  template< Dimension dim, typename Component>
-  PointVector<dim, Component>  PointVector<dim, Component>::zero;
->>>>>>> 30ba6235
+  
 } // namespace DGtal
 
 ///////////////////////////////////////////////////////////////////////////////
