/**
 *  This program is free software: you can redistribute it and/or modify
 *  it under the terms of the GNU Lesser General Public License as
 *  published by the Free Software Foundation, either version 3 of the
 *  License, or  (at your option) any later version.
 *
 *  This program is distributed in the hope that it will be useful,
 *  but WITHOUT ANY WARRANTY; without even the implied warranty of
 *  MERCHANTABILITY or FITNESS FOR A PARTICULAR PURPOSE.  See the
 *  GNU General Public License for more details.
 *
 *  You should have received a copy of the GNU General Public License
 *  along with this program.  If not, see <http://www.gnu.org/licenses/>.
 *
 **/

/**
 * @file LocalEstimatorFromSurfelFunctorAdapter.ih
 * @author David Coeurjolly (\c david.coeurjolly@liris.cnrs.fr )
 * Laboratoire d'InfoRmatique en Image et Systemes d'information - LIRIS (CNRS, UMR 5205), CNRS, France
 *
 * @date 2013/05/28
 *
 * Implementation of inline methods defined in LocalEstimatorFromSurfelFunctorAdapter.h
 *
 * This file is part of the DGtal library.
 */

//////////////////////////////////////////////////////////////////////////////
#include <cstdlib>
//////////////////////////////////////////////////////////////////////////////

///////////////////////////////////////////////////////////////////////////////
// IMPLEMENTATION of inline methods.
///////////////////////////////////////////////////////////////////////////////
template <typename DigitalSurf, typename TMetric,  typename Functor, typename ConvFunctor>
inline
<<<<<<< HEAD
DGtal::LocalEstimatorFromSurfelFunctorAdapter<DigitalSurf,TMetric, Functor, ConvFunctor>::
LocalEstimatorFromSurfelFunctorAdapter(ConstAlias<DigitalSurf> aSurf,
                                       ConstAlias<Metric> aMetric,
                                       Alias<Functor> afunctor,
                                       ConstAlias<ConvolutionFunctor> aConvFunctor):
  mySurface(&aSurf),  myFunctor(&afunctor), myMetric(&aMetric),
  myEmbedder(Embedder( mySurface->space())), myConvFunctor(&aConvFunctor)
=======
DGtal::LocalEstimatorFromSurfelFunctorAdapter<DigitalSurf,TMetric, Functor>::LocalEstimatorFromSurfelFunctorAdapter
(ConstAlias<DigitalSurf> aSurf,
 ConstAlias<Metric> aMetric,
 Alias<Functor> afunctor)
  : mySurface(&aSurf),  myFunctor(&afunctor), myMetric(&aMetric), myEmbedder(Embedder( mySurface->space()))
>>>>>>> 8257a84f
{
  myInit = false;
}
///////////////////////////////////////////////////////////////////////////////
template <typename DigitalSurf, typename TMetric,  typename Functor, typename ConvFunctor>
inline
DGtal::LocalEstimatorFromSurfelFunctorAdapter<DigitalSurf,TMetric,Functor,ConvFunctor>::~LocalEstimatorFromSurfelFunctorAdapter()
{
}

///////////////////////////////////////////////////////////////////////////////
template <typename DigitalSurf, typename TMetric,  typename Functor, typename ConvFunctor>
inline
void
DGtal::LocalEstimatorFromSurfelFunctorAdapter<DigitalSurf,TMetric,Functor,ConvFunctor>::selfDisplay ( std::ostream & out ) const
{
  out << "[LocalEstimatorFromSurfelFunctorAdapter]";
}
///////////////////////////////////////////////////////////////////////////////
template <typename DigitalSurf, typename TMetric,  typename Functor, typename ConvFunctor>
inline
bool
DGtal::LocalEstimatorFromSurfelFunctorAdapter<DigitalSurf,TMetric,Functor,ConvFunctor>::isValid() const
{
  return myInit;
}
///////////////////////////////////////////////////////////////////////////////
template <typename DigitalSurf, typename TMetric,  typename Functor, typename ConvFunctor>
inline
void
DGtal::LocalEstimatorFromSurfelFunctorAdapter<DigitalSurf,TMetric,Functor,ConvFunctor>::init(const double h,
                                                                           const Value radius)
{
  ASSERT(h>0);
  ASSERT(radius>0);
  myH = h;
  myRadius = radius;
  myInit = true;
}
///////////////////////////////////////////////////////////////////////////////
<<<<<<< HEAD
template <typename DigitalSurf, typename TMetric,   typename Functor, typename ConvFunctor>
=======
template <typename DigitalSurf, typename TMetric,   typename Functor>
template< typename SurfelConstIterator >
>>>>>>> 8257a84f
inline
typename DGtal::LocalEstimatorFromSurfelFunctorAdapter<DigitalSurf,TMetric,Functor,ConvFunctor>::Quantity
DGtal::LocalEstimatorFromSurfelFunctorAdapter<DigitalSurf,TMetric,Functor,ConvFunctor>::eval ( const SurfelConstIterator& it ) const
{
  ASSERT_MSG( isValid(), "Missing init() before evaluation" );

  MetricToPoint metricToPoint( *myMetric, myEmbedder( *it ));
  VertexFunctor vfunctor( myEmbedder, metricToPoint);
  Visitor visitor( *mySurface, vfunctor, *it);
  Value currentDistance = 0;

  while ( (currentDistance < myRadius) && (! visitor.finished() ))
  {
    typename Visitor::Node node = visitor.current();
    currentDistance = node.second;
    myFunctor->pushSurfel( node.first , myConvFunctor->operator()((myRadius - currentDistance)/myRadius));
    visitor.expand();
  }

  Quantity val = myFunctor->eval();
  myFunctor->reset();
  return val;
}
///////////////////////////////////////////////////////////////////////////////
<<<<<<< HEAD
template <typename DigitalSurf, typename TMetric,   typename Functor, typename ConvFunctor>
template <typename OutputIterator>
=======
template <typename DigitalSurf, typename TMetric,   typename Functor>
template <typename SurfelConstIterator, typename OutputIterator>
>>>>>>> 8257a84f
inline
OutputIterator
DGtal::LocalEstimatorFromSurfelFunctorAdapter<DigitalSurf,TMetric,Functor,ConvFunctor>::eval (const SurfelConstIterator& itb,
                                                                            const SurfelConstIterator& ite,
                                                                            OutputIterator result ) const
{
  for ( SurfelConstIterator it = itb; it != ite; ++it )
  {
    Quantity q = eval( it );
    *result++ = q;
  }

  return result;
}
///////////////////////////////////////////////////////////////////////////////
template <typename DigitalSurf, typename TMetric,  typename Functor, typename ConvFunctor>
inline
std::ostream&
DGtal::operator<< ( std::ostream & out,
                   const LocalEstimatorFromSurfelFunctorAdapter<DigitalSurf,TMetric,Functor,ConvFunctor> & object )
{
  object.selfDisplay( out );
  return out;
}
///////////////////////////////////////////////////////////////////////////////<|MERGE_RESOLUTION|>--- conflicted
+++ resolved
@@ -35,7 +35,6 @@
 ///////////////////////////////////////////////////////////////////////////////
 template <typename DigitalSurf, typename TMetric,  typename Functor, typename ConvFunctor>
 inline
-<<<<<<< HEAD
 DGtal::LocalEstimatorFromSurfelFunctorAdapter<DigitalSurf,TMetric, Functor, ConvFunctor>::
 LocalEstimatorFromSurfelFunctorAdapter(ConstAlias<DigitalSurf> aSurf,
                                        ConstAlias<Metric> aMetric,
@@ -43,13 +42,6 @@
                                        ConstAlias<ConvolutionFunctor> aConvFunctor):
   mySurface(&aSurf),  myFunctor(&afunctor), myMetric(&aMetric),
   myEmbedder(Embedder( mySurface->space())), myConvFunctor(&aConvFunctor)
-=======
-DGtal::LocalEstimatorFromSurfelFunctorAdapter<DigitalSurf,TMetric, Functor>::LocalEstimatorFromSurfelFunctorAdapter
-(ConstAlias<DigitalSurf> aSurf,
- ConstAlias<Metric> aMetric,
- Alias<Functor> afunctor)
-  : mySurface(&aSurf),  myFunctor(&afunctor), myMetric(&aMetric), myEmbedder(Embedder( mySurface->space()))
->>>>>>> 8257a84f
 {
   myInit = false;
 }
@@ -90,12 +82,8 @@
   myInit = true;
 }
 ///////////////////////////////////////////////////////////////////////////////
-<<<<<<< HEAD
 template <typename DigitalSurf, typename TMetric,   typename Functor, typename ConvFunctor>
-=======
-template <typename DigitalSurf, typename TMetric,   typename Functor>
 template< typename SurfelConstIterator >
->>>>>>> 8257a84f
 inline
 typename DGtal::LocalEstimatorFromSurfelFunctorAdapter<DigitalSurf,TMetric,Functor,ConvFunctor>::Quantity
 DGtal::LocalEstimatorFromSurfelFunctorAdapter<DigitalSurf,TMetric,Functor,ConvFunctor>::eval ( const SurfelConstIterator& it ) const
@@ -120,18 +108,13 @@
   return val;
 }
 ///////////////////////////////////////////////////////////////////////////////
-<<<<<<< HEAD
 template <typename DigitalSurf, typename TMetric,   typename Functor, typename ConvFunctor>
-template <typename OutputIterator>
-=======
-template <typename DigitalSurf, typename TMetric,   typename Functor>
 template <typename SurfelConstIterator, typename OutputIterator>
->>>>>>> 8257a84f
 inline
 OutputIterator
 DGtal::LocalEstimatorFromSurfelFunctorAdapter<DigitalSurf,TMetric,Functor,ConvFunctor>::eval (const SurfelConstIterator& itb,
-                                                                            const SurfelConstIterator& ite,
-                                                                            OutputIterator result ) const
+                                                                                              const SurfelConstIterator& ite,
+                                                                                              OutputIterator result ) const
 {
   for ( SurfelConstIterator it = itb; it != ite; ++it )
   {
