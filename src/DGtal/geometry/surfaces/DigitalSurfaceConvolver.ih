--- conflicted
+++ resolved
@@ -1011,11 +1011,7 @@
 {
   ASSERT ( isInitFullMasks == true || isInitKernelAndMasks == true );
 
-<<<<<<< HEAD
-  using KPS = typename KSpace::KhalimskyPreSpace;
-=======
   using KPS = typename KSpace::PreCellularGridSpace;
->>>>>>> f9ac2772
 
 #ifdef DEBUG_VERBOSE
   Dimension recount = false;
@@ -1304,11 +1300,7 @@
 {
   ASSERT ( isInitFullMasks == true || isInitKernelAndMasks == true );
 
-<<<<<<< HEAD
-  using KPS = typename KSpace::KhalimskyPreSpace;
-=======
   using KPS = typename KSpace::PreCellularGridSpace;
->>>>>>> f9ac2772
 
 #ifdef DEBUG_VERBOSE
   Dimension recount = false;
@@ -2065,11 +2057,7 @@
 {
   ASSERT ( isInitFullMasks == true || isInitKernelAndMasks == true );
 
-<<<<<<< HEAD
-  using KPS = typename KSpace::KhalimskyPreSpace;
-=======
   using KPS = typename KSpace::PreCellularGridSpace;
->>>>>>> f9ac2772
 
 #ifdef DEBUG_VERBOSE
   Dimension recount = false;
@@ -2368,11 +2356,7 @@
 {
   ASSERT ( isInitFullMasks == true || isInitKernelAndMasks == true );
 
-<<<<<<< HEAD
-  using KPS = typename KSpace::KhalimskyPreSpace;
-=======
   using KPS = typename KSpace::PreCellularGridSpace;
->>>>>>> f9ac2772
 
 #ifdef DEBUG_VERBOSE
   Dimension recount = false;
