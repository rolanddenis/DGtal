/**
 *  This program is free software: you can redistribute it and/or modify
 *  it under the terms of the GNU Lesser General Public License as
 *  published by the Free Software Foundation, either version 3 of the
 *  License, or  (at your option) any later version.
 *
 *  This program is distributed in the hope that it will be useful,
 *  but WITHOUT ANY WARRANTY; without even the implied warranty of
 *  MERCHANTABILITY or FITNESS FOR A PARTICULAR PURPOSE.  See the
 *  GNU General Public License for more details.
 *
 *  You should have received a copy of the GNU General Public License
 *  along with this program.  If not, see <http://www.gnu.org/licenses/>.
 *
 **/

/**
 * @file DigitalSurfaceConvolver.ih
 * @author Jeremy Levallois (\c jeremy.levallois@liris.cnrs.fr )
 * Laboratoire d'InfoRmatique en Image et Systèmes d'information - LIRIS (CNRS, UMR 5205), INSA-Lyon, France
 * LAboratoire de MAthématiques - LAMA (CNRS, UMR 5127), Université de Savoie, France
 *
 * @date 2012/03/27
 *
 * Implementation of inline methods defined in DigitalSurfaceConvolver.h
 *
 * This file is part of the DGtal library.
 */

///////////////////////////////////////////////////////////////////////////////
// IMPLEMENTATION of inline methods.
///////////////////////////////////////////////////////////////////////////////

//////////////////////////////////////////////////////////////////////////////
#include <cstdlib>
//////////////////////////////////////////////////////////////////////////////


///////////////////////////////////////////////////////////////////////////////
// IMPLEMENTATION of inline methods.
///////////////////////////////////////////////////////////////////////////////
#include "DGtal/geometry/surfaces/DigitalSurfaceConvolver.h"
#include "DGtal/kernel/NumberTraits.h"
///////////////////////////////////////////////////////////////////////////////
// ----------------------- Standard services ------------------------------


//////////////////////////////////////////////////////////////////////////////////////////////////////////////
///////////////////////////////////////////////////// nD /////////////////////////////////////////////////////
//////////////////////////////////////////////////////////////////////////////////////////////////////////////

template< typename Functor, typename KernelFunctor, typename KSpace, typename DigitalKernel, DGtal::Dimension dimension >
inline
DGtal::DigitalSurfaceConvolver< Functor, KernelFunctor, KSpace, DigitalKernel, dimension >
::DigitalSurfaceConvolver( ConstAlias< Functor > f,
                           ConstAlias< KernelFunctor > g,
                           ConstAlias< KSpace > space)
    : myFFunctor( f ),
      myGFunctor( g ),
      myKSpace( space ),
      isInitFullMasks( false ),
      isInitKernelAndMasks( false )
{
    myEmbedder = Embedder( myKSpace );
}

template< typename Functor, typename KernelFunctor, typename KSpace, typename DigitalKernel, DGtal::Dimension dimension >
inline
void
DGtal::DigitalSurfaceConvolver< Functor, KernelFunctor, KSpace, DigitalKernel, dimension >::init
( Point pOrigin,
  PairIterators fullKernel,
  std::vector< PairIterators > masks )
{
    myKernelSpelOrigin = myKSpace.sSpel( pOrigin );
    myKernelMask = fullKernel;
    myMasks = masks;

    //    ASSERT ( myMasks.size () == 9 );

    isInitFullMasks = true;
    isInitKernelAndMasks = false;
}

template< typename Functor, typename KernelFunctor, typename KSpace, typename DigitalKernel, DGtal::Dimension dimension >
inline
void
DGtal::DigitalSurfaceConvolver< Functor, KernelFunctor, KSpace, DigitalKernel, dimension >::init
( Point pOrigin,
  DigitalKernel * fullKernel,
  std::vector< PairIterators > masks )
{
    myKernelSpelOrigin = myKSpace.sSpel( pOrigin );
    myKernel = fullKernel;
    myMasks = masks;

    //    ASSERT ( myMasks.size () == 9 );

    isInitFullMasks = false;
    isInitKernelAndMasks = true;
}

template< typename Functor, typename KernelFunctor, typename KSpace, typename DigitalKernel, DGtal::Dimension dimension >
template< typename SurfelIterator >
inline
typename DGtal::DigitalSurfaceConvolver< Functor, KernelFunctor, KSpace, DigitalKernel, dimension >::Quantity
DGtal::DigitalSurfaceConvolver< Functor, KernelFunctor, KSpace, DigitalKernel, dimension >::eval
( const SurfelIterator & it )
{
    ASSERT ( isInitFullMasks == true || isInitKernelAndMasks == true );

    Quantity innerSum, outerSum;

    core_eval( it, innerSum, outerSum, false );

    double lambda = 0.5;
    return ( innerSum * lambda + outerSum * ( 1.0 - lambda ));
}

template< typename Functor, typename KernelFunctor, typename KSpace, typename DigitalKernel, DGtal::Dimension dimension >
template< typename SurfelIterator, typename EvalFunctor >
inline
typename EvalFunctor::Value
DGtal::DigitalSurfaceConvolver< Functor, KernelFunctor, KSpace, DigitalKernel, dimension >::eval
( const SurfelIterator & it,
  EvalFunctor functor )
{
    ASSERT ( isInitFullMasks == true || isInitKernelAndMasks == true );

    Quantity innerSum, outerSum;
    Quantity resultQuantity;

    core_eval( it, innerSum, outerSum, false );

    double lambda = 0.5;
    resultQuantity = innerSum * lambda + outerSum * ( 1.0 - lambda );
    return functor( resultQuantity );
}

template< typename Functor, typename KernelFunctor, typename KSpace, typename DigitalKernel, DGtal::Dimension dimension >
template< typename SurfelIterator, typename OutputIterator >
inline
void
DGtal::DigitalSurfaceConvolver< Functor, KernelFunctor, KSpace, DigitalKernel, dimension >::eval
( const SurfelIterator & itbegin,
  const SurfelIterator & itend,
  OutputIterator & result )
{
    ASSERT ( isInitFullMasks == true || isInitKernelAndMasks == true );

    Dimension total = 0;
#ifdef DEBUG_VERBOSE
    Dimension recount = 0;
#endif

    Quantity lastInnerSum;
    Quantity lastOuterSum;

    Quantity innerSum, outerSum;

    Spel lastInnerSpel, lastOuterSpel;

    /// Iterate on all cells
    for( SurfelIterator it = itbegin; it != itend; ++it )
    {
        if( total != 0 )
        {
#ifdef DEBUG_VERBOSE
            bool hasJumped = core_eval( it, innerSum, outerSum, true, lastInnerSpel, lastOuterSpel, lastInnerSum, lastOuterSum );
            recount = ( hasJumped ) ? recount + 1 : recount;
#else
            core_eval( it, innerSum, outerSum, true, lastInnerSpel, lastOuterSpel, lastInnerSum, lastOuterSum );
#endif
        }
        else
        {
            core_eval( it, innerSum, outerSum, false, lastInnerSpel, lastOuterSpel, lastInnerSum, lastOuterSum );
        }

        double lambda = 0.5;
        result = ( innerSum * lambda + outerSum * ( 1.0 - lambda ));
        ++result;

        ++total;
    }

#ifdef DEBUG_VERBOSE
    std::cout << "#total cells = " << total << std::endl;
    std::cout << "#recount = " << recount << std::endl;
#endif
}

template< typename Functor, typename KernelFunctor, typename KSpace, typename DigitalKernel, DGtal::Dimension dimension >
template< typename SurfelIterator, typename OutputIterator, typename EvalFunctor >
inline
void
DGtal::DigitalSurfaceConvolver< Functor, KernelFunctor, KSpace, DigitalKernel, dimension >::eval
( const SurfelIterator & itbegin,
  const SurfelIterator & itend,
  OutputIterator & result,
  EvalFunctor functor )
{
    ASSERT ( isInitFullMasks == true || isInitKernelAndMasks == true );

    Dimension total = 0;
#ifdef DEBUG_VERBOSE
    Dimension recount = 0;
#endif

    Quantity lastInnerSum;
    Quantity lastOuterSum;

    Quantity innerSum, outerSum;
    Quantity resultQuantity;

    Spel lastInnerSpel, lastOuterSpel;

    /// Iterate on all cells
    for( SurfelIterator it = itbegin; it != itend; ++it )
    {
        if( total != 0 )
        {
#ifdef DEBUG_VERBOSE
            bool hasJumped = core_eval( it, innerSum, outerSum, true, lastInnerSpel, lastOuterSpel, lastInnerSum, lastOuterSum );
            recount = ( hasJumped ) ? recount + 1 : recount;
#else
            core_eval( it, innerSum, outerSum, true, lastInnerSpel, lastOuterSpel, lastInnerSum, lastOuterSum );
#endif
        }
        else
        {
            core_eval( it, innerSum, outerSum, false, lastInnerSpel, lastOuterSpel, lastInnerSum, lastOuterSum );
        }

        double lambda = 0.5;
        resultQuantity = innerSum * lambda + outerSum * ( 1.0 - lambda );
        result = functor( resultQuantity );
        ++result;

        ++total;
    }

#ifdef DEBUG_VERBOSE
    std::cout << "#total cells = " << total << std::endl;
    std::cout << "#recount = " << recount << std::endl;
#endif
}





template< typename Functor, typename KernelFunctor, typename KSpace, typename DigitalKernel, DGtal::Dimension dimension >
template< typename SurfelIterator >
inline
typename DGtal::DigitalSurfaceConvolver< Functor, KernelFunctor, KSpace, DigitalKernel, dimension >::CovarianceMatrix
DGtal::DigitalSurfaceConvolver< Functor, KernelFunctor, KSpace, DigitalKernel, dimension >::evalCovarianceMatrix
( const SurfelIterator & it )
{
    ASSERT ( isInitFullMasks == true || isInitKernelAndMasks == true );

    CovarianceMatrix innerCovarianceMatrix, outerCovarianceMatrix;

    core_evalCovarianceMatrix( it, innerCovarianceMatrix, outerCovarianceMatrix, false );

    double lambda = 0.5;
    return ( innerCovarianceMatrix * lambda + outerCovarianceMatrix * ( 1.0 - lambda ));
}

template< typename Functor, typename KernelFunctor, typename KSpace, typename DigitalKernel, DGtal::Dimension dimension >
template< typename SurfelIterator, typename EvalFunctor >
inline
typename EvalFunctor::Value
DGtal::DigitalSurfaceConvolver< Functor, KernelFunctor, KSpace, DigitalKernel, dimension >::evalCovarianceMatrix
( const SurfelIterator & it,
  EvalFunctor functor )
{
    ASSERT ( isInitFullMasks == true || isInitKernelAndMasks == true );

    CovarianceMatrix innerCovarianceMatrix, outerCovarianceMatrix;
    CovarianceMatrix resultCovarianceMatrix;

    core_evalCovarianceMatrix( it, innerCovarianceMatrix, outerCovarianceMatrix, false );

    double lambda = 0.5;
    resultCovarianceMatrix = innerCovarianceMatrix * lambda + outerCovarianceMatrix * ( 1.0 - lambda );
    return functor( resultCovarianceMatrix );
}

template< typename Functor, typename KernelFunctor, typename KSpace, typename DigitalKernel, DGtal::Dimension dimension >
template< typename SurfelIterator, typename OutputIterator >
inline
void
DGtal::DigitalSurfaceConvolver< Functor, KernelFunctor, KSpace, DigitalKernel, dimension >::evalCovarianceMatrix
( const SurfelIterator & itbegin,
  const SurfelIterator & itend,
  OutputIterator & result )
{
    ASSERT ( isInitFullMasks == true || isInitKernelAndMasks == true );

    Dimension total = 0;
#ifdef DEBUG_VERBOSE
    Dimension recount = 0;
#endif

    Quantity lastInnerMoments[ nbMoments ];
    Quantity lastOuterMoments[ nbMoments ];

    CovarianceMatrix innerCovarianceMatrix, outerCovarianceMatrix;

    Spel lastInnerSpel, lastOuterSpel;

    /// Iterate on all cells
    for( SurfelIterator it = itbegin; it != itend; ++it )
    {
        if( total != 0 )
        {
#ifdef DEBUG_VERBOSE
            bool hasJumped = core_evalCovarianceMatrix( it, innerCovarianceMatrix, outerCovarianceMatrix, true, lastInnerSpel, lastOuterSpel, lastInnerMoments, lastOuterMoments );
            recount = ( hasJumped ) ? recount + 1 : recount;
#else
            core_evalCovarianceMatrix( it, innerCovarianceMatrix, outerCovarianceMatrix, true, lastInnerSpel, lastOuterSpel, lastInnerMoments, lastOuterMoments );
#endif
        }
        else
        {
            core_evalCovarianceMatrix( it, innerCovarianceMatrix, outerCovarianceMatrix, false, lastInnerSpel, lastOuterSpel, lastInnerMoments, lastOuterMoments );
        }

        double lambda = 0.5;
        result = ( innerCovarianceMatrix * lambda + outerCovarianceMatrix * ( 1.0 - lambda ));
        ++result;

        ++total;
    }

#ifdef DEBUG_VERBOSE
    std::cout << "#total cells = " << total << std::endl;
    std::cout << "#recount = " << recount << std::endl;
#endif
}

template< typename Functor, typename KernelFunctor, typename KSpace, typename DigitalKernel, DGtal::Dimension dimension >
template< typename SurfelIterator, typename OutputIterator, typename EvalFunctor >
inline
void
DGtal::DigitalSurfaceConvolver< Functor, KernelFunctor, KSpace, DigitalKernel, dimension >::evalCovarianceMatrix
( const SurfelIterator & itbegin,
  const SurfelIterator & itend,
  OutputIterator & result,
  EvalFunctor functor )
{
    ASSERT ( isInitFullMasks == true || isInitKernelAndMasks == true );

    Dimension total = 0;
#ifdef DEBUG_VERBOSE
    Dimension recount = 0;
#endif

    Quantity lastInnerMoments[ nbMoments ];
    Quantity lastOuterMoments[ nbMoments ];

    CovarianceMatrix innerCovarianceMatrix, outerCovarianceMatrix;
    CovarianceMatrix resultCovarianceMatrix;

    Spel lastInnerSpel, lastOuterSpel;

    /// Iterate on all cells
    for( SurfelIterator it = itbegin; it != itend; ++it )
    {
        if( total != 0 )
        {
#ifdef DEBUG_VERBOSE
            bool hasJumped = core_evalCovarianceMatrix( it, innerCovarianceMatrix, outerCovarianceMatrix, true, lastInnerSpel, lastOuterSpel, lastInnerMoments, lastOuterMoments );
            recount = ( hasJumped ) ? recount + 1 : recount;
#else
            core_evalCovarianceMatrix( it, innerCovarianceMatrix, outerCovarianceMatrix, true, lastInnerSpel, lastOuterSpel, lastInnerMoments, lastOuterMoments );
#endif
        }
        else
        {
            core_evalCovarianceMatrix( it, innerCovarianceMatrix, outerCovarianceMatrix, false, lastInnerSpel, lastOuterSpel, lastInnerMoments, lastOuterMoments );
        }

        double lambda = 0.5;
        resultCovarianceMatrix = innerCovarianceMatrix * lambda + outerCovarianceMatrix * ( 1.0 - lambda );
        result = functor( resultCovarianceMatrix );
        ++result;

        ++total;
    }

#ifdef DEBUG_VERBOSE
    std::cout << "#total cells = " << total << std::endl;
    std::cout << "#recount = " << recount << std::endl;
#endif
}




template< typename Functor, typename KernelFunctor, typename KSpace, typename DigitalKernel, DGtal::Dimension dimension >
inline
bool
DGtal::DigitalSurfaceConvolver< Functor, KernelFunctor, KSpace, DigitalKernel, dimension >::isValid() const
{
    return true;
}

template< typename Functor, typename KernelFunctor, typename KSpace, typename DigitalKernel, DGtal::Dimension dimension >
void
DGtal::DigitalSurfaceConvolver< Functor, KernelFunctor, KSpace, DigitalKernel, dimension >::fillMoments
( Quantity * aMomentMatrix,
  const Spel & aSpel,
  double direction )
{
    RealPoint current = myEmbedder( aSpel );
    double x = current[ 0 ];
    double y = current[ 1 ];

    aMomentMatrix[ 0 ] += direction * 1;
    aMomentMatrix[ 1 ] += direction * y;
    aMomentMatrix[ 2 ] += direction * x;
    aMomentMatrix[ 3 ] += direction * x * y;
    aMomentMatrix[ 4 ] += direction * y * y;
    aMomentMatrix[ 5 ] += direction * x * x;
}

template< typename Functor, typename KernelFunctor, typename KSpace, typename DigitalKernel, DGtal::Dimension dimension >
void
DGtal::DigitalSurfaceConvolver< Functor, KernelFunctor, KSpace, DigitalKernel, dimension >::computeCovarianceMatrix
( const Quantity * aMomentMatrix,
  CovarianceMatrix & aCovarianceMatrix )
{
    MatrixQuantity A;
    double B;
    MatrixQuantity C;

    A.setComponent( 0, 0, aMomentMatrix[ 5 ] );
    A.setComponent( 0, 1, aMomentMatrix[ 3 ] );
    A.setComponent( 1, 0, aMomentMatrix[ 3 ] );
    A.setComponent( 1, 1, aMomentMatrix[ 4 ] );

    B = 1.0 / aMomentMatrix[ 0 ];

    C.setComponent( 0, 0, aMomentMatrix[ 2 ] * aMomentMatrix[ 2 ] );
    C.setComponent( 0, 1, aMomentMatrix[ 2 ] * aMomentMatrix[ 1 ] );
    C.setComponent( 1, 0, aMomentMatrix[ 1 ] * aMomentMatrix[ 2 ] );
    C.setComponent( 1, 1, aMomentMatrix[ 1 ] * aMomentMatrix[ 1 ] );

    aCovarianceMatrix = A - C * B;
}


template< typename Functor, typename KernelFunctor, typename KSpace, typename DigitalKernel, DGtal::Dimension dimension >
const int
DGtal::DigitalSurfaceConvolver< Functor, KernelFunctor, KSpace, DigitalKernel, dimension >::nbMoments = 6;

template< typename Functor, typename KernelFunctor, typename KSpace, typename DigitalKernel, DGtal::Dimension dimension >
typename DGtal::DigitalSurfaceConvolver< Functor, KernelFunctor, KSpace, DigitalKernel, dimension >::Spel
DGtal::DigitalSurfaceConvolver< Functor, KernelFunctor, KSpace, DigitalKernel, dimension >::defaultInnerSpel = Spel();

template< typename Functor, typename KernelFunctor, typename KSpace, typename DigitalKernel, DGtal::Dimension dimension >
typename DGtal::DigitalSurfaceConvolver< Functor, KernelFunctor, KSpace, DigitalKernel, dimension >::Spel
DGtal::DigitalSurfaceConvolver< Functor, KernelFunctor, KSpace, DigitalKernel, dimension >::defaultOuterSpel = Spel();

template< typename Functor, typename KernelFunctor, typename KSpace, typename DigitalKernel, DGtal::Dimension dimension >
typename DGtal::DigitalSurfaceConvolver< Functor, KernelFunctor, KSpace, DigitalKernel, dimension >::Quantity
DGtal::DigitalSurfaceConvolver< Functor, KernelFunctor, KSpace, DigitalKernel, dimension >::defaultInnerMoments[ 6 ] = {Quantity(0)};

template< typename Functor, typename KernelFunctor, typename KSpace, typename DigitalKernel, DGtal::Dimension dimension >
typename DGtal::DigitalSurfaceConvolver< Functor, KernelFunctor, KSpace, DigitalKernel, dimension >::Quantity
DGtal::DigitalSurfaceConvolver< Functor, KernelFunctor, KSpace, DigitalKernel, dimension >::defaultOuterMoments[ 6 ] = {Quantity(0)};

template< typename Functor, typename KernelFunctor, typename KSpace, typename DigitalKernel, DGtal::Dimension dimension >
typename DGtal::DigitalSurfaceConvolver< Functor, KernelFunctor, KSpace, DigitalKernel, dimension >::Quantity
DGtal::DigitalSurfaceConvolver< Functor, KernelFunctor, KSpace, DigitalKernel, dimension >::defaultInnerSum = Quantity(0);

template< typename Functor, typename KernelFunctor, typename KSpace, typename DigitalKernel, DGtal::Dimension dimension >
typename DGtal::DigitalSurfaceConvolver< Functor, KernelFunctor, KSpace, DigitalKernel, dimension >::Quantity
DGtal::DigitalSurfaceConvolver< Functor, KernelFunctor, KSpace, DigitalKernel, dimension >::defaultOuterSum = Quantity(0);

template< typename Functor, typename KernelFunctor, typename KSpace, typename DigitalKernel, DGtal::Dimension dimension >
template< typename SurfelIterator >
bool
DGtal::DigitalSurfaceConvolver< Functor, KernelFunctor, KSpace, DigitalKernel, dimension >::core_eval
( const SurfelIterator & it,
  Quantity & innerSum,
  Quantity & outerSum,
  bool useLastResults,
  Spel & lastInnerSpel,
  Spel & lastOuterSpel,
  Quantity & lastInnerSum,
  Quantity & lastOuterSum )
{
    trace.error() << "Unavailable yet." << std::endl;
    return false;
}


template< typename Functor, typename KernelFunctor, typename KSpace, typename DigitalKernel, DGtal::Dimension dimension >
template< typename SurfelIterator >
bool
DGtal::DigitalSurfaceConvolver< Functor, KernelFunctor, KSpace, DigitalKernel, dimension >::core_evalCovarianceMatrix
( const SurfelIterator & it,
  CovarianceMatrix & innerMatrix,
  CovarianceMatrix & outerMatrix,
  bool useLastResults,
  Spel & lastInnerSpel,
  Spel & lastOuterSpel,
  Quantity * lastInnerMoments,
  Quantity * lastOuterMoments )
{
    trace.error() << "Unavailable yet." << std::endl;
    return false;
}



//////////////////////////////////////////////////////////////////////////////////////////////////////////////
///////////////////////////////////////////////////// 2D /////////////////////////////////////////////////////
//////////////////////////////////////////////////////////////////////////////////////////////////////////////

template< typename Functor, typename KernelFunctor, typename KSpace, typename DigitalKernel >
inline
DGtal::DigitalSurfaceConvolver< Functor, KernelFunctor, KSpace, DigitalKernel, 2 >
::DigitalSurfaceConvolver( ConstAlias< Functor > f,
                           ConstAlias< KernelFunctor > g,
                           ConstAlias< KSpace > space)
    : dimension( 2 ),
      myFFunctor( f ),
      myGFunctor( g ),
      myKSpace( space ),
      isInitFullMasks( false ),
      isInitKernelAndMasks( false )
{
    myEmbedder = Embedder( myKSpace );
}

template< typename Functor, typename KernelFunctor, typename KSpace, typename DigitalKernel >
inline
void
DGtal::DigitalSurfaceConvolver< Functor, KernelFunctor, KSpace, DigitalKernel, 2 >::init
( Point pOrigin,
  PairIterators fullKernel,
  std::vector< PairIterators > masks )
{
    myKernelSpelOrigin = myKSpace.sSpel( pOrigin );
    myKernelMask = fullKernel;
    myMasks = masks;

    ASSERT ( myMasks.size () == 9 );

    isInitFullMasks = true;
    isInitKernelAndMasks = false;
}

template< typename Functor, typename KernelFunctor, typename KSpace, typename DigitalKernel >
inline
void
DGtal::DigitalSurfaceConvolver< Functor, KernelFunctor, KSpace, DigitalKernel, 2 >::init
( Point pOrigin,
  DigitalKernel * fullKernel,
  std::vector< PairIterators > masks )
{
    myKernelSpelOrigin = myKSpace.sSpel( pOrigin );
    myKernel = fullKernel;
    myMasks = masks;

    ASSERT ( myMasks.size () == 9 );

    isInitFullMasks = false;
    isInitKernelAndMasks = true;
}

template< typename Functor, typename KernelFunctor, typename KSpace, typename DigitalKernel >
template< typename SurfelIterator >
inline
typename DGtal::DigitalSurfaceConvolver< Functor, KernelFunctor, KSpace, DigitalKernel, 2 >::Quantity
DGtal::DigitalSurfaceConvolver< Functor, KernelFunctor, KSpace, DigitalKernel, 2 >::eval
( const SurfelIterator & it )
{
    ASSERT ( isInitFullMasks == true || isInitKernelAndMasks == true );

    Quantity innerSum, outerSum;

    core_eval( it, innerSum, outerSum, false );

    double lambda = 0.5;
    return ( innerSum * lambda + outerSum * ( 1.0 - lambda ));
}

template< typename Functor, typename KernelFunctor, typename KSpace, typename DigitalKernel >
template< typename SurfelIterator, typename EvalFunctor >
inline
typename EvalFunctor::Value
DGtal::DigitalSurfaceConvolver< Functor, KernelFunctor, KSpace, DigitalKernel, 2 >::eval
( const SurfelIterator & it,
  EvalFunctor functor )
{
    ASSERT ( isInitFullMasks == true || isInitKernelAndMasks == true );

    Quantity innerSum, outerSum;
    Quantity resultQuantity;

    core_eval( it, innerSum, outerSum, false );

    double lambda = 0.5;
    resultQuantity = innerSum * lambda + outerSum * ( 1.0 - lambda );
    return functor( resultQuantity );
}

template< typename Functor, typename KernelFunctor, typename KSpace, typename DigitalKernel >
template< typename SurfelIterator, typename OutputIterator >
inline
void
DGtal::DigitalSurfaceConvolver< Functor, KernelFunctor, KSpace, DigitalKernel, 2 >::eval
( const SurfelIterator & itbegin,
  const SurfelIterator & itend,
  OutputIterator & result )
{
    ASSERT ( isInitFullMasks == true || isInitKernelAndMasks == true );

    Dimension total = 0;
#ifdef DEBUG_VERBOSE
    Dimension recount = 0;
#endif

    Quantity lastInnerSum;
    Quantity lastOuterSum;

    Quantity innerSum, outerSum;

    Spel lastInnerSpel, lastOuterSpel;

    /// Iterate on all cells
    for( SurfelIterator it = itbegin; it != itend; ++it )
    {
        if( total != 0 )
        {
#ifdef DEBUG_VERBOSE
            bool hasJumped = core_eval( it, innerSum, outerSum, true, lastInnerSpel, lastOuterSpel, lastInnerSum, lastOuterSum );
            recount = ( hasJumped ) ? recount + 1 : recount;
#else
            core_eval( it, innerSum, outerSum, true, lastInnerSpel, lastOuterSpel, lastInnerSum, lastOuterSum );
#endif
        }
        else
        {
            core_eval( it, innerSum, outerSum, false, lastInnerSpel, lastOuterSpel, lastInnerSum, lastOuterSum );
        }

        double lambda = 0.5;
        result = ( innerSum * lambda + outerSum * ( 1.0 - lambda ));
        ++result;

        ++total;
    }

#ifdef DEBUG_VERBOSE
    std::cout << "#total cells = " << total << std::endl;
    std::cout << "#recount = " << recount << std::endl;
#endif
}

template< typename Functor, typename KernelFunctor, typename KSpace, typename DigitalKernel >
template< typename SurfelIterator, typename OutputIterator, typename EvalFunctor >
inline
void
DGtal::DigitalSurfaceConvolver< Functor, KernelFunctor, KSpace, DigitalKernel, 2 >::eval
( const SurfelIterator & itbegin,
  const SurfelIterator & itend,
  OutputIterator & result,
  EvalFunctor functor )
{
    ASSERT ( isInitFullMasks == true || isInitKernelAndMasks == true );

    Dimension total = 0;
#ifdef DEBUG_VERBOSE
    Dimension recount = 0;
#endif

    Quantity lastInnerSum;
    Quantity lastOuterSum;

    Quantity innerSum, outerSum;
    Quantity resultQuantity;

    Spel lastInnerSpel, lastOuterSpel;

    /// Iterate on all cells
    for( SurfelIterator it = itbegin; it != itend; ++it )
    {
        if( total != 0 )
        {
#ifdef DEBUG_VERBOSE
            bool hasJumped = core_eval( it, innerSum, outerSum, true, lastInnerSpel, lastOuterSpel, lastInnerSum, lastOuterSum );
            recount = ( hasJumped ) ? recount + 1 : recount;
#else
            core_eval( it, innerSum, outerSum, true, lastInnerSpel, lastOuterSpel, lastInnerSum, lastOuterSum );
#endif
        }
        else
        {
            core_eval( it, innerSum, outerSum, false, lastInnerSpel, lastOuterSpel, lastInnerSum, lastOuterSum );
        }

        double lambda = 0.5;
        resultQuantity = innerSum * lambda + outerSum * ( 1.0 - lambda );
        result = functor( resultQuantity );
        ++result;

        ++total;
    }

#ifdef DEBUG_VERBOSE
    std::cout << "#total cells = " << total << std::endl;
    std::cout << "#recount = " << recount << std::endl;
#endif
}





template< typename Functor, typename KernelFunctor, typename KSpace, typename DigitalKernel >
template< typename SurfelIterator >
inline
typename DGtal::DigitalSurfaceConvolver< Functor, KernelFunctor, KSpace, DigitalKernel, 2 >::CovarianceMatrix
DGtal::DigitalSurfaceConvolver< Functor, KernelFunctor, KSpace, DigitalKernel, 2 >::evalCovarianceMatrix
( const SurfelIterator & it )
{
    ASSERT ( isInitFullMasks == true || isInitKernelAndMasks == true );

    CovarianceMatrix innerCovarianceMatrix, outerCovarianceMatrix;

    core_evalCovarianceMatrix( it, innerCovarianceMatrix, outerCovarianceMatrix, false );

    double lambda = 0.5;
    return ( innerCovarianceMatrix * lambda + outerCovarianceMatrix * ( 1.0 - lambda ));
}

template< typename Functor, typename KernelFunctor, typename KSpace, typename DigitalKernel >
template< typename SurfelIterator, typename EvalFunctor >
inline
typename EvalFunctor::Value
DGtal::DigitalSurfaceConvolver< Functor, KernelFunctor, KSpace, DigitalKernel, 2 >::evalCovarianceMatrix
( const SurfelIterator & it,
  EvalFunctor functor )
{
    ASSERT ( isInitFullMasks == true || isInitKernelAndMasks == true );

    CovarianceMatrix innerCovarianceMatrix, outerCovarianceMatrix;
    CovarianceMatrix resultCovarianceMatrix;

    core_evalCovarianceMatrix( it, innerCovarianceMatrix, outerCovarianceMatrix, false );

    double lambda = 0.5;
    resultCovarianceMatrix = innerCovarianceMatrix * lambda + outerCovarianceMatrix * ( 1.0 - lambda );
    return functor( resultCovarianceMatrix );
}

template< typename Functor, typename KernelFunctor, typename KSpace, typename DigitalKernel >
template< typename SurfelIterator, typename OutputIterator >
inline
void
DGtal::DigitalSurfaceConvolver< Functor, KernelFunctor, KSpace, DigitalKernel, 2 >::evalCovarianceMatrix
( const SurfelIterator & itbegin,
  const SurfelIterator & itend,
  OutputIterator & result )
{
    ASSERT ( isInitFullMasks == true || isInitKernelAndMasks == true );

    Dimension total = 0;
#ifdef DEBUG_VERBOSE
    Dimension recount = 0;
#endif

    Quantity lastInnerMoments[ nbMoments ];
    Quantity lastOuterMoments[ nbMoments ];

    CovarianceMatrix innerCovarianceMatrix, outerCovarianceMatrix;

    Spel lastInnerSpel, lastOuterSpel;

    /// Iterate on all cells
    for( SurfelIterator it = itbegin; it != itend; ++it )
    {
        if( total != 0 )
        {
#ifdef DEBUG_VERBOSE
            bool hasJumped = core_evalCovarianceMatrix( it, innerCovarianceMatrix, outerCovarianceMatrix, true, lastInnerSpel, lastOuterSpel, lastInnerMoments, lastOuterMoments );
            recount = ( hasJumped ) ? recount + 1 : recount;
#else
            core_evalCovarianceMatrix( it, innerCovarianceMatrix, outerCovarianceMatrix, true, lastInnerSpel, lastOuterSpel, lastInnerMoments, lastOuterMoments );
#endif
        }
        else
        {
            core_evalCovarianceMatrix( it, innerCovarianceMatrix, outerCovarianceMatrix, false, lastInnerSpel, lastOuterSpel, lastInnerMoments, lastOuterMoments );
        }

        double lambda = 0.5;
        result = ( innerCovarianceMatrix * lambda + outerCovarianceMatrix * ( 1.0 - lambda ));
        ++result;

        ++total;
    }

#ifdef DEBUG_VERBOSE
    std::cout << "#total cells = " << total << std::endl;
    std::cout << "#recount = " << recount << std::endl;
#endif
}

template< typename Functor, typename KernelFunctor, typename KSpace, typename DigitalKernel >
template< typename SurfelIterator, typename OutputIterator, typename EvalFunctor >
inline
void
DGtal::DigitalSurfaceConvolver< Functor, KernelFunctor, KSpace, DigitalKernel, 2 >::evalCovarianceMatrix
( const SurfelIterator & itbegin,
  const SurfelIterator & itend,
  OutputIterator & result,
  EvalFunctor functor )
{
    ASSERT ( isInitFullMasks == true || isInitKernelAndMasks == true );

    Dimension total = 0;
#ifdef DEBUG_VERBOSE
    Dimension recount = 0;
#endif

    Quantity lastInnerMoments[ nbMoments ];
    Quantity lastOuterMoments[ nbMoments ];

    CovarianceMatrix innerCovarianceMatrix, outerCovarianceMatrix;
    CovarianceMatrix resultCovarianceMatrix;

    Spel lastInnerSpel, lastOuterSpel;

    /// Iterate on all cells
    for( SurfelIterator it = itbegin; it != itend; ++it )
    {
        if( total != 0 )
        {
#ifdef DEBUG_VERBOSE
            bool hasJumped = core_evalCovarianceMatrix( it, innerCovarianceMatrix, outerCovarianceMatrix, true, lastInnerSpel, lastOuterSpel, lastInnerMoments, lastOuterMoments );
            recount = ( hasJumped ) ? recount + 1 : recount;
#else
            core_evalCovarianceMatrix( it, innerCovarianceMatrix, outerCovarianceMatrix, true, lastInnerSpel, lastOuterSpel, lastInnerMoments, lastOuterMoments );
#endif
        }
        else
        {
            core_evalCovarianceMatrix( it, innerCovarianceMatrix, outerCovarianceMatrix, false, lastInnerSpel, lastOuterSpel, lastInnerMoments, lastOuterMoments );
        }

        double lambda = 0.5;
        resultCovarianceMatrix = innerCovarianceMatrix * lambda + outerCovarianceMatrix * ( 1.0 - lambda );
        result = functor( resultCovarianceMatrix );
        ++result;

        ++total;
    }

#ifdef DEBUG_VERBOSE
    std::cout << "#total cells = " << total << std::endl;
    std::cout << "#recount = " << recount << std::endl;
#endif
}




template< typename Functor, typename KernelFunctor, typename KSpace, typename DigitalKernel >
inline
bool
DGtal::DigitalSurfaceConvolver< Functor, KernelFunctor, KSpace, DigitalKernel, 2 >::isValid() const
{
    return true;
}

template< typename Functor, typename KernelFunctor, typename KSpace, typename DigitalKernel >
void
DGtal::DigitalSurfaceConvolver< Functor, KernelFunctor, KSpace, DigitalKernel, 2 >::fillMoments
( Quantity * aMomentMatrix,
  const Spel & aSpel,
  double direction )
{
    RealPoint current = myEmbedder( aSpel );
    double x = current[ 0 ];
    double y = current[ 1 ];

    aMomentMatrix[ 0 ] += direction * 1;
    aMomentMatrix[ 1 ] += direction * y;
    aMomentMatrix[ 2 ] += direction * x;
    aMomentMatrix[ 3 ] += direction * x * y;
    aMomentMatrix[ 4 ] += direction * y * y;
    aMomentMatrix[ 5 ] += direction * x * x;
}

template< typename Functor, typename KernelFunctor, typename KSpace, typename DigitalKernel >
void
DGtal::DigitalSurfaceConvolver< Functor, KernelFunctor, KSpace, DigitalKernel, 2 >::computeCovarianceMatrix
( const Quantity * aMomentMatrix,
  CovarianceMatrix & aCovarianceMatrix )
{
    MatrixQuantity A;
    double B;
    MatrixQuantity C;

    A.setComponent( 0, 0, aMomentMatrix[ 5 ] );
    A.setComponent( 0, 1, aMomentMatrix[ 3 ] );
    A.setComponent( 1, 0, aMomentMatrix[ 3 ] );
    A.setComponent( 1, 1, aMomentMatrix[ 4 ] );

    B = 1.0 / aMomentMatrix[ 0 ];

    C.setComponent( 0, 0, aMomentMatrix[ 2 ] * aMomentMatrix[ 2 ] );
    C.setComponent( 0, 1, aMomentMatrix[ 2 ] * aMomentMatrix[ 1 ] );
    C.setComponent( 1, 0, aMomentMatrix[ 1 ] * aMomentMatrix[ 2 ] );
    C.setComponent( 1, 1, aMomentMatrix[ 1 ] * aMomentMatrix[ 1 ] );

    aCovarianceMatrix = A - C * B;
}


template< typename Functor, typename KernelFunctor, typename KSpace, typename DigitalKernel >
const int
DGtal::DigitalSurfaceConvolver< Functor, KernelFunctor, KSpace, DigitalKernel, 2 >::nbMoments = 6;

template< typename Functor, typename KernelFunctor, typename KSpace, typename DigitalKernel >
typename DGtal::DigitalSurfaceConvolver< Functor, KernelFunctor, KSpace, DigitalKernel, 2 >::Spel
DGtal::DigitalSurfaceConvolver< Functor, KernelFunctor, KSpace, DigitalKernel, 2 >::defaultInnerSpel = Spel();

template< typename Functor, typename KernelFunctor, typename KSpace, typename DigitalKernel >
typename DGtal::DigitalSurfaceConvolver< Functor, KernelFunctor, KSpace, DigitalKernel, 2 >::Spel
DGtal::DigitalSurfaceConvolver< Functor, KernelFunctor, KSpace, DigitalKernel, 2 >::defaultOuterSpel = Spel();

template< typename Functor, typename KernelFunctor, typename KSpace, typename DigitalKernel >
typename DGtal::DigitalSurfaceConvolver< Functor, KernelFunctor, KSpace, DigitalKernel, 2 >::Quantity
DGtal::DigitalSurfaceConvolver< Functor, KernelFunctor, KSpace, DigitalKernel, 2 >::defaultInnerMoments[ 6 ] = {Quantity(0)};

template< typename Functor, typename KernelFunctor, typename KSpace, typename DigitalKernel >
typename DGtal::DigitalSurfaceConvolver< Functor, KernelFunctor, KSpace, DigitalKernel, 2 >::Quantity
DGtal::DigitalSurfaceConvolver< Functor, KernelFunctor, KSpace, DigitalKernel, 2 >::defaultOuterMoments[ 6 ] = {Quantity(0)};

template< typename Functor, typename KernelFunctor, typename KSpace, typename DigitalKernel >
typename DGtal::DigitalSurfaceConvolver< Functor, KernelFunctor, KSpace, DigitalKernel, 2 >::Quantity
DGtal::DigitalSurfaceConvolver< Functor, KernelFunctor, KSpace, DigitalKernel, 2 >::defaultInnerSum = Quantity(0);

template< typename Functor, typename KernelFunctor, typename KSpace, typename DigitalKernel >
typename DGtal::DigitalSurfaceConvolver< Functor, KernelFunctor, KSpace, DigitalKernel, 2 >::Quantity
DGtal::DigitalSurfaceConvolver< Functor, KernelFunctor, KSpace, DigitalKernel, 2 >::defaultOuterSum = Quantity(0);

template< typename Functor, typename KernelFunctor, typename KSpace, typename DigitalKernel >
template< typename SurfelIterator >
bool
DGtal::DigitalSurfaceConvolver< Functor, KernelFunctor, KSpace, DigitalKernel, 2 >::core_eval
( const SurfelIterator & it,
  Quantity & innerSum,
  Quantity & outerSum,
  bool useLastResults,
  Spel & lastInnerSpel,
  Spel & lastOuterSpel,
  Quantity & lastInnerSum,
  Quantity & lastOuterSum )
{
    ASSERT ( isInitFullMasks == true || isInitKernelAndMasks == true );

#ifdef DEBUG_VERBOSE
    Dimension recount = false;
#endif

    typedef typename Functor::Quantity FQuantity;
    DGtal::Dimension nbMasks = myMasks.size() - 1;
    DGtal::Dimension positionOfFullKernel = 4;

    Quantity m = NumberTraits< Quantity >::ZERO;

    Spel currentInnerSpel, currentOuterSpel;
    Spel shiftedSpel;
    Point shiftInnerSpel, shiftOuterSpel;
    Point diffSpel;

    bool bComputed = false; /// <! if the cell has already been computed, continue to the next

    int x, y, x2, y2, x2y2;
    unsigned int offset;

    /// Inner cell
    {
        DGtal::Dimension kDim = myKSpace.sOrthDir( *it );
        currentInnerSpel = myKSpace.sDirectIncident( *it, kDim ); /// Spel on the border, but inside the shape
        shiftInnerSpel = myKSpace.sKCoords( currentInnerSpel ) - myKSpace.sKCoords( myKernelSpelOrigin );

        /// Check if we can use previous results
        if( useLastResults )
        {
            bComputed = false;

            if( currentInnerSpel == lastInnerSpel )
            {
                m = lastInnerSum;
                innerSum = m;

                bComputed = true;
            }
            else if( currentInnerSpel == lastOuterSpel )
            {
                m = lastOuterSum;
                outerSum = m;

                bComputed = true;
            }
            else
            {
                diffSpel = myKSpace.sKCoords( currentInnerSpel ) - myKSpace.sKCoords( lastInnerSpel );

                x = diffSpel[ 0 ];
                y = diffSpel[ 1 ];
                x2 = x * x;
                y2 = y * y;
                x2y2 = x2 + y2;

                offset = (( x / 2 ) + 1 ) + ((( y / 2 ) + 1 ) * 3 );

                if( x2y2 != 4 && x2y2 != 8 ) /// Previous and current cells aren't adjacent. Compute on the full kernel
                {
                    useLastResults = false;
#ifdef DEBUG_VERBOSE
                    recount = true;
#endif
                }
                else if( offset == positionOfFullKernel ) /// Full kernel in 2D. Never reached because case already considered before. It's a honeypot.
                {
                    trace.error() << "Error - Ask to compute full kernel at the wrong moment. Maybe it's an offset computation bug ?\n";
                }
                else
                {
                    useLastResults = true;
                }
            }
        }

        if( !bComputed )
        {
            if( !useLastResults ) /// Computation on full kernel, we have no previous results
            {
                m = NumberTraits< Quantity >::ZERO;

                if( isInitFullMasks )
                {
                    for( KernelConstIterator itm = myKernelMask.first; itm != myKernelMask.second; ++itm )
                    {
                        myKSpace.sSetKCoords( shiftedSpel, myKSpace.sKCoords( myKSpace.sSpel( *itm )) + shiftInnerSpel );

                        ASSERT( myKSpace.sKCoords( shiftedSpel )[ 0 ] & 0x1 );
                        ASSERT( myKSpace.sKCoords( shiftedSpel )[ 1 ] & 0x1 );

                        if( myFFunctor( shiftedSpel ) != NumberTraits< FQuantity >::ZERO )
                        {
                            m += 1.0;
                        }
                    }
                }
                else if( isInitKernelAndMasks )
                {
                    Domain domain = myKernel->getDomain();
                    for( typename Domain::ConstIterator itm = domain.begin(), itend = domain.end(); itm != itend; ++itm )
                    {
                        if( myKernel->operator()( *itm ))
                        {
                            myKSpace.sSetKCoords( shiftedSpel, myKSpace.sKCoords( myKSpace.sSpel( *itm )) + shiftInnerSpel );

                            ASSERT( myKSpace.sKCoords( shiftedSpel )[ 0 ] & 0x1 );
                            ASSERT( myKSpace.sKCoords( shiftedSpel )[ 1 ] & 0x1 );

                            if( myFFunctor( shiftedSpel ) != NumberTraits< FQuantity >::ZERO )
                            {
                                m += 1.0;
                            }
                        }
                    }
                }
                else
                {
                    trace.error() << "DigitalSurfaceConvolver: You need to init the convolver first." << std::endl;
                    return false;
                }

            }
            else /// Using lastInnerMoments
            {
                m = lastInnerSum;

                /// Part to substract from previous result.
                for( KernelConstIterator itm = myMasks[ offset ].first, itend = myMasks[ offset ].second; itm != itend; ++itm )
                {
                    myKSpace.sSetKCoords( shiftedSpel, myKSpace.sKCoords( myKSpace.sSpel( *itm )) - diffSpel + shiftInnerSpel );

                    ASSERT( myKSpace.sKCoords( shiftedSpel )[ 0 ] & 0x1 );
                    ASSERT( myKSpace.sKCoords( shiftedSpel )[ 1 ] & 0x1 );

                    if( myFFunctor( shiftedSpel ) != NumberTraits< FQuantity >::ZERO )
                    {
                        m -= 1.0;
                    }
                }

                /// Part to add from previous result.
                for( KernelConstIterator itm = myMasks[ nbMasks - offset ].first, itend = myMasks[ nbMasks - offset ].second; itm != itend; ++itm )
                {
                    myKSpace.sSetKCoords( shiftedSpel, myKSpace.sKCoords( myKSpace.sSpel( *itm )) + shiftInnerSpel );

                    ASSERT( myKSpace.sKCoords( shiftedSpel )[ 0 ] & 0x1 );
                    ASSERT( myKSpace.sKCoords( shiftedSpel )[ 1 ] & 0x1 );

                    if( myFFunctor( shiftedSpel ) != NumberTraits< FQuantity >::ZERO )
                    {
                        m += 1.0;
                    }
                }
            }

            /// Computation of covariance Matrix
            innerSum = m;
            lastInnerSum = m;
        }
    }

    /// Outter cell
    {
        DGtal::Dimension kDim = myKSpace.sOrthDir( *it );
        currentOuterSpel = myKSpace.sIndirectIncident( *it, kDim );
        shiftOuterSpel = myKSpace.sKCoords( currentOuterSpel ) - myKSpace.sKCoords( myKernelSpelOrigin );

        ASSERT( currentInnerSpel != currentOuterSpel );

        diffSpel = myKSpace.sKCoords( currentOuterSpel ) - myKSpace.sKCoords( currentInnerSpel );

        x = diffSpel[ 0 ];
        y = diffSpel[ 1 ];
        x2 = x * x;
        y2 = y * y;
        x2y2 = x2 + y2;

        offset = (( x / 2 ) + 1 ) + ((( y / 2 ) + 1 ) * 3 );

        if( x2y2 != 4 && x2y2 != 8 ) /// Inside and outside cells aren't adjacent, but should be. It's a honeypot.
        {
            trace.error() << "Error - Found that inside and outside cells aren't adjacent. That's not logic.\n";
        }
        else if(  offset == positionOfFullKernel ) /// Full kernel in 2D. Never reached because case already considered before. It's a honeypot.
        {
            trace.error() << "Error - Ask to compute full kernel at the wrong moment. Maybe it's an offset computation bug ?\n";
        }
        else
        {
            /// Part to substract from previous result.
            for( KernelConstIterator itm = myMasks[ offset ].first, itend = myMasks[ offset ].second; itm != itend; ++itm )
            {
                myKSpace.sSetKCoords( shiftedSpel, myKSpace.sKCoords( myKSpace.sSpel( *itm )) - diffSpel + shiftOuterSpel );

                ASSERT( myKSpace.sKCoords( shiftedSpel )[ 0 ] & 0x1 );
                ASSERT( myKSpace.sKCoords( shiftedSpel )[ 1 ] & 0x1 );

                if( myFFunctor( shiftedSpel ) != NumberTraits< FQuantity >::ZERO )
                {
                    m -= 1.0;
                }
            }

            /// Part to add from previous result.
            for( KernelConstIterator itm = myMasks[ nbMasks - offset ].first, itend = myMasks[ nbMasks - offset ].second; itm != itend; ++itm )
            {
                myKSpace.sSetKCoords( shiftedSpel, myKSpace.sKCoords( myKSpace.sSpel( *itm )) + shiftOuterSpel );

                ASSERT( myKSpace.sKCoords( shiftedSpel )[ 0 ] & 0x1 );
                ASSERT( myKSpace.sKCoords( shiftedSpel )[ 1 ] & 0x1 );

                if( myFFunctor( shiftedSpel ) != NumberTraits< FQuantity >::ZERO )
                {
                    m += 1.0;
                }
            }
        }

        /// Computation of covariance Matrix
        outerSum = m;
        lastOuterSum = m;
    }

    ASSERT (( lastInnerSum != 0 )); // Maybe a problem here. Can be normal ... but needs to check twice.

    lastInnerSpel = currentInnerSpel;
    lastOuterSpel = currentOuterSpel;

#ifdef DEBUG_VERBOSE
    return recount;
#else
    return false;
#endif
}


template< typename Functor, typename KernelFunctor, typename KSpace, typename DigitalKernel >
template< typename SurfelIterator >
bool
DGtal::DigitalSurfaceConvolver< Functor, KernelFunctor, KSpace, DigitalKernel, 2 >::core_evalCovarianceMatrix
( const SurfelIterator & it,
  CovarianceMatrix & innerMatrix,
  CovarianceMatrix & outerMatrix,
  bool useLastResults,
  Spel & lastInnerSpel,
  Spel & lastOuterSpel,
  Quantity * lastInnerMoments,
  Quantity * lastOuterMoments )
{
    ASSERT ( isInitFullMasks == true || isInitKernelAndMasks == true );

#ifdef DEBUG_VERBOSE
    Dimension recount = false;
#endif

    typedef typename Functor::Quantity FQuantity;
    DGtal::Dimension nbMasks = myMasks.size() - 1;
    DGtal::Dimension positionOfFullKernel = 4;

    Quantity m[ nbMoments ]; /// <! [ m00, m01, m10, m11, m02, m20 ]
    std::fill( m, m + nbMoments, NumberTraits< Quantity >::ZERO ); /// <! clear array

    Spel currentInnerSpel, currentOuterSpel;
    Spel shiftedSpel;
    Point shiftInnerSpel, shiftOuterSpel;
    Point diffSpel;

    bool bComputed = false; /// <! if the cell has already been computed, continue to the next

<<<<<<< HEAD
    int x, y, x2, y2, x2y2;
    unsigned int offset;
=======
    CanonicSCellEmbedder< KSpace > midpoint( myKSpace );
>>>>>>> 5ee34782

    /// Inner cell
    {
        DGtal::Dimension kDim = myKSpace.sOrthDir( *it );
        currentInnerSpel = myKSpace.sDirectIncident( *it, kDim ); /// Spel on the border, but inside the shape
        shiftInnerSpel = myKSpace.sKCoords( currentInnerSpel ) - myKSpace.sKCoords( myKernelSpelOrigin );

        /// Check if we can use previous results
        if( useLastResults )
        {
            bComputed = false;

            if(  currentInnerSpel == lastInnerSpel )
            {
                memcpy( m, lastInnerMoments, nbMoments * sizeof( Quantity ));
                computeCovarianceMatrix( m, innerMatrix );

                bComputed = true;
            }
            else if(  currentInnerSpel == lastOuterSpel )
            {
                memcpy( m, lastOuterMoments, nbMoments * sizeof( Quantity ));
                computeCovarianceMatrix( m, outerMatrix );

                bComputed = true;
            }
            else
            {
                diffSpel = myKSpace.sKCoords( currentInnerSpel ) - myKSpace.sKCoords( lastInnerSpel );

                x = diffSpel[ 0 ];
                y = diffSpel[ 1 ];
                x2 = x * x;
                y2 = y * y;
                x2y2 = x2 + y2;

                offset = (( x / 2 ) + 1 ) + ((( y / 2 ) + 1 ) * 3 );

                if( x2y2 != 4 && x2y2 != 8 ) /// Previous and current cells aren't adjacent. Compute on the full kernel
                {
                    useLastResults = false;
#ifdef DEBUG_VERBOSE
                    recount = true;
#endif
                }
                else if( offset == positionOfFullKernel ) /// Full kernel in 2D. Never reached because case already considered before. It's a honeypot.
                {
                    trace.error() << "Error - Ask to compute full kernel at the wrong moment. Maybe it's an offset computation bug ?\n";
                }
                else
                {
                    useLastResults = true;
                }
            }
        }

        if( !bComputed )
        {
            if( !useLastResults ) /// Computation on full kernel, we have no previous results
            {
                std::fill( m, m + nbMoments, NumberTraits< Quantity >::ZERO ); /// <! clear array

                if( isInitFullMasks )
                {
                    for( KernelConstIterator itm = myKernelMask.first; itm != myKernelMask.second; ++itm )
                    {
                        myKSpace.sSetKCoords( shiftedSpel, myKSpace.sKCoords( myKSpace.sSpel( *itm )) + shiftInnerSpel );

                        ASSERT( myKSpace.sKCoords( shiftedSpel )[ 0 ] & 0x1 );
                        ASSERT( myKSpace.sKCoords( shiftedSpel )[ 1 ] & 0x1 );

                        if( myFFunctor( shiftedSpel ) != NumberTraits< FQuantity >::ZERO )
                        {
                            fillMoments( m, shiftedSpel, 1.0 );
                        }
                    }
                }
                else if( isInitKernelAndMasks )
                {
                    Domain domain = myKernel->getDomain();
                    for( typename Domain::ConstIterator itm = domain.begin(), itend = domain.end(); itm != itend; ++itm )
                    {
                        if( myKernel->operator()( *itm ))
                        {
                            myKSpace.sSetKCoords( shiftedSpel, myKSpace.sKCoords( myKSpace.sSpel( *itm )) + shiftInnerSpel );

                            ASSERT( myKSpace.sKCoords( shiftedSpel )[ 0 ] & 0x1 );
                            ASSERT( myKSpace.sKCoords( shiftedSpel )[ 1 ] & 0x1 );

                            if( myFFunctor( shiftedSpel ) != NumberTraits< FQuantity >::ZERO )
                            {
                                fillMoments( m, shiftedSpel, 1.0 );
                            }
                        }
                    }
                }
                else
                {
                    trace.error() << "DigitalSurfaceConvolver: You need to init the convolver first." << std::endl;
                    return false;
                }
            }
            else /// Using lastInnerMoments
            {
                memcpy( m, lastInnerMoments, nbMoments * sizeof( Quantity ));

                /// Part to substract from previous result.
                for( KernelConstIterator itm = myMasks[ offset ].first, itend = myMasks[ offset ].second; itm != itend; ++itm )
                {
                    myKSpace.sSetKCoords( shiftedSpel, myKSpace.sKCoords( myKSpace.sSpel( *itm )) - diffSpel + shiftInnerSpel );

                    ASSERT( myKSpace.sKCoords( shiftedSpel )[ 0 ] & 0x1 );
                    ASSERT( myKSpace.sKCoords( shiftedSpel )[ 1 ] & 0x1 );

                    if( myFFunctor( shiftedSpel ) != NumberTraits< FQuantity >::ZERO )
                    {
                        fillMoments( m, shiftedSpel, -1.0 );
                    }
                }

                /// Part to add from previous result.
                for( KernelConstIterator itm = myMasks[ nbMasks - offset ].first, itend = myMasks[ nbMasks - offset ].second; itm != itend; ++itm )
                {
                    myKSpace.sSetKCoords( shiftedSpel, myKSpace.sKCoords( myKSpace.sSpel( *itm )) + shiftInnerSpel );

<<<<<<< HEAD
                    ASSERT( myKSpace.sKCoords( shiftedSpel )[ 0 ] & 0x1 );
                    ASSERT( myKSpace.sKCoords( shiftedSpel )[ 1 ] & 0x1 );
=======
    CanonicSCellEmbedder< KSpace > midpoint( myKSpace );
>>>>>>> 5ee34782

                    if( myFFunctor( shiftedSpel ) != NumberTraits< FQuantity >::ZERO )
                    {
                        fillMoments( m, shiftedSpel, 1.0 );
                    }
                }
            }

            /// Computation of covariance Matrix
            computeCovarianceMatrix( m, innerMatrix );
            memcpy( lastInnerMoments, m, nbMoments * sizeof( Quantity ));
        }
    }

    /// Outter cell
    {
        DGtal::Dimension kDim = myKSpace.sOrthDir( *it );
        currentOuterSpel = myKSpace.sIndirectIncident( *it, kDim );
        shiftOuterSpel = myKSpace.sKCoords( currentOuterSpel ) - myKSpace.sKCoords( myKernelSpelOrigin );

        ASSERT( currentInnerSpel != currentOuterSpel );

        diffSpel = myKSpace.sKCoords( currentOuterSpel ) - myKSpace.sKCoords( currentInnerSpel );

        x = diffSpel[ 0 ];
        y = diffSpel[ 1 ];
        x2 = x * x;
        y2 = y * y;
        x2y2 = x2 + y2;

        offset = (( x / 2 ) + 1 ) + ((( y / 2 ) + 1 ) * 3 );

        if(  x2y2 != 4 && x2y2 != 8 ) /// Inside and outside cells aren't adjacent, but should be. It's a honeypot.
        {
            trace.error() << "Error - Found that inside and outside cells aren't adjacent. That's not logic.\n";
        }
<<<<<<< HEAD
        else if(  offset == positionOfFullKernel ) /// Full kernel in 2D. Never reached because case already considered before. It's a honeypot.
=======
    }

    return Ja;
}

template <typename Functor, typename KernelFunctor, typename KSpace, typename KernelConstIterator>
template<typename ConstIteratorOnCells>
inline
typename DGtal::DigitalSurfaceConvolver<Functor, KernelFunctor, KSpace, KernelConstIterator, 3>::CovarianceMatrix
DGtal::DigitalSurfaceConvolver<Functor, KernelFunctor, KSpace, KernelConstIterator, 3>::evalCovarianceMatrix
( const ConstIteratorOnCells & it )
{
    ASSERT ( isInit == true );

    typedef typename KSpace::Point Point;
    typedef typename Functor::Quantity FQuantity;

    Quantity Va(0);

    Cell currentCell = myKSpace.sIndirectIncident( *it, *myKSpace.sOrthDirs( *it ) );
    Point shiftedPoint, shift;
    Point currentPoint;

    shift = currentCell.myCoordinates - myKernelCellOrigin.myCoordinates;

    Cell shiftedCell;

    FQuantity fShiftedCell = FQuantity( 0 );

    CovarianceMatrix Ja;
    MatrixQuantity XXT;
    VectorQuantity Sa;

    CanonicSCellEmbedder< KSpace > midpoint( myKSpace );

    DGtal::Dimension dimension = 3;

    for (int line = 0; line < dimension; ++line)
    {
        for (int row = 0; row < dimension; ++row)
>>>>>>> 5ee34782
        {
            trace.error() << "Error - Ask to compute full kernel at the wrong moment. Maybe it's an offset computation bug ?\n";
        }
        else
        {
            /// Part to substract from previous result.
            for( KernelConstIterator itm = myMasks[ offset ].first, itend = myMasks[ offset ].second; itm != itend; ++itm )
            {
                myKSpace.sSetKCoords( shiftedSpel, myKSpace.sKCoords( myKSpace.sSpel( *itm )) - diffSpel + shiftOuterSpel );

                ASSERT( myKSpace.sKCoords( shiftedSpel )[ 0 ] & 0x1 );
                ASSERT( myKSpace.sKCoords( shiftedSpel )[ 1 ] & 0x1 );

                if( myFFunctor( shiftedSpel ) != NumberTraits< FQuantity >::ZERO )
                {
                    fillMoments( m, shiftedSpel, -1.0 );
                }
            }

            /// Part to add from previous result.
            for( KernelConstIterator itm = myMasks[ nbMasks - offset ].first, itend = myMasks[ nbMasks - offset ].second; itm != itend; ++itm )
            {
                myKSpace.sSetKCoords( shiftedSpel, myKSpace.sKCoords( myKSpace.sSpel( *itm )) + shiftOuterSpel );

                ASSERT( myKSpace.sKCoords( shiftedSpel )[ 0 ] & 0x1 );
                ASSERT( myKSpace.sKCoords( shiftedSpel )[ 1 ] & 0x1 );

                if( myFFunctor( shiftedSpel ) != NumberTraits< FQuantity >::ZERO )
                {
                    fillMoments( m, shiftedSpel, 1.0 );
                }
            }
        }

        /// Computation of covariance Matrix
        computeCovarianceMatrix( m, outerMatrix );
        memcpy( lastOuterMoments, m, nbMoments * sizeof( Quantity ));
    }

    ASSERT (( lastInnerMoments[ 0 ] != 0 )); // Maybe a problem here. Can be normal ... but needs to check twice.

    lastInnerSpel = currentInnerSpel;
    lastOuterSpel = currentOuterSpel;

#ifdef DEBUG_VERBOSE
    return recount;
#else
    return false;
#endif
}




//////////////////////////////////////////////////////////////////////////////////////////////////////////////
///////////////////////////////////////////////////// 3D /////////////////////////////////////////////////////
//////////////////////////////////////////////////////////////////////////////////////////////////////////////

template< typename Functor, typename KernelFunctor, typename KSpace, typename DigitalKernel >
inline
DGtal::DigitalSurfaceConvolver< Functor, KernelFunctor, KSpace, DigitalKernel, 3 >
::DigitalSurfaceConvolver( ConstAlias< Functor > f,
                           ConstAlias< KernelFunctor > g,
                           ConstAlias< KSpace > space)
    :   dimension( 3 ),
      myFFunctor( f ),
      myGFunctor( g ),
      myKSpace( space ),
      isInitFullMasks( false ),
      isInitKernelAndMasks( false )
{
    myEmbedder = Embedder( myKSpace );
}

template< typename Functor, typename KernelFunctor, typename KSpace, typename DigitalKernel >
inline
void
DGtal::DigitalSurfaceConvolver< Functor, KernelFunctor, KSpace, DigitalKernel, 3 >::init
( Point pOrigin,
  PairIterators fullKernel,
  std::vector< PairIterators > masks )
{
    myKernelSpelOrigin = myKSpace.sSpel( pOrigin );
    myKernelMask = fullKernel;
    myMasks = masks;

    ASSERT ( myMasks.size () == 27 );

    isInitFullMasks = true;
    isInitKernelAndMasks = false;
}

template< typename Functor, typename KernelFunctor, typename KSpace, typename DigitalKernel >
inline
void
DGtal::DigitalSurfaceConvolver< Functor, KernelFunctor, KSpace, DigitalKernel, 3 >::init
( Point pOrigin,
  DigitalKernel * fullKernel,
  std::vector< PairIterators > masks )
{
    myKernelSpelOrigin = myKSpace.sSpel( pOrigin );
    myKernel = fullKernel;
    myMasks = masks;

    ASSERT ( myMasks.size () == 27 );

    isInitFullMasks = false;
    isInitKernelAndMasks = true;
}




template< typename Functor, typename KernelFunctor, typename KSpace, typename DigitalKernel >
template< typename SurfelIterator >
inline
typename DGtal::DigitalSurfaceConvolver< Functor, KernelFunctor, KSpace, DigitalKernel, 3 >::Quantity
DGtal::DigitalSurfaceConvolver< Functor, KernelFunctor, KSpace, DigitalKernel, 3 >::eval
( const SurfelIterator & it )
{
    ASSERT ( isInitFullMasks == true || isInitKernelAndMasks == true );

    Quantity innerSum, outerSum;

    core_eval( it, innerSum, outerSum, false );

    double lambda = 0.5;
    return ( innerSum * lambda + outerSum * ( 1.0 - lambda ));
}

template< typename Functor, typename KernelFunctor, typename KSpace, typename DigitalKernel >
template< typename SurfelIterator, typename EvalFunctor >
inline
typename EvalFunctor::Value
DGtal::DigitalSurfaceConvolver< Functor, KernelFunctor, KSpace, DigitalKernel, 3 >::eval
( const SurfelIterator & it,
  EvalFunctor functor )
{
    ASSERT ( isInitFullMasks == true || isInitKernelAndMasks == true );

    Quantity innerSum, outerSum;
    Quantity resultQuantity;

    core_eval( it, innerSum, outerSum, false );

    double lambda = 0.5;
    resultQuantity = innerSum * lambda + outerSum * ( 1.0 - lambda );
    return functor( resultQuantity );
}

<<<<<<< HEAD
template< typename Functor, typename KernelFunctor, typename KSpace, typename DigitalKernel >
template< typename SurfelIterator, typename OutputIterator >
inline
void
DGtal::DigitalSurfaceConvolver< Functor, KernelFunctor, KSpace, DigitalKernel, 3 >::eval
( const SurfelIterator & itbegin,
  const SurfelIterator & itend,
  OutputIterator & result )
{
    ASSERT ( isInitFullMasks == true || isInitKernelAndMasks == true );
=======
    CanonicSCellEmbedder< KSpace > midpoint( myKSpace );
>>>>>>> 5ee34782

    Dimension total = 0;
#ifdef DEBUG_VERBOSE
    Dimension recount = 0;
#endif

    Quantity lastInnerSum;
    Quantity lastOuterSum;

    Quantity innerSum, outerSum;

    Spel lastInnerSpel, lastOuterSpel;

    /// Iterate on all cells
    for( SurfelIterator it = itbegin; it != itend; ++it )
    {
        if( total != 0 )
        {
#ifdef DEBUG_VERBOSE
            bool hasJumped = core_eval( it, innerSum, outerSum, true, lastInnerSpel, lastOuterSpel, lastInnerSum, lastOuterSum );
            recount = ( hasJumped ) ? recount + 1 : recount;
#else
            core_eval( it, innerSum, outerSum, true, lastInnerSpel, lastOuterSpel, lastInnerSum, lastOuterSum );
#endif
        }
        else
        {
            core_eval( it, innerSum, outerSum, false, lastInnerSpel, lastOuterSpel, lastInnerSum, lastOuterSum );
        }

        double lambda = 0.5;
        result = ( innerSum * lambda + outerSum * ( 1.0 - lambda ));
        ++result;

        ++total;
    }

#ifdef DEBUG_VERBOSE
    std::cout << "#total cells = " << total << std::endl;
    std::cout << "#recount = " << recount << std::endl;
#endif
}

template< typename Functor, typename KernelFunctor, typename KSpace, typename DigitalKernel >
template< typename SurfelIterator, typename OutputIterator, typename EvalFunctor >
inline
void
DGtal::DigitalSurfaceConvolver< Functor, KernelFunctor, KSpace, DigitalKernel, 3 >::eval
( const SurfelIterator & itbegin,
  const SurfelIterator & itend,
  OutputIterator & result,
  EvalFunctor functor )
{
    ASSERT ( isInitFullMasks == true || isInitKernelAndMasks == true );

    Dimension total = 0;
#ifdef DEBUG_VERBOSE
    Dimension recount = 0;
#endif

    Quantity lastInnerSum;
    Quantity lastOuterSum;

    Quantity innerSum, outerSum;
    Quantity resultQuantity;

    Spel lastInnerSpel, lastOuterSpel;

    /// Iterate on all cells
    for( SurfelIterator it = itbegin; it != itend; ++it )
    {
        if( total != 0 )
        {
#ifdef DEBUG_VERBOSE
            bool hasJumped = core_eval( it, innerSum, outerSum, true, lastInnerSpel, lastOuterSpel, lastInnerSum, lastOuterSum );
            recount = ( hasJumped ) ? recount + 1 : recount;
#else
            core_eval( it, innerSum, outerSum, true, lastInnerSpel, lastOuterSpel, lastInnerSum, lastOuterSum );
#endif
        }
        else
        {
            core_eval( it, innerSum, outerSum, false, lastInnerSpel, lastOuterSpel, lastInnerSum, lastOuterSum );
        }

        double lambda = 0.5;
        resultQuantity = innerSum * lambda + outerSum * ( 1.0 - lambda );
        result = functor( resultQuantity );
        ++result;

        ++total;
    }

#ifdef DEBUG_VERBOSE
    std::cout << "#total cells = " << total << std::endl;
    std::cout << "#recount = " << recount << std::endl;
#endif
}



template< typename Functor, typename KernelFunctor, typename KSpace, typename DigitalKernel >
template< typename SurfelIterator >
inline
typename DGtal::DigitalSurfaceConvolver< Functor, KernelFunctor, KSpace, DigitalKernel, 3 >::CovarianceMatrix
DGtal::DigitalSurfaceConvolver< Functor, KernelFunctor, KSpace, DigitalKernel, 3 >::evalCovarianceMatrix
( const SurfelIterator & it )
{
    ASSERT ( isInitFullMasks == true || isInitKernelAndMasks == true );

    CovarianceMatrix innerCovarianceMatrix, outerCovarianceMatrix;

    core_evalCovarianceMatrix( it, innerCovarianceMatrix, outerCovarianceMatrix, false );

    double lambda = 0.5;
    return ( innerCovarianceMatrix * lambda + outerCovarianceMatrix * ( 1.0 - lambda ));
}

template< typename Functor, typename KernelFunctor, typename KSpace, typename DigitalKernel >
template< typename SurfelIterator, typename EvalFunctor >
inline
typename EvalFunctor::Value
DGtal::DigitalSurfaceConvolver< Functor, KernelFunctor, KSpace, DigitalKernel, 3 >::evalCovarianceMatrix
( const SurfelIterator & it,
  EvalFunctor functor )
{
    ASSERT ( isInitFullMasks == true || isInitKernelAndMasks == true );

    CovarianceMatrix innerCovarianceMatrix, outerCovarianceMatrix;
    CovarianceMatrix resultCovarianceMatrix;

    core_evalCovarianceMatrix( it, innerCovarianceMatrix, outerCovarianceMatrix, false );

    double lambda = 0.5;
    resultCovarianceMatrix = innerCovarianceMatrix * lambda + outerCovarianceMatrix * ( 1.0 - lambda );
    return functor( resultCovarianceMatrix );
}

template< typename Functor, typename KernelFunctor, typename KSpace, typename DigitalKernel >
template< typename SurfelIterator, typename OutputIterator >
inline
void
DGtal::DigitalSurfaceConvolver< Functor, KernelFunctor, KSpace, DigitalKernel, 3 >::evalCovarianceMatrix
( const SurfelIterator & itbegin,
  const SurfelIterator & itend,
  OutputIterator & result )
{
    ASSERT ( isInitFullMasks == true || isInitKernelAndMasks == true );

    Dimension total = 0;
#ifdef DEBUG_VERBOSE
    Dimension recount = 0;
#endif

    Quantity lastInnerMoments[ nbMoments ];
    Quantity lastOuterMoments[ nbMoments ];

    CovarianceMatrix innerCovarianceMatrix, outerCovarianceMatrix;

    Spel lastInnerSpel, lastOuterSpel;

    /// Iterate on all cells
    for( SurfelIterator it = itbegin; it != itend; ++it )
    {
        if( total != 0 )
        {
#ifdef DEBUG_VERBOSE
            bool hasJumped = core_evalCovarianceMatrix( it, innerCovarianceMatrix, outerCovarianceMatrix, true, lastInnerSpel, lastOuterSpel, lastInnerMoments, lastOuterMoments );
            recount = ( hasJumped ) ? recount + 1 : recount;
#else
            core_evalCovarianceMatrix( it, innerCovarianceMatrix, outerCovarianceMatrix, true, lastInnerSpel, lastOuterSpel, lastInnerMoments, lastOuterMoments );
#endif
        }
        else
        {
            core_evalCovarianceMatrix( it, innerCovarianceMatrix, outerCovarianceMatrix, false, lastInnerSpel, lastOuterSpel, lastInnerMoments, lastOuterMoments );
        }

        double lambda = 0.5;
        result = ( innerCovarianceMatrix * lambda + outerCovarianceMatrix * ( 1.0 - lambda ));
        ++result;

        ++total;
    }

#ifdef DEBUG_VERBOSE
    std::cout << "#total cells = " << total << std::endl;
    std::cout << "#recount = " << recount << std::endl;
#endif
}

template< typename Functor, typename KernelFunctor, typename KSpace, typename DigitalKernel >
template< typename SurfelIterator, typename OutputIterator, typename EvalFunctor >
inline
void
DGtal::DigitalSurfaceConvolver< Functor, KernelFunctor, KSpace, DigitalKernel, 3 >::evalCovarianceMatrix
( const SurfelIterator & itbegin,
  const SurfelIterator & itend,
  OutputIterator & result,
  EvalFunctor functor )
{
    ASSERT ( isInitFullMasks == true || isInitKernelAndMasks == true );

    Dimension total = 0;
#ifdef DEBUG_VERBOSE
    Dimension recount = 0;
#endif

    Quantity lastInnerMoments[ nbMoments ];
    Quantity lastOuterMoments[ nbMoments ];

    CovarianceMatrix innerCovarianceMatrix, outerCovarianceMatrix;
    CovarianceMatrix resultCovarianceMatrix;

    Spel lastInnerSpel, lastOuterSpel;

    /// Iterate on all cells
    for( SurfelIterator it = itbegin; it != itend; ++it )
    {
        if( total != 0 )
        {
#ifdef DEBUG_VERBOSE
            bool hasJumped = core_evalCovarianceMatrix( it, innerCovarianceMatrix, outerCovarianceMatrix, true, lastInnerSpel, lastOuterSpel, lastInnerMoments, lastOuterMoments );
            recount = ( hasJumped ) ? recount + 1 : recount;
#else
            core_evalCovarianceMatrix( it, innerCovarianceMatrix, outerCovarianceMatrix, true, lastInnerSpel, lastOuterSpel, lastInnerMoments, lastOuterMoments );
#endif
        }
        else
        {
            core_evalCovarianceMatrix( it, innerCovarianceMatrix, outerCovarianceMatrix, false, lastInnerSpel, lastOuterSpel, lastInnerMoments, lastOuterMoments );
        }

        double lambda = 0.5;
        resultCovarianceMatrix = innerCovarianceMatrix * lambda + outerCovarianceMatrix * ( 1.0 - lambda );
        result = functor( resultCovarianceMatrix );
        ++result;

        ++total;
    }

#ifdef DEBUG_VERBOSE
    std::cout << "#total cells = " << total << std::endl;
    std::cout << "#recount = " << recount << std::endl;
#endif
}



template< typename Functor, typename KernelFunctor, typename KSpace, typename DigitalKernel >
inline
bool
DGtal::DigitalSurfaceConvolver< Functor, KernelFunctor, KSpace, DigitalKernel, 3 >::isValid() const
{
    return true;
}

template< typename Functor, typename KernelFunctor, typename KSpace, typename DigitalKernel >
void
DGtal::DigitalSurfaceConvolver< Functor, KernelFunctor, KSpace, DigitalKernel, 3 >::fillMoments
( Quantity * aMomentMatrix,
  const Spel & aSpel,
  double direction )
{
    RealPoint current = myEmbedder( aSpel );
    double x = current[ 0 ];
    double y = current[ 1 ];
    double z = current[ 2 ];

    aMomentMatrix[ 0 ] += direction * 1;
    aMomentMatrix[ 1 ] += direction * z;
    aMomentMatrix[ 2 ] += direction * y;
    aMomentMatrix[ 3 ] += direction * x;
    aMomentMatrix[ 4 ] += direction * y * z;
    aMomentMatrix[ 5 ] += direction * x * z;
    aMomentMatrix[ 6 ] += direction * x * y;
    aMomentMatrix[ 7 ] += direction * z * z;
    aMomentMatrix[ 8 ] += direction * y * y;
    aMomentMatrix[ 9 ] += direction * x * x;


}

template< typename Functor, typename KernelFunctor, typename KSpace, typename DigitalKernel >
void
DGtal::DigitalSurfaceConvolver< Functor, KernelFunctor, KSpace, DigitalKernel, 3 >::computeCovarianceMatrix
( const Quantity * aMomentMatrix,
  CovarianceMatrix & aCovarianceMatrix )
{
    MatrixQuantity A;
    double B;
    MatrixQuantity C;

    A.setComponent( 0, 0, aMomentMatrix[ 9 ] );
    A.setComponent( 0, 1, aMomentMatrix[ 6 ] );
    A.setComponent( 0, 2, aMomentMatrix[ 5 ] );
    A.setComponent( 1, 0, aMomentMatrix[ 6 ] );
    A.setComponent( 1, 1, aMomentMatrix[ 8 ] );
    A.setComponent( 1, 2, aMomentMatrix[ 4 ] );
    A.setComponent( 2, 0, aMomentMatrix[ 5 ] );
    A.setComponent( 2, 1, aMomentMatrix[ 4 ] );
    A.setComponent( 2, 2, aMomentMatrix[ 7 ] );

    B = 1.0 / aMomentMatrix[ 0 ];

    C.setComponent( 0, 0, aMomentMatrix[ 3 ] * aMomentMatrix[ 3 ] );
    C.setComponent( 0, 1, aMomentMatrix[ 3 ] * aMomentMatrix[ 2 ] );
    C.setComponent( 0, 2, aMomentMatrix[ 3 ] * aMomentMatrix[ 1 ] );
    C.setComponent( 1, 0, aMomentMatrix[ 2 ] * aMomentMatrix[ 3 ] );
    C.setComponent( 1, 1, aMomentMatrix[ 2 ] * aMomentMatrix[ 2 ] );
    C.setComponent( 1, 2, aMomentMatrix[ 2 ] * aMomentMatrix[ 1 ] );
    C.setComponent( 2, 0, aMomentMatrix[ 1 ] * aMomentMatrix[ 3 ] );
    C.setComponent( 2, 1, aMomentMatrix[ 1 ] * aMomentMatrix[ 2 ] );
    C.setComponent( 2, 2, aMomentMatrix[ 1 ] * aMomentMatrix[ 1 ] );

    aCovarianceMatrix = A - C * B;
}


template< typename Functor, typename KernelFunctor, typename KSpace, typename DigitalKernel >
const int
DGtal::DigitalSurfaceConvolver< Functor, KernelFunctor, KSpace, DigitalKernel, 3 >::nbMoments = 10;

template< typename Functor, typename KernelFunctor, typename KSpace, typename DigitalKernel >
typename DGtal::DigitalSurfaceConvolver< Functor, KernelFunctor, KSpace, DigitalKernel, 3 >::Spel
DGtal::DigitalSurfaceConvolver< Functor, KernelFunctor, KSpace, DigitalKernel, 3 >::defaultInnerSpel = Spel();

template< typename Functor, typename KernelFunctor, typename KSpace, typename DigitalKernel >
typename DGtal::DigitalSurfaceConvolver< Functor, KernelFunctor, KSpace, DigitalKernel, 3 >::Spel
DGtal::DigitalSurfaceConvolver< Functor, KernelFunctor, KSpace, DigitalKernel, 3 >::defaultOuterSpel = Spel();

template< typename Functor, typename KernelFunctor, typename KSpace, typename DigitalKernel >
typename DGtal::DigitalSurfaceConvolver< Functor, KernelFunctor, KSpace, DigitalKernel, 3 >::Quantity
DGtal::DigitalSurfaceConvolver< Functor, KernelFunctor, KSpace, DigitalKernel, 3 >::defaultInnerMoments[ 10 ] = {Quantity(0)};

template< typename Functor, typename KernelFunctor, typename KSpace, typename DigitalKernel >
typename DGtal::DigitalSurfaceConvolver< Functor, KernelFunctor, KSpace, DigitalKernel, 3 >::Quantity
DGtal::DigitalSurfaceConvolver< Functor, KernelFunctor, KSpace, DigitalKernel, 3 >::defaultOuterMoments[ 10 ] = {Quantity(0)};

template< typename Functor, typename KernelFunctor, typename KSpace, typename DigitalKernel >
typename DGtal::DigitalSurfaceConvolver< Functor, KernelFunctor, KSpace, DigitalKernel, 3 >::Quantity
DGtal::DigitalSurfaceConvolver< Functor, KernelFunctor, KSpace, DigitalKernel, 3 >::defaultInnerSum = Quantity(0);

template< typename Functor, typename KernelFunctor, typename KSpace, typename DigitalKernel >
typename DGtal::DigitalSurfaceConvolver< Functor, KernelFunctor, KSpace, DigitalKernel, 3 >::Quantity
DGtal::DigitalSurfaceConvolver< Functor, KernelFunctor, KSpace, DigitalKernel, 3 >::defaultOuterSum = Quantity(0);

template< typename Functor, typename KernelFunctor, typename KSpace, typename DigitalKernel >
template< typename SurfelIterator >
bool
DGtal::DigitalSurfaceConvolver< Functor, KernelFunctor, KSpace, DigitalKernel, 3 >::core_eval
( const SurfelIterator & it,
  Quantity & innerSum,
  Quantity & outerSum,
  bool useLastResults,
  Spel & lastInnerSpel,
  Spel & lastOuterSpel,
  Quantity & lastInnerSum,
  Quantity & lastOuterSum )
{
    ASSERT ( isInitFullMasks == true || isInitKernelAndMasks == true );

#ifdef DEBUG_VERBOSE
    Dimension recount = false;
#endif

<<<<<<< HEAD
    typedef typename Functor::Quantity FQuantity;
    DGtal::Dimension nbMasks = myMasks.size() - 1;
    DGtal::Dimension positionOfFullKernel = 13;
=======
    CanonicSCellEmbedder< KSpace > midpoint( myKSpace );
>>>>>>> 5ee34782

    Quantity m = NumberTraits< Quantity >::ZERO;

    Spel currentInnerSpel, currentOuterSpel;
    Spel shiftedSpel;
    Point shiftInnerSpel, shiftOuterSpel;
    Point diffSpel;

    bool bComputed = false; /// <! if the cell has already been computed, continue to the next

    int x, y, z, x2, y2, z2, x2y2z2;
    unsigned int offset;

    /// Inner cell
    {
        DGtal::Dimension kDim = myKSpace.sOrthDir( *it );
        currentInnerSpel = myKSpace.sDirectIncident( *it, kDim ); /// Spel on the border, but inside the shape
        shiftInnerSpel = myKSpace.sKCoords( currentInnerSpel ) - myKSpace.sKCoords( myKernelSpelOrigin );

        /// Check if we can use previous results
        if( useLastResults )
        {
            bComputed = false;

            if( currentInnerSpel == lastInnerSpel )
            {
                m = lastInnerSum;
                innerSum = m;

                bComputed = true;
            }
            else if( currentInnerSpel == lastOuterSpel )
            {
                m = lastOuterSum;
                outerSum = m;

                bComputed = true;
            }
            else
            {
                diffSpel = myKSpace.sKCoords( currentInnerSpel ) - myKSpace.sKCoords( lastInnerSpel );

                x = diffSpel[ 0 ];
                y = diffSpel[ 1 ];
                z = diffSpel[ 2 ];
                x2 = x * x;
                y2 = y * y;
                z2 = z * z;
                x2y2z2 = x2 + y2 + z2;

                offset = (( x / 2 ) + 1 ) + ((( y / 2 ) + 1 ) * 3 ) + ((( z / 2 ) + 1 ) * 9 );

                if( x2y2z2 != 4 && x2y2z2 != 8 && !( x2 == 4 && y2 == 4 && z2 == 4 )) /// Previous and current cells aren't adjacent. Compute on the full kernel
                {
                    useLastResults = false;
#ifdef DEBUG_VERBOSE
                    recount = true;
#endif
                }
                else if( offset == positionOfFullKernel ) /// Full kernel in 3D. Never reached because case already considered before. It's a honeypot.
                {
                    trace.error() << "Error - Ask to compute full kernel at the wrong moment. Maybe it's an offset computation bug ?\n";
                }
                else
                {
                    useLastResults = true;
                }
            }
        }

        if( !bComputed )
        {
            if( !useLastResults ) /// Computation on full kernel, we have no previous results
            {
                m = NumberTraits< Quantity >::ZERO;

                if( isInitFullMasks )
                {
                    for( KernelConstIterator itm = myKernelMask.first; itm != myKernelMask.second; ++itm )
                    {
                        myKSpace.sSetKCoords( shiftedSpel, myKSpace.sKCoords( myKSpace.sSpel( *itm )) + shiftInnerSpel );

                        ASSERT( myKSpace.sKCoords( shiftedSpel )[ 0 ] & 0x1 );
                        ASSERT( myKSpace.sKCoords( shiftedSpel )[ 1 ] & 0x1 );
                        ASSERT( myKSpace.sKCoords( shiftedSpel )[ 2 ] & 0x1 );

                        if( myFFunctor( shiftedSpel ) != NumberTraits< FQuantity >::ZERO )
                        {
                            m += 1.0;
                        }
                    }
                }
                else if( isInitKernelAndMasks )
                {
                    Domain domain = myKernel->getDomain();
                    for( typename Domain::ConstIterator itm = domain.begin(), itend = domain.end(); itm != itend; ++itm )
                    {
                        if( myKernel->operator()( *itm ))
                        {
                            myKSpace.sSetKCoords( shiftedSpel, myKSpace.sKCoords( myKSpace.sSpel( *itm )) + shiftInnerSpel );

                            ASSERT( myKSpace.sKCoords( shiftedSpel )[ 0 ] & 0x1 );
                            ASSERT( myKSpace.sKCoords( shiftedSpel )[ 1 ] & 0x1 );
                            ASSERT( myKSpace.sKCoords( shiftedSpel )[ 2 ] & 0x1 );

                            if( myFFunctor( shiftedSpel ) != NumberTraits< FQuantity >::ZERO )
                            {
                                m += 1.0;
                            }
                        }
                    }
                }
                else
                {
                    trace.error() << "DigitalSurfaceConvolver: You need to init the convolver first." << std::endl;
                    return false;
                }
            }
            else /// Using lastInnerMoments
            {
                m = lastInnerSum;

                /// Part to substract from previous result.
                for( KernelConstIterator itm = myMasks[ offset ].first, itend = myMasks[ offset ].second; itm != itend; ++itm )
                {
                    myKSpace.sSetKCoords( shiftedSpel, myKSpace.sKCoords( myKSpace.sSpel( *itm )) - diffSpel + shiftInnerSpel );

                    ASSERT( myKSpace.sKCoords( shiftedSpel )[ 0 ] & 0x1 );
                    ASSERT( myKSpace.sKCoords( shiftedSpel )[ 1 ] & 0x1 );
                    ASSERT( myKSpace.sKCoords( shiftedSpel )[ 2 ] & 0x1 );

                    if( myFFunctor( shiftedSpel ) != NumberTraits< FQuantity >::ZERO )
                    {
                        m -= 1.0;
                    }
                }

                /// Part to add from previous result.
                for( KernelConstIterator itm = myMasks[ nbMasks - offset ].first, itend = myMasks[ nbMasks - offset ].second; itm != itend; ++itm )
                {
                    myKSpace.sSetKCoords( shiftedSpel, myKSpace.sKCoords( myKSpace.sSpel( *itm )) + shiftInnerSpel );

                    ASSERT( myKSpace.sKCoords( shiftedSpel )[ 0 ] & 0x1 );
                    ASSERT( myKSpace.sKCoords( shiftedSpel )[ 1 ] & 0x1 );
                    ASSERT( myKSpace.sKCoords( shiftedSpel )[ 2 ] & 0x1 );

                    if( myFFunctor( shiftedSpel ) != NumberTraits< FQuantity >::ZERO )
                    {
                        m += 1.0;
                    }
                }
            }

            /// Computation of covariance Matrix
            innerSum = m;
            lastInnerSum = m;
        }
    }

    /// Outter cell
    {
        DGtal::Dimension kDim = myKSpace.sOrthDir( *it );
        currentOuterSpel = myKSpace.sIndirectIncident( *it, kDim );
        shiftOuterSpel = myKSpace.sKCoords( currentOuterSpel ) - myKSpace.sKCoords( myKernelSpelOrigin );

        ASSERT( currentInnerSpel != currentOuterSpel );

        diffSpel = myKSpace.sKCoords( currentOuterSpel ) - myKSpace.sKCoords( currentInnerSpel );

        x = diffSpel[ 0 ];
        y = diffSpel[ 1 ];
        z = diffSpel[ 2 ];
        x2 = x * x;
        y2 = y * y;
        z2 = z * z;
        x2y2z2 = x2 + y2 + z2;

        offset = (( x / 2 ) + 1 ) + ((( y / 2 ) + 1 ) * 3 ) + ((( z / 2 ) + 1) * 9 );

        if(  x2y2z2 != 4 && x2y2z2 != 8 && !( x2 == 4 && y2 == 4 && z2 == 4 )) /// Inside and outside cells aren't adjacent, but should be. It's a honeypot.
        {
            trace.error() << "Error - Found that inside and outside cells aren't adjacent. That's not logic.\n";
        }
        else if(  offset == positionOfFullKernel ) /// Full kernel in 3D. Never reached because case already considered before. It's a honeypot.
        {
            trace.error() << "Error - Ask to compute full kernel at the wrong moment. Maybe it's an offset computation bug ?\n";
        }
        else
        {
            /// Part to substract from previous result.
            for( KernelConstIterator itm = myMasks[ offset ].first, itend = myMasks[ offset ].second; itm != itend; ++itm )
            {
                myKSpace.sSetKCoords( shiftedSpel, myKSpace.sKCoords( myKSpace.sSpel( *itm )) - diffSpel + shiftOuterSpel );

                ASSERT( myKSpace.sKCoords( shiftedSpel )[ 0 ] & 0x1 );
                ASSERT( myKSpace.sKCoords( shiftedSpel )[ 1 ] & 0x1 );
                ASSERT( myKSpace.sKCoords( shiftedSpel )[ 2 ] & 0x1 );

                if( myFFunctor( shiftedSpel ) != NumberTraits< FQuantity >::ZERO )
                {
                    m -= 1.0;
                }
            }

            /// Part to add from previous result.
            for( KernelConstIterator itm = myMasks[ nbMasks - offset ].first, itend = myMasks[ nbMasks - offset ].second; itm != itend; ++itm )
            {
                myKSpace.sSetKCoords( shiftedSpel, myKSpace.sKCoords( myKSpace.sSpel( *itm )) + shiftOuterSpel );

                ASSERT( myKSpace.sKCoords( shiftedSpel )[ 0 ] & 0x1 );
                ASSERT( myKSpace.sKCoords( shiftedSpel )[ 1 ] & 0x1 );
                ASSERT( myKSpace.sKCoords( shiftedSpel )[ 2 ] & 0x1 );

                if( myFFunctor( shiftedSpel ) != NumberTraits< FQuantity >::ZERO )
                {
                    m += 1.0;
                }
            }
        }

        /// Computation of covariance Matrix
        outerSum = m;
        lastOuterSum = m;
    }

    ASSERT (( lastInnerSum != 0 )); // Maybe a problem here. Can be normal ... but needs to check twice.

    lastInnerSpel = currentInnerSpel;
    lastOuterSpel = currentOuterSpel;

#ifdef DEBUG_VERBOSE
    return recount;
#else
    return false;
#endif
}


template< typename Functor, typename KernelFunctor, typename KSpace, typename DigitalKernel >
template< typename SurfelIterator >
bool
DGtal::DigitalSurfaceConvolver< Functor, KernelFunctor, KSpace, DigitalKernel, 3 >::core_evalCovarianceMatrix
( const SurfelIterator & it,
  CovarianceMatrix & innerMatrix,
  CovarianceMatrix & outerMatrix,
  bool useLastResults,
  Spel & lastInnerSpel,
  Spel & lastOuterSpel,
  Quantity * lastInnerMoments,
  Quantity * lastOuterMoments )
{
    ASSERT ( isInitFullMasks == true || isInitKernelAndMasks == true );

#ifdef DEBUG_VERBOSE
    Dimension recount = false;
#endif

    typedef typename Functor::Quantity FQuantity;
    DGtal::Dimension nbMasks = myMasks.size() - 1;
    DGtal::Dimension positionOfFullKernel = 13;

    Quantity m[ nbMoments ]; /// <! [ m000, m001, m010, m100, m011, m101, m110, m002, m020, m200 ]
    std::fill( m, m + nbMoments, NumberTraits< Quantity >::ZERO ); /// <! clear array

    Spel currentInnerSpel, currentOuterSpel;
    Spel shiftedSpel;
    Point shiftInnerSpel, shiftOuterSpel;
    Point diffSpel;

    bool bComputed = false; /// <! if the cell has already been computed, continue to the next

    int x, y, z, x2, y2, z2, x2y2z2;
    unsigned int offset;

    /// Inner cell
    {
        DGtal::Dimension kDim = myKSpace.sOrthDir( *it );
        currentInnerSpel = myKSpace.sDirectIncident( *it, kDim ); /// Spel on the border, but inside the shape
        shiftInnerSpel = myKSpace.sKCoords( currentInnerSpel ) - myKSpace.sKCoords( myKernelSpelOrigin );

        /// Check if we can use previous results
        if( useLastResults )
        {
            bComputed = false;

            if(  currentInnerSpel == lastInnerSpel )
            {
                memcpy( m, lastInnerMoments, nbMoments * sizeof( Quantity ));
                computeCovarianceMatrix( m, innerMatrix );

                bComputed = true;
            }
            else if(  currentInnerSpel == lastOuterSpel )
            {
                memcpy( m, lastOuterMoments, nbMoments * sizeof( Quantity ));
                computeCovarianceMatrix( m, outerMatrix );

                bComputed = true;
            }
            else
            {
                diffSpel = myKSpace.sKCoords( currentInnerSpel ) - myKSpace.sKCoords( lastInnerSpel );

                x = diffSpel[ 0 ];
                y = diffSpel[ 1 ];
                z = diffSpel[ 2 ];
                x2 = x * x;
                y2 = y * y;
                z2 = z * z;
                x2y2z2 = x2 + y2 + z2;

                offset = (( x / 2 ) + 1 ) + ((( y / 2 ) + 1 ) * 3 ) + ((( z / 2 ) + 1 ) * 9 );

                if( x2y2z2 != 4 && x2y2z2 != 8 && !( x2 == 4 && y2 == 4 && z2 == 4 )) /// Previous and current cells aren't adjacent. Compute on the full kernel
                {
                    useLastResults = false;
#ifdef DEBUG_VERBOSE
                    recount = true;
#endif
                }
                else if( offset == positionOfFullKernel ) /// Full kernel in 3D. Never reached because case already considered before. It's a honeypot.
                {
                    trace.error() << "Error - Ask to compute full kernel at the wrong moment. Maybe it's an offset computation bug ?\n";
                }
                else
                {
                    useLastResults = true;
                }
            }
        }

        if( !bComputed )
        {
            if( !useLastResults ) /// Computation on full kernel, we have no previous results
            {
                std::fill( m, m + nbMoments, NumberTraits< Quantity >::ZERO ); /// <! clear array

                if( isInitFullMasks )
                {
                    for( KernelConstIterator itm = myKernelMask.first; itm != myKernelMask.second; ++itm )
                    {
                        myKSpace.sSetKCoords( shiftedSpel, myKSpace.sKCoords( myKSpace.sSpel( *itm )) + shiftInnerSpel );

                        ASSERT( myKSpace.sKCoords( shiftedSpel )[ 0 ] & 0x1 );
                        ASSERT( myKSpace.sKCoords( shiftedSpel )[ 1 ] & 0x1 );
                        ASSERT( myKSpace.sKCoords( shiftedSpel )[ 2 ] & 0x1 );

                        if( myFFunctor( shiftedSpel ) != NumberTraits< FQuantity >::ZERO )
                        {
                            fillMoments( m, shiftedSpel, 1.0 );
                        }
                    }
                }
                else if( isInitKernelAndMasks )
                {
                    Domain domain = myKernel->getDomain();
                    for( typename Domain::ConstIterator itm = domain.begin(), itend = domain.end(); itm != itend; ++itm )
                    {
                        if( myKernel->operator()( *itm ))
                        {
                            myKSpace.sSetKCoords( shiftedSpel, myKSpace.sKCoords( myKSpace.sSpel( *itm )) + shiftInnerSpel );

                            ASSERT( myKSpace.sKCoords( shiftedSpel )[ 0 ] & 0x1 );
                            ASSERT( myKSpace.sKCoords( shiftedSpel )[ 1 ] & 0x1 );
                            ASSERT( myKSpace.sKCoords( shiftedSpel )[ 2 ] & 0x1 );

                            if( myFFunctor( shiftedSpel ) != NumberTraits< FQuantity >::ZERO )
                            {
                                fillMoments( m, shiftedSpel, 1.0 );
                            }
                        }
                    }
                }
                else
                {
                    trace.error() << "DigitalSurfaceConvolver: You need to init the convolver first." << std::endl;
                    return false;
                }
            }
            else /// Using lastInnerMoments
            {
                memcpy( m, lastInnerMoments, nbMoments * sizeof( Quantity ));

                /// Part to substract from previous result.
                for( KernelConstIterator itm = myMasks[ offset ].first, itend = myMasks[ offset ].second; itm != itend; ++itm )
                {
                    myKSpace.sSetKCoords( shiftedSpel, myKSpace.sKCoords( myKSpace.sSpel( *itm )) - diffSpel + shiftInnerSpel );

                    ASSERT( myKSpace.sKCoords( shiftedSpel )[ 0 ] & 0x1 );
                    ASSERT( myKSpace.sKCoords( shiftedSpel )[ 1 ] & 0x1 );
                    ASSERT( myKSpace.sKCoords( shiftedSpel )[ 2 ] & 0x1 );

                    if( myFFunctor( shiftedSpel ) != NumberTraits< FQuantity >::ZERO )
                    {
                        fillMoments( m, shiftedSpel, -1.0 );
                    }
                }

                /// Part to add from previous result.
                for( KernelConstIterator itm = myMasks[ nbMasks - offset ].first, itend = myMasks[ nbMasks - offset ].second; itm != itend; ++itm )
                {
                    myKSpace.sSetKCoords( shiftedSpel, myKSpace.sKCoords( myKSpace.sSpel( *itm )) + shiftInnerSpel );

                    ASSERT( myKSpace.sKCoords( shiftedSpel )[ 0 ] & 0x1 );
                    ASSERT( myKSpace.sKCoords( shiftedSpel )[ 1 ] & 0x1 );
                    ASSERT( myKSpace.sKCoords( shiftedSpel )[ 2 ] & 0x1 );

                    if( myFFunctor( shiftedSpel ) != NumberTraits< FQuantity >::ZERO )
                    {
                        fillMoments( m, shiftedSpel, 1.0 );
                    }
                }
            }

            /// Computation of covariance Matrix
            computeCovarianceMatrix( m, innerMatrix );
            memcpy( lastInnerMoments, m, nbMoments * sizeof( Quantity ));
        }
    }

    /// Outter cell
    {
        DGtal::Dimension kDim = myKSpace.sOrthDir( *it );
        currentOuterSpel = myKSpace.sIndirectIncident( *it, kDim );
        shiftOuterSpel = myKSpace.sKCoords( currentOuterSpel ) - myKSpace.sKCoords( myKernelSpelOrigin );

        ASSERT( currentInnerSpel != currentOuterSpel );

        diffSpel = myKSpace.sKCoords( currentOuterSpel ) - myKSpace.sKCoords( currentInnerSpel );

        x = diffSpel[ 0 ];
        y = diffSpel[ 1 ];
        z = diffSpel[ 2 ];
        x2 = x * x;
        y2 = y * y;
        z2 = z * z;
        x2y2z2 = x2 + y2 + z2;

        offset = (( x / 2 ) + 1 ) + ((( y / 2 ) + 1 ) * 3 ) + ((( z / 2 ) + 1) * 9 );

        if(  x2y2z2 != 4 && x2y2z2 != 8 && !( x2 == 4 && y2 == 4 && z2 == 4 )) /// Inside and outside cells aren't adjacent, but should be. It's a honeypot.
        {
            trace.error() << "Error - Found that inside and outside cells aren't adjacent. That's not logic.\n";
        }
        else if(  offset == positionOfFullKernel ) /// Full kernel in 3D. Never reached because case already considered before. It's a honeypot.
        {
            trace.error() << "Error - Ask to compute full kernel at the wrong moment. Maybe it's an offset computation bug ?\n";
        }
        else
        {
            /// Part to substract from previous result.
            for( KernelConstIterator itm = myMasks[ offset ].first, itend = myMasks[ offset ].second; itm != itend; ++itm )
            {
                myKSpace.sSetKCoords( shiftedSpel, myKSpace.sKCoords( myKSpace.sSpel( *itm )) - diffSpel + shiftOuterSpel );

                ASSERT( myKSpace.sKCoords( shiftedSpel )[ 0 ] & 0x1 );
                ASSERT( myKSpace.sKCoords( shiftedSpel )[ 1 ] & 0x1 );
                ASSERT( myKSpace.sKCoords( shiftedSpel )[ 2 ] & 0x1 );

                if( myFFunctor( shiftedSpel ) != NumberTraits< FQuantity >::ZERO )
                {
                    fillMoments( m, shiftedSpel, -1.0 );
                }
            }

            /// Part to add from previous result.
            for( KernelConstIterator itm = myMasks[ nbMasks - offset ].first, itend = myMasks[ nbMasks - offset ].second; itm != itend; ++itm )
            {
                myKSpace.sSetKCoords( shiftedSpel, myKSpace.sKCoords( myKSpace.sSpel( *itm )) + shiftOuterSpel );

                ASSERT( myKSpace.sKCoords( shiftedSpel )[ 0 ] & 0x1 );
                ASSERT( myKSpace.sKCoords( shiftedSpel )[ 1 ] & 0x1 );
                ASSERT( myKSpace.sKCoords( shiftedSpel )[ 2 ] & 0x1 );

                if( myFFunctor( shiftedSpel ) != NumberTraits< FQuantity >::ZERO )
                {
                    fillMoments( m, shiftedSpel, 1.0 );
                }
            }
        }

        /// Computation of covariance Matrix
        computeCovarianceMatrix( m, outerMatrix );
        memcpy( lastOuterMoments, m, nbMoments * sizeof( Quantity ));
    }

    ASSERT (( lastInnerMoments[ 0 ] != 0 )); // Maybe a problem here. Can be normal ... but needs to check twice.

    lastInnerSpel = currentInnerSpel;
    lastOuterSpel = currentOuterSpel;

#ifdef DEBUG_VERBOSE
    return recount;
#else
    return false;
#endif
}
<|MERGE_RESOLUTION|>--- conflicted
+++ resolved
@@ -55,49 +55,49 @@
 ::DigitalSurfaceConvolver( ConstAlias< Functor > f,
                            ConstAlias< KernelFunctor > g,
                            ConstAlias< KSpace > space)
-    : myFFunctor( f ),
-      myGFunctor( g ),
-      myKSpace( space ),
-      isInitFullMasks( false ),
-      isInitKernelAndMasks( false )
-{
-    myEmbedder = Embedder( myKSpace );
+  : myFFunctor( f ),
+    myGFunctor( g ),
+    myKSpace( space ),
+    isInitFullMasks( false ),
+    isInitKernelAndMasks( false )
+{
+  myEmbedder = Embedder( myKSpace );
 }
 
 template< typename Functor, typename KernelFunctor, typename KSpace, typename DigitalKernel, DGtal::Dimension dimension >
 inline
 void
 DGtal::DigitalSurfaceConvolver< Functor, KernelFunctor, KSpace, DigitalKernel, dimension >::init
-( Point pOrigin,
-  PairIterators fullKernel,
-  std::vector< PairIterators > masks )
-{
-    myKernelSpelOrigin = myKSpace.sSpel( pOrigin );
-    myKernelMask = fullKernel;
-    myMasks = masks;
-
-    //    ASSERT ( myMasks.size () == 9 );
-
-    isInitFullMasks = true;
-    isInitKernelAndMasks = false;
+( const Point & pOrigin,
+  ConstAlias< PairIterators > fullKernel,
+  ConstAlias< std::vector< PairIterators > > masks )
+{
+  myKernelSpelOrigin = myKSpace.sSpel( pOrigin );
+  myKernelMask = &fullKernel;
+  myMasks = &masks;
+
+  //    ASSERT ( myMasks->size () == 9 );
+
+  isInitFullMasks = true;
+  isInitKernelAndMasks = false;
 }
 
 template< typename Functor, typename KernelFunctor, typename KSpace, typename DigitalKernel, DGtal::Dimension dimension >
 inline
 void
 DGtal::DigitalSurfaceConvolver< Functor, KernelFunctor, KSpace, DigitalKernel, dimension >::init
-( Point pOrigin,
-  DigitalKernel * fullKernel,
-  std::vector< PairIterators > masks )
-{
-    myKernelSpelOrigin = myKSpace.sSpel( pOrigin );
-    myKernel = fullKernel;
-    myMasks = masks;
-
-    //    ASSERT ( myMasks.size () == 9 );
-
-    isInitFullMasks = false;
-    isInitKernelAndMasks = true;
+( const Point & pOrigin,
+  ConstAlias< DigitalKernel > fullKernel,
+  ConstAlias< std::vector< PairIterators > > masks )
+{
+  myKernelSpelOrigin = myKSpace.sSpel( pOrigin );
+  myKernel = &fullKernel;
+  myMasks = &masks;
+
+  //    ASSERT ( myMasks->size () == 9 );
+
+  isInitFullMasks = false;
+  isInitKernelAndMasks = true;
 }
 
 template< typename Functor, typename KernelFunctor, typename KSpace, typename DigitalKernel, DGtal::Dimension dimension >
@@ -107,14 +107,14 @@
 DGtal::DigitalSurfaceConvolver< Functor, KernelFunctor, KSpace, DigitalKernel, dimension >::eval
 ( const SurfelIterator & it )
 {
-    ASSERT ( isInitFullMasks == true || isInitKernelAndMasks == true );
-
-    Quantity innerSum, outerSum;
-
-    core_eval( it, innerSum, outerSum, false );
-
-    double lambda = 0.5;
-    return ( innerSum * lambda + outerSum * ( 1.0 - lambda ));
+  ASSERT ( isInitFullMasks == true || isInitKernelAndMasks == true );
+
+  Quantity innerSum, outerSum;
+
+  core_eval( it, innerSum, outerSum, false );
+
+  double lambda = 0.5;
+  return ( innerSum * lambda + outerSum * ( 1.0 - lambda ));
 }
 
 template< typename Functor, typename KernelFunctor, typename KSpace, typename DigitalKernel, DGtal::Dimension dimension >
@@ -125,16 +125,16 @@
 ( const SurfelIterator & it,
   EvalFunctor functor )
 {
-    ASSERT ( isInitFullMasks == true || isInitKernelAndMasks == true );
-
-    Quantity innerSum, outerSum;
-    Quantity resultQuantity;
-
-    core_eval( it, innerSum, outerSum, false );
-
-    double lambda = 0.5;
-    resultQuantity = innerSum * lambda + outerSum * ( 1.0 - lambda );
-    return functor( resultQuantity );
+  ASSERT ( isInitFullMasks == true || isInitKernelAndMasks == true );
+
+  Quantity innerSum, outerSum;
+  Quantity resultQuantity;
+
+  core_eval( it, innerSum, outerSum, false );
+
+  double lambda = 0.5;
+  resultQuantity = innerSum * lambda + outerSum * ( 1.0 - lambda );
+  return functor( resultQuantity );
 }
 
 template< typename Functor, typename KernelFunctor, typename KSpace, typename DigitalKernel, DGtal::Dimension dimension >
@@ -146,47 +146,47 @@
   const SurfelIterator & itend,
   OutputIterator & result )
 {
-    ASSERT ( isInitFullMasks == true || isInitKernelAndMasks == true );
-
-    Dimension total = 0;
-#ifdef DEBUG_VERBOSE
-    Dimension recount = 0;
-#endif
-
-    Quantity lastInnerSum;
-    Quantity lastOuterSum;
-
-    Quantity innerSum, outerSum;
-
-    Spel lastInnerSpel, lastOuterSpel;
-
-    /// Iterate on all cells
-    for( SurfelIterator it = itbegin; it != itend; ++it )
+  ASSERT ( isInitFullMasks == true || isInitKernelAndMasks == true );
+
+  Dimension total = 0;
+#ifdef DEBUG_VERBOSE
+  Dimension recount = 0;
+#endif
+
+  Quantity lastInnerSum;
+  Quantity lastOuterSum;
+
+  Quantity innerSum, outerSum;
+
+  Spel lastInnerSpel, lastOuterSpel;
+
+  /// Iterate on all cells
+  for( SurfelIterator it = itbegin; it != itend; ++it )
     {
-        if( total != 0 )
+      if( total != 0 )
         {
 #ifdef DEBUG_VERBOSE
-            bool hasJumped = core_eval( it, innerSum, outerSum, true, lastInnerSpel, lastOuterSpel, lastInnerSum, lastOuterSum );
-            recount = ( hasJumped ) ? recount + 1 : recount;
+          bool hasJumped = core_eval( it, innerSum, outerSum, true, lastInnerSpel, lastOuterSpel, lastInnerSum, lastOuterSum );
+          recount = ( hasJumped ) ? recount + 1 : recount;
 #else
-            core_eval( it, innerSum, outerSum, true, lastInnerSpel, lastOuterSpel, lastInnerSum, lastOuterSum );
+          core_eval( it, innerSum, outerSum, true, lastInnerSpel, lastOuterSpel, lastInnerSum, lastOuterSum );
 #endif
         }
-        else
+      else
         {
-            core_eval( it, innerSum, outerSum, false, lastInnerSpel, lastOuterSpel, lastInnerSum, lastOuterSum );
+          core_eval( it, innerSum, outerSum, false, lastInnerSpel, lastOuterSpel, lastInnerSum, lastOuterSum );
         }
 
-        double lambda = 0.5;
-        result = ( innerSum * lambda + outerSum * ( 1.0 - lambda ));
-        ++result;
-
-        ++total;
+      double lambda = 0.5;
+      result = ( innerSum * lambda + outerSum * ( 1.0 - lambda ));
+      ++result;
+
+      ++total;
     }
 
 #ifdef DEBUG_VERBOSE
-    std::cout << "#total cells = " << total << std::endl;
-    std::cout << "#recount = " << recount << std::endl;
+  std::cout << "#total cells = " << total << std::endl;
+  std::cout << "#recount = " << recount << std::endl;
 #endif
 }
 
@@ -200,49 +200,49 @@
   OutputIterator & result,
   EvalFunctor functor )
 {
-    ASSERT ( isInitFullMasks == true || isInitKernelAndMasks == true );
-
-    Dimension total = 0;
-#ifdef DEBUG_VERBOSE
-    Dimension recount = 0;
-#endif
-
-    Quantity lastInnerSum;
-    Quantity lastOuterSum;
-
-    Quantity innerSum, outerSum;
-    Quantity resultQuantity;
-
-    Spel lastInnerSpel, lastOuterSpel;
-
-    /// Iterate on all cells
-    for( SurfelIterator it = itbegin; it != itend; ++it )
+  ASSERT ( isInitFullMasks == true || isInitKernelAndMasks == true );
+
+  Dimension total = 0;
+#ifdef DEBUG_VERBOSE
+  Dimension recount = 0;
+#endif
+
+  Quantity lastInnerSum;
+  Quantity lastOuterSum;
+
+  Quantity innerSum, outerSum;
+  Quantity resultQuantity;
+
+  Spel lastInnerSpel, lastOuterSpel;
+
+  /// Iterate on all cells
+  for( SurfelIterator it = itbegin; it != itend; ++it )
     {
-        if( total != 0 )
+      if( total != 0 )
         {
 #ifdef DEBUG_VERBOSE
-            bool hasJumped = core_eval( it, innerSum, outerSum, true, lastInnerSpel, lastOuterSpel, lastInnerSum, lastOuterSum );
-            recount = ( hasJumped ) ? recount + 1 : recount;
+          bool hasJumped = core_eval( it, innerSum, outerSum, true, lastInnerSpel, lastOuterSpel, lastInnerSum, lastOuterSum );
+          recount = ( hasJumped ) ? recount + 1 : recount;
 #else
-            core_eval( it, innerSum, outerSum, true, lastInnerSpel, lastOuterSpel, lastInnerSum, lastOuterSum );
+          core_eval( it, innerSum, outerSum, true, lastInnerSpel, lastOuterSpel, lastInnerSum, lastOuterSum );
 #endif
         }
-        else
+      else
         {
-            core_eval( it, innerSum, outerSum, false, lastInnerSpel, lastOuterSpel, lastInnerSum, lastOuterSum );
+          core_eval( it, innerSum, outerSum, false, lastInnerSpel, lastOuterSpel, lastInnerSum, lastOuterSum );
         }
 
-        double lambda = 0.5;
-        resultQuantity = innerSum * lambda + outerSum * ( 1.0 - lambda );
-        result = functor( resultQuantity );
-        ++result;
-
-        ++total;
+      double lambda = 0.5;
+      resultQuantity = innerSum * lambda + outerSum * ( 1.0 - lambda );
+      result = functor( resultQuantity );
+      ++result;
+
+      ++total;
     }
 
 #ifdef DEBUG_VERBOSE
-    std::cout << "#total cells = " << total << std::endl;
-    std::cout << "#recount = " << recount << std::endl;
+  std::cout << "#total cells = " << total << std::endl;
+  std::cout << "#recount = " << recount << std::endl;
 #endif
 }
 
@@ -257,14 +257,14 @@
 DGtal::DigitalSurfaceConvolver< Functor, KernelFunctor, KSpace, DigitalKernel, dimension >::evalCovarianceMatrix
 ( const SurfelIterator & it )
 {
-    ASSERT ( isInitFullMasks == true || isInitKernelAndMasks == true );
-
-    CovarianceMatrix innerCovarianceMatrix, outerCovarianceMatrix;
-
-    core_evalCovarianceMatrix( it, innerCovarianceMatrix, outerCovarianceMatrix, false );
-
-    double lambda = 0.5;
-    return ( innerCovarianceMatrix * lambda + outerCovarianceMatrix * ( 1.0 - lambda ));
+  ASSERT ( isInitFullMasks == true || isInitKernelAndMasks == true );
+
+  CovarianceMatrix innerCovarianceMatrix, outerCovarianceMatrix;
+
+  core_evalCovarianceMatrix( it, innerCovarianceMatrix, outerCovarianceMatrix, false );
+
+  double lambda = 0.5;
+  return ( innerCovarianceMatrix * lambda + outerCovarianceMatrix * ( 1.0 - lambda ));
 }
 
 template< typename Functor, typename KernelFunctor, typename KSpace, typename DigitalKernel, DGtal::Dimension dimension >
@@ -275,16 +275,16 @@
 ( const SurfelIterator & it,
   EvalFunctor functor )
 {
-    ASSERT ( isInitFullMasks == true || isInitKernelAndMasks == true );
-
-    CovarianceMatrix innerCovarianceMatrix, outerCovarianceMatrix;
-    CovarianceMatrix resultCovarianceMatrix;
-
-    core_evalCovarianceMatrix( it, innerCovarianceMatrix, outerCovarianceMatrix, false );
-
-    double lambda = 0.5;
-    resultCovarianceMatrix = innerCovarianceMatrix * lambda + outerCovarianceMatrix * ( 1.0 - lambda );
-    return functor( resultCovarianceMatrix );
+  ASSERT ( isInitFullMasks == true || isInitKernelAndMasks == true );
+
+  CovarianceMatrix innerCovarianceMatrix, outerCovarianceMatrix;
+  CovarianceMatrix resultCovarianceMatrix;
+
+  core_evalCovarianceMatrix( it, innerCovarianceMatrix, outerCovarianceMatrix, false );
+
+  double lambda = 0.5;
+  resultCovarianceMatrix = innerCovarianceMatrix * lambda + outerCovarianceMatrix * ( 1.0 - lambda );
+  return functor( resultCovarianceMatrix );
 }
 
 template< typename Functor, typename KernelFunctor, typename KSpace, typename DigitalKernel, DGtal::Dimension dimension >
@@ -296,47 +296,47 @@
   const SurfelIterator & itend,
   OutputIterator & result )
 {
-    ASSERT ( isInitFullMasks == true || isInitKernelAndMasks == true );
-
-    Dimension total = 0;
-#ifdef DEBUG_VERBOSE
-    Dimension recount = 0;
-#endif
-
-    Quantity lastInnerMoments[ nbMoments ];
-    Quantity lastOuterMoments[ nbMoments ];
-
-    CovarianceMatrix innerCovarianceMatrix, outerCovarianceMatrix;
-
-    Spel lastInnerSpel, lastOuterSpel;
-
-    /// Iterate on all cells
-    for( SurfelIterator it = itbegin; it != itend; ++it )
+  ASSERT ( isInitFullMasks == true || isInitKernelAndMasks == true );
+
+  Dimension total = 0;
+#ifdef DEBUG_VERBOSE
+  Dimension recount = 0;
+#endif
+
+  Quantity lastInnerMoments[ nbMoments ];
+  Quantity lastOuterMoments[ nbMoments ];
+
+  CovarianceMatrix innerCovarianceMatrix, outerCovarianceMatrix;
+
+  Spel lastInnerSpel, lastOuterSpel;
+
+  /// Iterate on all cells
+  for( SurfelIterator it = itbegin; it != itend; ++it )
     {
-        if( total != 0 )
+      if( total != 0 )
         {
 #ifdef DEBUG_VERBOSE
-            bool hasJumped = core_evalCovarianceMatrix( it, innerCovarianceMatrix, outerCovarianceMatrix, true, lastInnerSpel, lastOuterSpel, lastInnerMoments, lastOuterMoments );
-            recount = ( hasJumped ) ? recount + 1 : recount;
+          bool hasJumped = core_evalCovarianceMatrix( it, innerCovarianceMatrix, outerCovarianceMatrix, true, lastInnerSpel, lastOuterSpel, lastInnerMoments, lastOuterMoments );
+          recount = ( hasJumped ) ? recount + 1 : recount;
 #else
-            core_evalCovarianceMatrix( it, innerCovarianceMatrix, outerCovarianceMatrix, true, lastInnerSpel, lastOuterSpel, lastInnerMoments, lastOuterMoments );
+          core_evalCovarianceMatrix( it, innerCovarianceMatrix, outerCovarianceMatrix, true, lastInnerSpel, lastOuterSpel, lastInnerMoments, lastOuterMoments );
 #endif
         }
-        else
+      else
         {
-            core_evalCovarianceMatrix( it, innerCovarianceMatrix, outerCovarianceMatrix, false, lastInnerSpel, lastOuterSpel, lastInnerMoments, lastOuterMoments );
+          core_evalCovarianceMatrix( it, innerCovarianceMatrix, outerCovarianceMatrix, false, lastInnerSpel, lastOuterSpel, lastInnerMoments, lastOuterMoments );
         }
 
-        double lambda = 0.5;
-        result = ( innerCovarianceMatrix * lambda + outerCovarianceMatrix * ( 1.0 - lambda ));
-        ++result;
-
-        ++total;
+      double lambda = 0.5;
+      result = ( innerCovarianceMatrix * lambda + outerCovarianceMatrix * ( 1.0 - lambda ));
+      ++result;
+
+      ++total;
     }
 
 #ifdef DEBUG_VERBOSE
-    std::cout << "#total cells = " << total << std::endl;
-    std::cout << "#recount = " << recount << std::endl;
+  std::cout << "#total cells = " << total << std::endl;
+  std::cout << "#recount = " << recount << std::endl;
 #endif
 }
 
@@ -350,49 +350,49 @@
   OutputIterator & result,
   EvalFunctor functor )
 {
-    ASSERT ( isInitFullMasks == true || isInitKernelAndMasks == true );
-
-    Dimension total = 0;
-#ifdef DEBUG_VERBOSE
-    Dimension recount = 0;
-#endif
-
-    Quantity lastInnerMoments[ nbMoments ];
-    Quantity lastOuterMoments[ nbMoments ];
-
-    CovarianceMatrix innerCovarianceMatrix, outerCovarianceMatrix;
-    CovarianceMatrix resultCovarianceMatrix;
-
-    Spel lastInnerSpel, lastOuterSpel;
-
-    /// Iterate on all cells
-    for( SurfelIterator it = itbegin; it != itend; ++it )
+  ASSERT ( isInitFullMasks == true || isInitKernelAndMasks == true );
+
+  Dimension total = 0;
+#ifdef DEBUG_VERBOSE
+  Dimension recount = 0;
+#endif
+
+  Quantity lastInnerMoments[ nbMoments ];
+  Quantity lastOuterMoments[ nbMoments ];
+
+  CovarianceMatrix innerCovarianceMatrix, outerCovarianceMatrix;
+  CovarianceMatrix resultCovarianceMatrix;
+
+  Spel lastInnerSpel, lastOuterSpel;
+
+  /// Iterate on all cells
+  for( SurfelIterator it = itbegin; it != itend; ++it )
     {
-        if( total != 0 )
+      if( total != 0 )
         {
 #ifdef DEBUG_VERBOSE
-            bool hasJumped = core_evalCovarianceMatrix( it, innerCovarianceMatrix, outerCovarianceMatrix, true, lastInnerSpel, lastOuterSpel, lastInnerMoments, lastOuterMoments );
-            recount = ( hasJumped ) ? recount + 1 : recount;
+          bool hasJumped = core_evalCovarianceMatrix( it, innerCovarianceMatrix, outerCovarianceMatrix, true, lastInnerSpel, lastOuterSpel, lastInnerMoments, lastOuterMoments );
+          recount = ( hasJumped ) ? recount + 1 : recount;
 #else
-            core_evalCovarianceMatrix( it, innerCovarianceMatrix, outerCovarianceMatrix, true, lastInnerSpel, lastOuterSpel, lastInnerMoments, lastOuterMoments );
+          core_evalCovarianceMatrix( it, innerCovarianceMatrix, outerCovarianceMatrix, true, lastInnerSpel, lastOuterSpel, lastInnerMoments, lastOuterMoments );
 #endif
         }
-        else
+      else
         {
-            core_evalCovarianceMatrix( it, innerCovarianceMatrix, outerCovarianceMatrix, false, lastInnerSpel, lastOuterSpel, lastInnerMoments, lastOuterMoments );
+          core_evalCovarianceMatrix( it, innerCovarianceMatrix, outerCovarianceMatrix, false, lastInnerSpel, lastOuterSpel, lastInnerMoments, lastOuterMoments );
         }
 
-        double lambda = 0.5;
-        resultCovarianceMatrix = innerCovarianceMatrix * lambda + outerCovarianceMatrix * ( 1.0 - lambda );
-        result = functor( resultCovarianceMatrix );
-        ++result;
-
-        ++total;
+      double lambda = 0.5;
+      resultCovarianceMatrix = innerCovarianceMatrix * lambda + outerCovarianceMatrix * ( 1.0 - lambda );
+      result = functor( resultCovarianceMatrix );
+      ++result;
+
+      ++total;
     }
 
 #ifdef DEBUG_VERBOSE
-    std::cout << "#total cells = " << total << std::endl;
-    std::cout << "#recount = " << recount << std::endl;
+  std::cout << "#total cells = " << total << std::endl;
+  std::cout << "#recount = " << recount << std::endl;
 #endif
 }
 
@@ -404,7 +404,7 @@
 bool
 DGtal::DigitalSurfaceConvolver< Functor, KernelFunctor, KSpace, DigitalKernel, dimension >::isValid() const
 {
-    return true;
+  return true;
 }
 
 template< typename Functor, typename KernelFunctor, typename KSpace, typename DigitalKernel, DGtal::Dimension dimension >
@@ -414,16 +414,16 @@
   const Spel & aSpel,
   double direction )
 {
-    RealPoint current = myEmbedder( aSpel );
-    double x = current[ 0 ];
-    double y = current[ 1 ];
-
-    aMomentMatrix[ 0 ] += direction * 1;
-    aMomentMatrix[ 1 ] += direction * y;
-    aMomentMatrix[ 2 ] += direction * x;
-    aMomentMatrix[ 3 ] += direction * x * y;
-    aMomentMatrix[ 4 ] += direction * y * y;
-    aMomentMatrix[ 5 ] += direction * x * x;
+  RealPoint current = myEmbedder( aSpel );
+  double x = current[ 0 ];
+  double y = current[ 1 ];
+
+  aMomentMatrix[ 0 ] += direction * 1;
+  aMomentMatrix[ 1 ] += direction * y;
+  aMomentMatrix[ 2 ] += direction * x;
+  aMomentMatrix[ 3 ] += direction * x * y;
+  aMomentMatrix[ 4 ] += direction * y * y;
+  aMomentMatrix[ 5 ] += direction * x * x;
 }
 
 template< typename Functor, typename KernelFunctor, typename KSpace, typename DigitalKernel, DGtal::Dimension dimension >
@@ -432,23 +432,23 @@
 ( const Quantity * aMomentMatrix,
   CovarianceMatrix & aCovarianceMatrix )
 {
-    MatrixQuantity A;
-    double B;
-    MatrixQuantity C;
-
-    A.setComponent( 0, 0, aMomentMatrix[ 5 ] );
-    A.setComponent( 0, 1, aMomentMatrix[ 3 ] );
-    A.setComponent( 1, 0, aMomentMatrix[ 3 ] );
-    A.setComponent( 1, 1, aMomentMatrix[ 4 ] );
-
-    B = 1.0 / aMomentMatrix[ 0 ];
-
-    C.setComponent( 0, 0, aMomentMatrix[ 2 ] * aMomentMatrix[ 2 ] );
-    C.setComponent( 0, 1, aMomentMatrix[ 2 ] * aMomentMatrix[ 1 ] );
-    C.setComponent( 1, 0, aMomentMatrix[ 1 ] * aMomentMatrix[ 2 ] );
-    C.setComponent( 1, 1, aMomentMatrix[ 1 ] * aMomentMatrix[ 1 ] );
-
-    aCovarianceMatrix = A - C * B;
+  MatrixQuantity A;
+  double B;
+  MatrixQuantity C;
+
+  A.setComponent( 0, 0, aMomentMatrix[ 5 ] );
+  A.setComponent( 0, 1, aMomentMatrix[ 3 ] );
+  A.setComponent( 1, 0, aMomentMatrix[ 3 ] );
+  A.setComponent( 1, 1, aMomentMatrix[ 4 ] );
+
+  B = 1.0 / aMomentMatrix[ 0 ];
+
+  C.setComponent( 0, 0, aMomentMatrix[ 2 ] * aMomentMatrix[ 2 ] );
+  C.setComponent( 0, 1, aMomentMatrix[ 2 ] * aMomentMatrix[ 1 ] );
+  C.setComponent( 1, 0, aMomentMatrix[ 1 ] * aMomentMatrix[ 2 ] );
+  C.setComponent( 1, 1, aMomentMatrix[ 1 ] * aMomentMatrix[ 1 ] );
+
+  aCovarianceMatrix = A - C * B;
 }
 
 
@@ -493,8 +493,8 @@
   Quantity & lastInnerSum,
   Quantity & lastOuterSum )
 {
-    trace.error() << "Unavailable yet." << std::endl;
-    return false;
+  trace.error() << "Unavailable yet." << std::endl;
+  return false;
 }
 
 
@@ -511,8 +511,8 @@
   Quantity * lastInnerMoments,
   Quantity * lastOuterMoments )
 {
-    trace.error() << "Unavailable yet." << std::endl;
-    return false;
+  trace.error() << "Unavailable yet." << std::endl;
+  return false;
 }
 
 
@@ -527,50 +527,50 @@
 ::DigitalSurfaceConvolver( ConstAlias< Functor > f,
                            ConstAlias< KernelFunctor > g,
                            ConstAlias< KSpace > space)
-    : dimension( 2 ),
-      myFFunctor( f ),
-      myGFunctor( g ),
-      myKSpace( space ),
-      isInitFullMasks( false ),
-      isInitKernelAndMasks( false )
-{
-    myEmbedder = Embedder( myKSpace );
+  : dimension( 2 ),
+    myFFunctor( f ),
+    myGFunctor( g ),
+    myKSpace( space ),
+    isInitFullMasks( false ),
+    isInitKernelAndMasks( false )
+{
+  myEmbedder = Embedder( myKSpace );
 }
 
 template< typename Functor, typename KernelFunctor, typename KSpace, typename DigitalKernel >
 inline
 void
 DGtal::DigitalSurfaceConvolver< Functor, KernelFunctor, KSpace, DigitalKernel, 2 >::init
-( Point pOrigin,
-  PairIterators fullKernel,
-  std::vector< PairIterators > masks )
-{
-    myKernelSpelOrigin = myKSpace.sSpel( pOrigin );
-    myKernelMask = fullKernel;
-    myMasks = masks;
-
-    ASSERT ( myMasks.size () == 9 );
-
-    isInitFullMasks = true;
-    isInitKernelAndMasks = false;
+( const Point & pOrigin,
+  ConstAlias< PairIterators > fullKernel,
+  ConstAlias< std::vector< PairIterators > > masks )
+{
+  myKernelSpelOrigin = myKSpace.sSpel( pOrigin );
+  myKernelMask = &fullKernel;
+  myMasks = &masks;
+
+  ASSERT ( myMasks->size () == 9 );
+
+  isInitFullMasks = true;
+  isInitKernelAndMasks = false;
 }
 
 template< typename Functor, typename KernelFunctor, typename KSpace, typename DigitalKernel >
 inline
 void
 DGtal::DigitalSurfaceConvolver< Functor, KernelFunctor, KSpace, DigitalKernel, 2 >::init
-( Point pOrigin,
-  DigitalKernel * fullKernel,
-  std::vector< PairIterators > masks )
-{
-    myKernelSpelOrigin = myKSpace.sSpel( pOrigin );
-    myKernel = fullKernel;
-    myMasks = masks;
-
-    ASSERT ( myMasks.size () == 9 );
-
-    isInitFullMasks = false;
-    isInitKernelAndMasks = true;
+( const Point & pOrigin,
+  ConstAlias< DigitalKernel > fullKernel,
+  ConstAlias< std::vector< PairIterators > > masks )
+{
+  myKernelSpelOrigin = myKSpace.sSpel( pOrigin );
+  myKernel = &fullKernel;
+  myMasks = &masks;
+
+  ASSERT ( myMasks->size () == 9 );
+
+  isInitFullMasks = false;
+  isInitKernelAndMasks = true;
 }
 
 template< typename Functor, typename KernelFunctor, typename KSpace, typename DigitalKernel >
@@ -580,14 +580,14 @@
 DGtal::DigitalSurfaceConvolver< Functor, KernelFunctor, KSpace, DigitalKernel, 2 >::eval
 ( const SurfelIterator & it )
 {
-    ASSERT ( isInitFullMasks == true || isInitKernelAndMasks == true );
-
-    Quantity innerSum, outerSum;
-
-    core_eval( it, innerSum, outerSum, false );
-
-    double lambda = 0.5;
-    return ( innerSum * lambda + outerSum * ( 1.0 - lambda ));
+  ASSERT ( isInitFullMasks == true || isInitKernelAndMasks == true );
+
+  Quantity innerSum, outerSum;
+
+  core_eval( it, innerSum, outerSum, false );
+
+  double lambda = 0.5;
+  return ( innerSum * lambda + outerSum * ( 1.0 - lambda ));
 }
 
 template< typename Functor, typename KernelFunctor, typename KSpace, typename DigitalKernel >
@@ -598,16 +598,16 @@
 ( const SurfelIterator & it,
   EvalFunctor functor )
 {
-    ASSERT ( isInitFullMasks == true || isInitKernelAndMasks == true );
-
-    Quantity innerSum, outerSum;
-    Quantity resultQuantity;
-
-    core_eval( it, innerSum, outerSum, false );
-
-    double lambda = 0.5;
-    resultQuantity = innerSum * lambda + outerSum * ( 1.0 - lambda );
-    return functor( resultQuantity );
+  ASSERT ( isInitFullMasks == true || isInitKernelAndMasks == true );
+
+  Quantity innerSum, outerSum;
+  Quantity resultQuantity;
+
+  core_eval( it, innerSum, outerSum, false );
+
+  double lambda = 0.5;
+  resultQuantity = innerSum * lambda + outerSum * ( 1.0 - lambda );
+  return functor( resultQuantity );
 }
 
 template< typename Functor, typename KernelFunctor, typename KSpace, typename DigitalKernel >
@@ -619,47 +619,47 @@
   const SurfelIterator & itend,
   OutputIterator & result )
 {
-    ASSERT ( isInitFullMasks == true || isInitKernelAndMasks == true );
-
-    Dimension total = 0;
-#ifdef DEBUG_VERBOSE
-    Dimension recount = 0;
-#endif
-
-    Quantity lastInnerSum;
-    Quantity lastOuterSum;
-
-    Quantity innerSum, outerSum;
-
-    Spel lastInnerSpel, lastOuterSpel;
-
-    /// Iterate on all cells
-    for( SurfelIterator it = itbegin; it != itend; ++it )
+  ASSERT ( isInitFullMasks == true || isInitKernelAndMasks == true );
+
+  Dimension total = 0;
+#ifdef DEBUG_VERBOSE
+  Dimension recount = 0;
+#endif
+
+  Quantity lastInnerSum;
+  Quantity lastOuterSum;
+
+  Quantity innerSum, outerSum;
+
+  Spel lastInnerSpel, lastOuterSpel;
+
+  /// Iterate on all cells
+  for( SurfelIterator it = itbegin; it != itend; ++it )
     {
-        if( total != 0 )
+      if( total != 0 )
         {
 #ifdef DEBUG_VERBOSE
-            bool hasJumped = core_eval( it, innerSum, outerSum, true, lastInnerSpel, lastOuterSpel, lastInnerSum, lastOuterSum );
-            recount = ( hasJumped ) ? recount + 1 : recount;
+          bool hasJumped = core_eval( it, innerSum, outerSum, true, lastInnerSpel, lastOuterSpel, lastInnerSum, lastOuterSum );
+          recount = ( hasJumped ) ? recount + 1 : recount;
 #else
-            core_eval( it, innerSum, outerSum, true, lastInnerSpel, lastOuterSpel, lastInnerSum, lastOuterSum );
+          core_eval( it, innerSum, outerSum, true, lastInnerSpel, lastOuterSpel, lastInnerSum, lastOuterSum );
 #endif
         }
-        else
+      else
         {
-            core_eval( it, innerSum, outerSum, false, lastInnerSpel, lastOuterSpel, lastInnerSum, lastOuterSum );
+          core_eval( it, innerSum, outerSum, false, lastInnerSpel, lastOuterSpel, lastInnerSum, lastOuterSum );
         }
 
-        double lambda = 0.5;
-        result = ( innerSum * lambda + outerSum * ( 1.0 - lambda ));
-        ++result;
-
-        ++total;
+      double lambda = 0.5;
+      result = ( innerSum * lambda + outerSum * ( 1.0 - lambda ));
+      ++result;
+
+      ++total;
     }
 
 #ifdef DEBUG_VERBOSE
-    std::cout << "#total cells = " << total << std::endl;
-    std::cout << "#recount = " << recount << std::endl;
+  std::cout << "#total cells = " << total << std::endl;
+  std::cout << "#recount = " << recount << std::endl;
 #endif
 }
 
@@ -673,49 +673,49 @@
   OutputIterator & result,
   EvalFunctor functor )
 {
-    ASSERT ( isInitFullMasks == true || isInitKernelAndMasks == true );
-
-    Dimension total = 0;
-#ifdef DEBUG_VERBOSE
-    Dimension recount = 0;
-#endif
-
-    Quantity lastInnerSum;
-    Quantity lastOuterSum;
-
-    Quantity innerSum, outerSum;
-    Quantity resultQuantity;
-
-    Spel lastInnerSpel, lastOuterSpel;
-
-    /// Iterate on all cells
-    for( SurfelIterator it = itbegin; it != itend; ++it )
+  ASSERT ( isInitFullMasks == true || isInitKernelAndMasks == true );
+
+  Dimension total = 0;
+#ifdef DEBUG_VERBOSE
+  Dimension recount = 0;
+#endif
+
+  Quantity lastInnerSum;
+  Quantity lastOuterSum;
+
+  Quantity innerSum, outerSum;
+  Quantity resultQuantity;
+
+  Spel lastInnerSpel, lastOuterSpel;
+
+  /// Iterate on all cells
+  for( SurfelIterator it = itbegin; it != itend; ++it )
     {
-        if( total != 0 )
+      if( total != 0 )
         {
 #ifdef DEBUG_VERBOSE
-            bool hasJumped = core_eval( it, innerSum, outerSum, true, lastInnerSpel, lastOuterSpel, lastInnerSum, lastOuterSum );
-            recount = ( hasJumped ) ? recount + 1 : recount;
+          bool hasJumped = core_eval( it, innerSum, outerSum, true, lastInnerSpel, lastOuterSpel, lastInnerSum, lastOuterSum );
+          recount = ( hasJumped ) ? recount + 1 : recount;
 #else
-            core_eval( it, innerSum, outerSum, true, lastInnerSpel, lastOuterSpel, lastInnerSum, lastOuterSum );
+          core_eval( it, innerSum, outerSum, true, lastInnerSpel, lastOuterSpel, lastInnerSum, lastOuterSum );
 #endif
         }
-        else
+      else
         {
-            core_eval( it, innerSum, outerSum, false, lastInnerSpel, lastOuterSpel, lastInnerSum, lastOuterSum );
+          core_eval( it, innerSum, outerSum, false, lastInnerSpel, lastOuterSpel, lastInnerSum, lastOuterSum );
         }
 
-        double lambda = 0.5;
-        resultQuantity = innerSum * lambda + outerSum * ( 1.0 - lambda );
-        result = functor( resultQuantity );
-        ++result;
-
-        ++total;
+      double lambda = 0.5;
+      resultQuantity = innerSum * lambda + outerSum * ( 1.0 - lambda );
+      result = functor( resultQuantity );
+      ++result;
+
+      ++total;
     }
 
 #ifdef DEBUG_VERBOSE
-    std::cout << "#total cells = " << total << std::endl;
-    std::cout << "#recount = " << recount << std::endl;
+  std::cout << "#total cells = " << total << std::endl;
+  std::cout << "#recount = " << recount << std::endl;
 #endif
 }
 
@@ -730,14 +730,14 @@
 DGtal::DigitalSurfaceConvolver< Functor, KernelFunctor, KSpace, DigitalKernel, 2 >::evalCovarianceMatrix
 ( const SurfelIterator & it )
 {
-    ASSERT ( isInitFullMasks == true || isInitKernelAndMasks == true );
-
-    CovarianceMatrix innerCovarianceMatrix, outerCovarianceMatrix;
-
-    core_evalCovarianceMatrix( it, innerCovarianceMatrix, outerCovarianceMatrix, false );
-
-    double lambda = 0.5;
-    return ( innerCovarianceMatrix * lambda + outerCovarianceMatrix * ( 1.0 - lambda ));
+  ASSERT ( isInitFullMasks == true || isInitKernelAndMasks == true );
+
+  CovarianceMatrix innerCovarianceMatrix, outerCovarianceMatrix;
+
+  core_evalCovarianceMatrix( it, innerCovarianceMatrix, outerCovarianceMatrix, false );
+
+  double lambda = 0.5;
+  return ( innerCovarianceMatrix * lambda + outerCovarianceMatrix * ( 1.0 - lambda ));
 }
 
 template< typename Functor, typename KernelFunctor, typename KSpace, typename DigitalKernel >
@@ -748,16 +748,16 @@
 ( const SurfelIterator & it,
   EvalFunctor functor )
 {
-    ASSERT ( isInitFullMasks == true || isInitKernelAndMasks == true );
-
-    CovarianceMatrix innerCovarianceMatrix, outerCovarianceMatrix;
-    CovarianceMatrix resultCovarianceMatrix;
-
-    core_evalCovarianceMatrix( it, innerCovarianceMatrix, outerCovarianceMatrix, false );
-
-    double lambda = 0.5;
-    resultCovarianceMatrix = innerCovarianceMatrix * lambda + outerCovarianceMatrix * ( 1.0 - lambda );
-    return functor( resultCovarianceMatrix );
+  ASSERT ( isInitFullMasks == true || isInitKernelAndMasks == true );
+
+  CovarianceMatrix innerCovarianceMatrix, outerCovarianceMatrix;
+  CovarianceMatrix resultCovarianceMatrix;
+
+  core_evalCovarianceMatrix( it, innerCovarianceMatrix, outerCovarianceMatrix, false );
+
+  double lambda = 0.5;
+  resultCovarianceMatrix = innerCovarianceMatrix * lambda + outerCovarianceMatrix * ( 1.0 - lambda );
+  return functor( resultCovarianceMatrix );
 }
 
 template< typename Functor, typename KernelFunctor, typename KSpace, typename DigitalKernel >
@@ -769,47 +769,47 @@
   const SurfelIterator & itend,
   OutputIterator & result )
 {
-    ASSERT ( isInitFullMasks == true || isInitKernelAndMasks == true );
-
-    Dimension total = 0;
-#ifdef DEBUG_VERBOSE
-    Dimension recount = 0;
-#endif
-
-    Quantity lastInnerMoments[ nbMoments ];
-    Quantity lastOuterMoments[ nbMoments ];
-
-    CovarianceMatrix innerCovarianceMatrix, outerCovarianceMatrix;
-
-    Spel lastInnerSpel, lastOuterSpel;
-
-    /// Iterate on all cells
-    for( SurfelIterator it = itbegin; it != itend; ++it )
+  ASSERT ( isInitFullMasks == true || isInitKernelAndMasks == true );
+
+  Dimension total = 0;
+#ifdef DEBUG_VERBOSE
+  Dimension recount = 0;
+#endif
+
+  Quantity lastInnerMoments[ nbMoments ];
+  Quantity lastOuterMoments[ nbMoments ];
+
+  CovarianceMatrix innerCovarianceMatrix, outerCovarianceMatrix;
+
+  Spel lastInnerSpel, lastOuterSpel;
+
+  /// Iterate on all cells
+  for( SurfelIterator it = itbegin; it != itend; ++it )
     {
-        if( total != 0 )
+      if( total != 0 )
         {
 #ifdef DEBUG_VERBOSE
-            bool hasJumped = core_evalCovarianceMatrix( it, innerCovarianceMatrix, outerCovarianceMatrix, true, lastInnerSpel, lastOuterSpel, lastInnerMoments, lastOuterMoments );
-            recount = ( hasJumped ) ? recount + 1 : recount;
+          bool hasJumped = core_evalCovarianceMatrix( it, innerCovarianceMatrix, outerCovarianceMatrix, true, lastInnerSpel, lastOuterSpel, lastInnerMoments, lastOuterMoments );
+          recount = ( hasJumped ) ? recount + 1 : recount;
 #else
-            core_evalCovarianceMatrix( it, innerCovarianceMatrix, outerCovarianceMatrix, true, lastInnerSpel, lastOuterSpel, lastInnerMoments, lastOuterMoments );
+          core_evalCovarianceMatrix( it, innerCovarianceMatrix, outerCovarianceMatrix, true, lastInnerSpel, lastOuterSpel, lastInnerMoments, lastOuterMoments );
 #endif
         }
-        else
+      else
         {
-            core_evalCovarianceMatrix( it, innerCovarianceMatrix, outerCovarianceMatrix, false, lastInnerSpel, lastOuterSpel, lastInnerMoments, lastOuterMoments );
+          core_evalCovarianceMatrix( it, innerCovarianceMatrix, outerCovarianceMatrix, false, lastInnerSpel, lastOuterSpel, lastInnerMoments, lastOuterMoments );
         }
 
-        double lambda = 0.5;
-        result = ( innerCovarianceMatrix * lambda + outerCovarianceMatrix * ( 1.0 - lambda ));
-        ++result;
-
-        ++total;
+      double lambda = 0.5;
+      result = ( innerCovarianceMatrix * lambda + outerCovarianceMatrix * ( 1.0 - lambda ));
+      ++result;
+
+      ++total;
     }
 
 #ifdef DEBUG_VERBOSE
-    std::cout << "#total cells = " << total << std::endl;
-    std::cout << "#recount = " << recount << std::endl;
+  std::cout << "#total cells = " << total << std::endl;
+  std::cout << "#recount = " << recount << std::endl;
 #endif
 }
 
@@ -823,49 +823,49 @@
   OutputIterator & result,
   EvalFunctor functor )
 {
-    ASSERT ( isInitFullMasks == true || isInitKernelAndMasks == true );
-
-    Dimension total = 0;
-#ifdef DEBUG_VERBOSE
-    Dimension recount = 0;
-#endif
-
-    Quantity lastInnerMoments[ nbMoments ];
-    Quantity lastOuterMoments[ nbMoments ];
-
-    CovarianceMatrix innerCovarianceMatrix, outerCovarianceMatrix;
-    CovarianceMatrix resultCovarianceMatrix;
-
-    Spel lastInnerSpel, lastOuterSpel;
-
-    /// Iterate on all cells
-    for( SurfelIterator it = itbegin; it != itend; ++it )
+  ASSERT ( isInitFullMasks == true || isInitKernelAndMasks == true );
+
+  Dimension total = 0;
+#ifdef DEBUG_VERBOSE
+  Dimension recount = 0;
+#endif
+
+  Quantity lastInnerMoments[ nbMoments ];
+  Quantity lastOuterMoments[ nbMoments ];
+
+  CovarianceMatrix innerCovarianceMatrix, outerCovarianceMatrix;
+  CovarianceMatrix resultCovarianceMatrix;
+
+  Spel lastInnerSpel, lastOuterSpel;
+
+  /// Iterate on all cells
+  for( SurfelIterator it = itbegin; it != itend; ++it )
     {
-        if( total != 0 )
+      if( total != 0 )
         {
 #ifdef DEBUG_VERBOSE
-            bool hasJumped = core_evalCovarianceMatrix( it, innerCovarianceMatrix, outerCovarianceMatrix, true, lastInnerSpel, lastOuterSpel, lastInnerMoments, lastOuterMoments );
-            recount = ( hasJumped ) ? recount + 1 : recount;
+          bool hasJumped = core_evalCovarianceMatrix( it, innerCovarianceMatrix, outerCovarianceMatrix, true, lastInnerSpel, lastOuterSpel, lastInnerMoments, lastOuterMoments );
+          recount = ( hasJumped ) ? recount + 1 : recount;
 #else
-            core_evalCovarianceMatrix( it, innerCovarianceMatrix, outerCovarianceMatrix, true, lastInnerSpel, lastOuterSpel, lastInnerMoments, lastOuterMoments );
+          core_evalCovarianceMatrix( it, innerCovarianceMatrix, outerCovarianceMatrix, true, lastInnerSpel, lastOuterSpel, lastInnerMoments, lastOuterMoments );
 #endif
         }
-        else
+      else
         {
-            core_evalCovarianceMatrix( it, innerCovarianceMatrix, outerCovarianceMatrix, false, lastInnerSpel, lastOuterSpel, lastInnerMoments, lastOuterMoments );
+          core_evalCovarianceMatrix( it, innerCovarianceMatrix, outerCovarianceMatrix, false, lastInnerSpel, lastOuterSpel, lastInnerMoments, lastOuterMoments );
         }
 
-        double lambda = 0.5;
-        resultCovarianceMatrix = innerCovarianceMatrix * lambda + outerCovarianceMatrix * ( 1.0 - lambda );
-        result = functor( resultCovarianceMatrix );
-        ++result;
-
-        ++total;
+      double lambda = 0.5;
+      resultCovarianceMatrix = innerCovarianceMatrix * lambda + outerCovarianceMatrix * ( 1.0 - lambda );
+      result = functor( resultCovarianceMatrix );
+      ++result;
+
+      ++total;
     }
 
 #ifdef DEBUG_VERBOSE
-    std::cout << "#total cells = " << total << std::endl;
-    std::cout << "#recount = " << recount << std::endl;
+  std::cout << "#total cells = " << total << std::endl;
+  std::cout << "#recount = " << recount << std::endl;
 #endif
 }
 
@@ -877,7 +877,7 @@
 bool
 DGtal::DigitalSurfaceConvolver< Functor, KernelFunctor, KSpace, DigitalKernel, 2 >::isValid() const
 {
-    return true;
+  return true;
 }
 
 template< typename Functor, typename KernelFunctor, typename KSpace, typename DigitalKernel >
@@ -887,16 +887,16 @@
   const Spel & aSpel,
   double direction )
 {
-    RealPoint current = myEmbedder( aSpel );
-    double x = current[ 0 ];
-    double y = current[ 1 ];
-
-    aMomentMatrix[ 0 ] += direction * 1;
-    aMomentMatrix[ 1 ] += direction * y;
-    aMomentMatrix[ 2 ] += direction * x;
-    aMomentMatrix[ 3 ] += direction * x * y;
-    aMomentMatrix[ 4 ] += direction * y * y;
-    aMomentMatrix[ 5 ] += direction * x * x;
+  RealPoint current = myEmbedder( aSpel );
+  double x = current[ 0 ];
+  double y = current[ 1 ];
+
+  aMomentMatrix[ 0 ] += direction * 1;
+  aMomentMatrix[ 1 ] += direction * y;
+  aMomentMatrix[ 2 ] += direction * x;
+  aMomentMatrix[ 3 ] += direction * x * y;
+  aMomentMatrix[ 4 ] += direction * y * y;
+  aMomentMatrix[ 5 ] += direction * x * x;
 }
 
 template< typename Functor, typename KernelFunctor, typename KSpace, typename DigitalKernel >
@@ -905,23 +905,23 @@
 ( const Quantity * aMomentMatrix,
   CovarianceMatrix & aCovarianceMatrix )
 {
-    MatrixQuantity A;
-    double B;
-    MatrixQuantity C;
-
-    A.setComponent( 0, 0, aMomentMatrix[ 5 ] );
-    A.setComponent( 0, 1, aMomentMatrix[ 3 ] );
-    A.setComponent( 1, 0, aMomentMatrix[ 3 ] );
-    A.setComponent( 1, 1, aMomentMatrix[ 4 ] );
-
-    B = 1.0 / aMomentMatrix[ 0 ];
-
-    C.setComponent( 0, 0, aMomentMatrix[ 2 ] * aMomentMatrix[ 2 ] );
-    C.setComponent( 0, 1, aMomentMatrix[ 2 ] * aMomentMatrix[ 1 ] );
-    C.setComponent( 1, 0, aMomentMatrix[ 1 ] * aMomentMatrix[ 2 ] );
-    C.setComponent( 1, 1, aMomentMatrix[ 1 ] * aMomentMatrix[ 1 ] );
-
-    aCovarianceMatrix = A - C * B;
+  MatrixQuantity A;
+  double B;
+  MatrixQuantity C;
+
+  A.setComponent( 0, 0, aMomentMatrix[ 5 ] );
+  A.setComponent( 0, 1, aMomentMatrix[ 3 ] );
+  A.setComponent( 1, 0, aMomentMatrix[ 3 ] );
+  A.setComponent( 1, 1, aMomentMatrix[ 4 ] );
+
+  B = 1.0 / aMomentMatrix[ 0 ];
+
+  C.setComponent( 0, 0, aMomentMatrix[ 2 ] * aMomentMatrix[ 2 ] );
+  C.setComponent( 0, 1, aMomentMatrix[ 2 ] * aMomentMatrix[ 1 ] );
+  C.setComponent( 1, 0, aMomentMatrix[ 1 ] * aMomentMatrix[ 2 ] );
+  C.setComponent( 1, 1, aMomentMatrix[ 1 ] * aMomentMatrix[ 1 ] );
+
+  aCovarianceMatrix = A - C * B;
 }
 
 
@@ -966,240 +966,240 @@
   Quantity & lastInnerSum,
   Quantity & lastOuterSum )
 {
-    ASSERT ( isInitFullMasks == true || isInitKernelAndMasks == true );
-
-#ifdef DEBUG_VERBOSE
-    Dimension recount = false;
-#endif
-
-    typedef typename Functor::Quantity FQuantity;
-    DGtal::Dimension nbMasks = myMasks.size() - 1;
-    DGtal::Dimension positionOfFullKernel = 4;
-
-    Quantity m = NumberTraits< Quantity >::ZERO;
-
-    Spel currentInnerSpel, currentOuterSpel;
-    Spel shiftedSpel;
-    Point shiftInnerSpel, shiftOuterSpel;
-    Point diffSpel;
-
-    bool bComputed = false; /// <! if the cell has already been computed, continue to the next
-
-    int x, y, x2, y2, x2y2;
-    unsigned int offset;
-
-    /// Inner cell
-    {
-        DGtal::Dimension kDim = myKSpace.sOrthDir( *it );
-        currentInnerSpel = myKSpace.sDirectIncident( *it, kDim ); /// Spel on the border, but inside the shape
-        shiftInnerSpel = myKSpace.sKCoords( currentInnerSpel ) - myKSpace.sKCoords( myKernelSpelOrigin );
-
-        /// Check if we can use previous results
-        if( useLastResults )
-        {
-            bComputed = false;
-
-            if( currentInnerSpel == lastInnerSpel )
-            {
-                m = lastInnerSum;
-                innerSum = m;
-
-                bComputed = true;
-            }
-            else if( currentInnerSpel == lastOuterSpel )
-            {
-                m = lastOuterSum;
-                outerSum = m;
-
-                bComputed = true;
-            }
+  ASSERT ( isInitFullMasks == true || isInitKernelAndMasks == true );
+
+#ifdef DEBUG_VERBOSE
+  Dimension recount = false;
+#endif
+
+  typedef typename Functor::Quantity FQuantity;
+  DGtal::Dimension nbMasks = myMasks->size() - 1;
+  DGtal::Dimension positionOfFullKernel = 4;
+
+  Quantity m = NumberTraits< Quantity >::ZERO;
+
+  Spel currentInnerSpel, currentOuterSpel;
+  Spel shiftedSpel;
+  Point shiftInnerSpel, shiftOuterSpel;
+  Point diffSpel;
+
+  bool bComputed = false; /// <! if the cell has already been computed, continue to the next
+
+  int x, y, x2, y2, x2y2;
+  unsigned int offset;
+
+  /// Inner cell
+  {
+    DGtal::Dimension kDim = myKSpace.sOrthDir( *it );
+    currentInnerSpel = myKSpace.sDirectIncident( *it, kDim ); /// Spel on the border, but inside the shape
+    shiftInnerSpel = myKSpace.sKCoords( currentInnerSpel ) - myKSpace.sKCoords( myKernelSpelOrigin );
+
+    /// Check if we can use previous results
+    if( useLastResults )
+      {
+        bComputed = false;
+
+        if( currentInnerSpel == lastInnerSpel )
+          {
+            m = lastInnerSum;
+            innerSum = m;
+
+            bComputed = true;
+          }
+        else if( currentInnerSpel == lastOuterSpel )
+          {
+            m = lastOuterSum;
+            outerSum = m;
+
+            bComputed = true;
+          }
+        else
+          {
+            diffSpel = myKSpace.sKCoords( currentInnerSpel ) - myKSpace.sKCoords( lastInnerSpel );
+
+            x = diffSpel[ 0 ];
+            y = diffSpel[ 1 ];
+            x2 = x * x;
+            y2 = y * y;
+            x2y2 = x2 + y2;
+
+            offset = (( x / 2 ) + 1 ) + ((( y / 2 ) + 1 ) * 3 );
+
+            if( x2y2 != 4 && x2y2 != 8 ) /// Previous and current cells aren't adjacent. Compute on the full kernel
+              {
+                useLastResults = false;
+#ifdef DEBUG_VERBOSE
+                recount = true;
+#endif
+              }
+            else if( offset == positionOfFullKernel ) /// Full kernel in 2D. Never reached because case already considered before. It's a honeypot.
+              {
+                trace.error() << "Error - Ask to compute full kernel at the wrong moment. Maybe it's an offset computation bug ?\n";
+              }
             else
-            {
-                diffSpel = myKSpace.sKCoords( currentInnerSpel ) - myKSpace.sKCoords( lastInnerSpel );
-
-                x = diffSpel[ 0 ];
-                y = diffSpel[ 1 ];
-                x2 = x * x;
-                y2 = y * y;
-                x2y2 = x2 + y2;
-
-                offset = (( x / 2 ) + 1 ) + ((( y / 2 ) + 1 ) * 3 );
-
-                if( x2y2 != 4 && x2y2 != 8 ) /// Previous and current cells aren't adjacent. Compute on the full kernel
-                {
-                    useLastResults = false;
-#ifdef DEBUG_VERBOSE
-                    recount = true;
-#endif
-                }
-                else if( offset == positionOfFullKernel ) /// Full kernel in 2D. Never reached because case already considered before. It's a honeypot.
-                {
-                    trace.error() << "Error - Ask to compute full kernel at the wrong moment. Maybe it's an offset computation bug ?\n";
-                }
-                else
-                {
-                    useLastResults = true;
-                }
-            }
-        }
-
-        if( !bComputed )
-        {
-            if( !useLastResults ) /// Computation on full kernel, we have no previous results
-            {
-                m = NumberTraits< Quantity >::ZERO;
-
-                if( isInitFullMasks )
-                {
-                    for( KernelConstIterator itm = myKernelMask.first; itm != myKernelMask.second; ++itm )
-                    {
+              {
+                useLastResults = true;
+              }
+          }
+      }
+
+    if( !bComputed )
+      {
+        if( !useLastResults ) /// Computation on full kernel, we have no previous results
+          {
+            m = NumberTraits< Quantity >::ZERO;
+
+            if( isInitFullMasks )
+              {
+                for( KernelConstIterator itm = myKernelMask->first; itm != myKernelMask->second; ++itm )
+                  {
+                    myKSpace.sSetKCoords( shiftedSpel, myKSpace.sKCoords( myKSpace.sSpel( *itm )) + shiftInnerSpel );
+
+                    ASSERT( myKSpace.sKCoords( shiftedSpel )[ 0 ] & 0x1 );
+                    ASSERT( myKSpace.sKCoords( shiftedSpel )[ 1 ] & 0x1 );
+
+                    if( myFFunctor( shiftedSpel ) != NumberTraits< FQuantity >::ZERO )
+                      {
+                        m += 1.0;
+                      }
+                  }
+              }
+            else if( isInitKernelAndMasks )
+              {
+                Domain domain = myKernel->getDomain();
+                for( typename Domain::ConstIterator itm = domain.begin(), itend = domain.end(); itm != itend; ++itm )
+                  {
+                    if( myKernel->operator()( *itm ))
+                      {
                         myKSpace.sSetKCoords( shiftedSpel, myKSpace.sKCoords( myKSpace.sSpel( *itm )) + shiftInnerSpel );
 
                         ASSERT( myKSpace.sKCoords( shiftedSpel )[ 0 ] & 0x1 );
                         ASSERT( myKSpace.sKCoords( shiftedSpel )[ 1 ] & 0x1 );
 
                         if( myFFunctor( shiftedSpel ) != NumberTraits< FQuantity >::ZERO )
-                        {
+                          {
                             m += 1.0;
-                        }
-                    }
-                }
-                else if( isInitKernelAndMasks )
-                {
-                    Domain domain = myKernel->getDomain();
-                    for( typename Domain::ConstIterator itm = domain.begin(), itend = domain.end(); itm != itend; ++itm )
-                    {
-                        if( myKernel->operator()( *itm ))
-                        {
-                            myKSpace.sSetKCoords( shiftedSpel, myKSpace.sKCoords( myKSpace.sSpel( *itm )) + shiftInnerSpel );
-
-                            ASSERT( myKSpace.sKCoords( shiftedSpel )[ 0 ] & 0x1 );
-                            ASSERT( myKSpace.sKCoords( shiftedSpel )[ 1 ] & 0x1 );
-
-                            if( myFFunctor( shiftedSpel ) != NumberTraits< FQuantity >::ZERO )
-                            {
-                                m += 1.0;
-                            }
-                        }
-                    }
-                }
-                else
-                {
-                    trace.error() << "DigitalSurfaceConvolver: You need to init the convolver first." << std::endl;
-                    return false;
-                }
-
-            }
-            else /// Using lastInnerMoments
-            {
-                m = lastInnerSum;
-
-                /// Part to substract from previous result.
-                for( KernelConstIterator itm = myMasks[ offset ].first, itend = myMasks[ offset ].second; itm != itend; ++itm )
-                {
-                    myKSpace.sSetKCoords( shiftedSpel, myKSpace.sKCoords( myKSpace.sSpel( *itm )) - diffSpel + shiftInnerSpel );
-
-                    ASSERT( myKSpace.sKCoords( shiftedSpel )[ 0 ] & 0x1 );
-                    ASSERT( myKSpace.sKCoords( shiftedSpel )[ 1 ] & 0x1 );
-
-                    if( myFFunctor( shiftedSpel ) != NumberTraits< FQuantity >::ZERO )
-                    {
-                        m -= 1.0;
-                    }
-                }
-
-                /// Part to add from previous result.
-                for( KernelConstIterator itm = myMasks[ nbMasks - offset ].first, itend = myMasks[ nbMasks - offset ].second; itm != itend; ++itm )
-                {
-                    myKSpace.sSetKCoords( shiftedSpel, myKSpace.sKCoords( myKSpace.sSpel( *itm )) + shiftInnerSpel );
-
-                    ASSERT( myKSpace.sKCoords( shiftedSpel )[ 0 ] & 0x1 );
-                    ASSERT( myKSpace.sKCoords( shiftedSpel )[ 1 ] & 0x1 );
-
-                    if( myFFunctor( shiftedSpel ) != NumberTraits< FQuantity >::ZERO )
-                    {
-                        m += 1.0;
-                    }
-                }
-            }
-
-            /// Computation of covariance Matrix
-            innerSum = m;
-            lastInnerSum = m;
-        }
-    }
-
-    /// Outter cell
-    {
-        DGtal::Dimension kDim = myKSpace.sOrthDir( *it );
-        currentOuterSpel = myKSpace.sIndirectIncident( *it, kDim );
-        shiftOuterSpel = myKSpace.sKCoords( currentOuterSpel ) - myKSpace.sKCoords( myKernelSpelOrigin );
-
-        ASSERT( currentInnerSpel != currentOuterSpel );
-
-        diffSpel = myKSpace.sKCoords( currentOuterSpel ) - myKSpace.sKCoords( currentInnerSpel );
-
-        x = diffSpel[ 0 ];
-        y = diffSpel[ 1 ];
-        x2 = x * x;
-        y2 = y * y;
-        x2y2 = x2 + y2;
-
-        offset = (( x / 2 ) + 1 ) + ((( y / 2 ) + 1 ) * 3 );
-
-        if( x2y2 != 4 && x2y2 != 8 ) /// Inside and outside cells aren't adjacent, but should be. It's a honeypot.
-        {
-            trace.error() << "Error - Found that inside and outside cells aren't adjacent. That's not logic.\n";
-        }
-        else if(  offset == positionOfFullKernel ) /// Full kernel in 2D. Never reached because case already considered before. It's a honeypot.
-        {
-            trace.error() << "Error - Ask to compute full kernel at the wrong moment. Maybe it's an offset computation bug ?\n";
-        }
-        else
-        {
+                          }
+                      }
+                  }
+              }
+            else
+              {
+                trace.error() << "DigitalSurfaceConvolver: You need to init the convolver first." << std::endl;
+                return false;
+              }
+
+          }
+        else /// Using lastInnerMoments
+          {
+            m = lastInnerSum;
+
             /// Part to substract from previous result.
-            for( KernelConstIterator itm = myMasks[ offset ].first, itend = myMasks[ offset ].second; itm != itend; ++itm )
-            {
-                myKSpace.sSetKCoords( shiftedSpel, myKSpace.sKCoords( myKSpace.sSpel( *itm )) - diffSpel + shiftOuterSpel );
+            for( KernelConstIterator itm = (*myMasks)[ offset ].first, itend = (*myMasks)[ offset ].second; itm != itend; ++itm )
+              {
+                myKSpace.sSetKCoords( shiftedSpel, myKSpace.sKCoords( myKSpace.sSpel( *itm )) - diffSpel + shiftInnerSpel );
 
                 ASSERT( myKSpace.sKCoords( shiftedSpel )[ 0 ] & 0x1 );
                 ASSERT( myKSpace.sKCoords( shiftedSpel )[ 1 ] & 0x1 );
 
                 if( myFFunctor( shiftedSpel ) != NumberTraits< FQuantity >::ZERO )
-                {
+                  {
                     m -= 1.0;
-                }
-            }
+                  }
+              }
 
             /// Part to add from previous result.
-            for( KernelConstIterator itm = myMasks[ nbMasks - offset ].first, itend = myMasks[ nbMasks - offset ].second; itm != itend; ++itm )
-            {
-                myKSpace.sSetKCoords( shiftedSpel, myKSpace.sKCoords( myKSpace.sSpel( *itm )) + shiftOuterSpel );
+            for( KernelConstIterator itm = (*myMasks)[ nbMasks - offset ].first, itend = (*myMasks)[ nbMasks - offset ].second; itm != itend; ++itm )
+              {
+                myKSpace.sSetKCoords( shiftedSpel, myKSpace.sKCoords( myKSpace.sSpel( *itm )) + shiftInnerSpel );
 
                 ASSERT( myKSpace.sKCoords( shiftedSpel )[ 0 ] & 0x1 );
                 ASSERT( myKSpace.sKCoords( shiftedSpel )[ 1 ] & 0x1 );
 
                 if( myFFunctor( shiftedSpel ) != NumberTraits< FQuantity >::ZERO )
-                {
+                  {
                     m += 1.0;
-                }
-            }
-        }
+                  }
+              }
+          }
 
         /// Computation of covariance Matrix
-        outerSum = m;
-        lastOuterSum = m;
-    }
-
-    ASSERT (( lastInnerSum != 0 )); // Maybe a problem here. Can be normal ... but needs to check twice.
-
-    lastInnerSpel = currentInnerSpel;
-    lastOuterSpel = currentOuterSpel;
-
-#ifdef DEBUG_VERBOSE
-    return recount;
+        innerSum = m;
+        lastInnerSum = m;
+      }
+  }
+
+  /// Outter cell
+  {
+    DGtal::Dimension kDim = myKSpace.sOrthDir( *it );
+    currentOuterSpel = myKSpace.sIndirectIncident( *it, kDim );
+    shiftOuterSpel = myKSpace.sKCoords( currentOuterSpel ) - myKSpace.sKCoords( myKernelSpelOrigin );
+
+    ASSERT( currentInnerSpel != currentOuterSpel );
+
+    diffSpel = myKSpace.sKCoords( currentOuterSpel ) - myKSpace.sKCoords( currentInnerSpel );
+
+    x = diffSpel[ 0 ];
+    y = diffSpel[ 1 ];
+    x2 = x * x;
+    y2 = y * y;
+    x2y2 = x2 + y2;
+
+    offset = (( x / 2 ) + 1 ) + ((( y / 2 ) + 1 ) * 3 );
+
+    if( x2y2 != 4 && x2y2 != 8 ) /// Inside and outside cells aren't adjacent, but should be. It's a honeypot.
+      {
+        trace.error() << "Error - Found that inside and outside cells aren't adjacent. That's not logic.\n";
+      }
+    else if(  offset == positionOfFullKernel ) /// Full kernel in 2D. Never reached because case already considered before. It's a honeypot.
+      {
+        trace.error() << "Error - Ask to compute full kernel at the wrong moment. Maybe it's an offset computation bug ?\n";
+      }
+    else
+      {
+        /// Part to substract from previous result.
+        for( KernelConstIterator itm = (*myMasks)[ offset ].first, itend = (*myMasks)[ offset ].second; itm != itend; ++itm )
+          {
+            myKSpace.sSetKCoords( shiftedSpel, myKSpace.sKCoords( myKSpace.sSpel( *itm )) - diffSpel + shiftOuterSpel );
+
+            ASSERT( myKSpace.sKCoords( shiftedSpel )[ 0 ] & 0x1 );
+            ASSERT( myKSpace.sKCoords( shiftedSpel )[ 1 ] & 0x1 );
+
+            if( myFFunctor( shiftedSpel ) != NumberTraits< FQuantity >::ZERO )
+              {
+                m -= 1.0;
+              }
+          }
+
+        /// Part to add from previous result.
+        for( KernelConstIterator itm = (*myMasks)[ nbMasks - offset ].first, itend = (*myMasks)[ nbMasks - offset ].second; itm != itend; ++itm )
+          {
+            myKSpace.sSetKCoords( shiftedSpel, myKSpace.sKCoords( myKSpace.sSpel( *itm )) + shiftOuterSpel );
+
+            ASSERT( myKSpace.sKCoords( shiftedSpel )[ 0 ] & 0x1 );
+            ASSERT( myKSpace.sKCoords( shiftedSpel )[ 1 ] & 0x1 );
+
+            if( myFFunctor( shiftedSpel ) != NumberTraits< FQuantity >::ZERO )
+              {
+                m += 1.0;
+              }
+          }
+      }
+
+    /// Computation of covariance Matrix
+    outerSum = m;
+    lastOuterSum = m;
+  }
+
+  ASSERT (( lastInnerSum != 0 )); // Maybe a problem here. Can be normal ... but needs to check twice.
+
+  lastInnerSpel = currentInnerSpel;
+  lastOuterSpel = currentOuterSpel;
+
+#ifdef DEBUG_VERBOSE
+  return recount;
 #else
-    return false;
+  return false;
 #endif
 }
 
@@ -1217,291 +1217,240 @@
   Quantity * lastInnerMoments,
   Quantity * lastOuterMoments )
 {
-    ASSERT ( isInitFullMasks == true || isInitKernelAndMasks == true );
-
-#ifdef DEBUG_VERBOSE
-    Dimension recount = false;
-#endif
-
-    typedef typename Functor::Quantity FQuantity;
-    DGtal::Dimension nbMasks = myMasks.size() - 1;
-    DGtal::Dimension positionOfFullKernel = 4;
-
-    Quantity m[ nbMoments ]; /// <! [ m00, m01, m10, m11, m02, m20 ]
-    std::fill( m, m + nbMoments, NumberTraits< Quantity >::ZERO ); /// <! clear array
-
-    Spel currentInnerSpel, currentOuterSpel;
-    Spel shiftedSpel;
-    Point shiftInnerSpel, shiftOuterSpel;
-    Point diffSpel;
-
-    bool bComputed = false; /// <! if the cell has already been computed, continue to the next
-
-<<<<<<< HEAD
-    int x, y, x2, y2, x2y2;
-    unsigned int offset;
-=======
-    CanonicSCellEmbedder< KSpace > midpoint( myKSpace );
->>>>>>> 5ee34782
-
-    /// Inner cell
-    {
-        DGtal::Dimension kDim = myKSpace.sOrthDir( *it );
-        currentInnerSpel = myKSpace.sDirectIncident( *it, kDim ); /// Spel on the border, but inside the shape
-        shiftInnerSpel = myKSpace.sKCoords( currentInnerSpel ) - myKSpace.sKCoords( myKernelSpelOrigin );
-
-        /// Check if we can use previous results
-        if( useLastResults )
-        {
-            bComputed = false;
-
-            if(  currentInnerSpel == lastInnerSpel )
-            {
-                memcpy( m, lastInnerMoments, nbMoments * sizeof( Quantity ));
-                computeCovarianceMatrix( m, innerMatrix );
-
-                bComputed = true;
-            }
-            else if(  currentInnerSpel == lastOuterSpel )
-            {
-                memcpy( m, lastOuterMoments, nbMoments * sizeof( Quantity ));
-                computeCovarianceMatrix( m, outerMatrix );
-
-                bComputed = true;
-            }
+  ASSERT ( isInitFullMasks == true || isInitKernelAndMasks == true );
+
+#ifdef DEBUG_VERBOSE
+  Dimension recount = false;
+#endif
+
+  typedef typename Functor::Quantity FQuantity;
+  DGtal::Dimension nbMasks = myMasks->size() - 1;
+  DGtal::Dimension positionOfFullKernel = 4;
+
+  Quantity m[ nbMoments ]; /// <! [ m00, m01, m10, m11, m02, m20 ]
+  std::fill( m, m + nbMoments, NumberTraits< Quantity >::ZERO ); /// <! clear array
+
+  Spel currentInnerSpel, currentOuterSpel;
+  Spel shiftedSpel;
+  Point shiftInnerSpel, shiftOuterSpel;
+  Point diffSpel;
+
+  bool bComputed = false; /// <! if the cell has already been computed, continue to the next
+
+  int x, y, x2, y2, x2y2;
+  unsigned int offset;
+
+  /// Inner cell
+  {
+    DGtal::Dimension kDim = myKSpace.sOrthDir( *it );
+    currentInnerSpel = myKSpace.sDirectIncident( *it, kDim ); /// Spel on the border, but inside the shape
+    shiftInnerSpel = myKSpace.sKCoords( currentInnerSpel ) - myKSpace.sKCoords( myKernelSpelOrigin );
+
+    /// Check if we can use previous results
+    if( useLastResults )
+      {
+        bComputed = false;
+
+        if(  currentInnerSpel == lastInnerSpel )
+          {
+            memcpy( m, lastInnerMoments, nbMoments * sizeof( Quantity ));
+            computeCovarianceMatrix( m, innerMatrix );
+
+            bComputed = true;
+          }
+        else if(  currentInnerSpel == lastOuterSpel )
+          {
+            memcpy( m, lastOuterMoments, nbMoments * sizeof( Quantity ));
+            computeCovarianceMatrix( m, outerMatrix );
+
+            bComputed = true;
+          }
+        else
+          {
+            diffSpel = myKSpace.sKCoords( currentInnerSpel ) - myKSpace.sKCoords( lastInnerSpel );
+
+            x = diffSpel[ 0 ];
+            y = diffSpel[ 1 ];
+            x2 = x * x;
+            y2 = y * y;
+            x2y2 = x2 + y2;
+
+            offset = (( x / 2 ) + 1 ) + ((( y / 2 ) + 1 ) * 3 );
+
+            if( x2y2 != 4 && x2y2 != 8 ) /// Previous and current cells aren't adjacent. Compute on the full kernel
+              {
+                useLastResults = false;
+#ifdef DEBUG_VERBOSE
+                recount = true;
+#endif
+              }
+            else if( offset == positionOfFullKernel ) /// Full kernel in 2D. Never reached because case already considered before. It's a honeypot.
+              {
+                trace.error() << "Error - Ask to compute full kernel at the wrong moment. Maybe it's an offset computation bug ?\n";
+              }
             else
-            {
-                diffSpel = myKSpace.sKCoords( currentInnerSpel ) - myKSpace.sKCoords( lastInnerSpel );
-
-                x = diffSpel[ 0 ];
-                y = diffSpel[ 1 ];
-                x2 = x * x;
-                y2 = y * y;
-                x2y2 = x2 + y2;
-
-                offset = (( x / 2 ) + 1 ) + ((( y / 2 ) + 1 ) * 3 );
-
-                if( x2y2 != 4 && x2y2 != 8 ) /// Previous and current cells aren't adjacent. Compute on the full kernel
-                {
-                    useLastResults = false;
-#ifdef DEBUG_VERBOSE
-                    recount = true;
-#endif
-                }
-                else if( offset == positionOfFullKernel ) /// Full kernel in 2D. Never reached because case already considered before. It's a honeypot.
-                {
-                    trace.error() << "Error - Ask to compute full kernel at the wrong moment. Maybe it's an offset computation bug ?\n";
-                }
-                else
-                {
-                    useLastResults = true;
-                }
-            }
-        }
-
-        if( !bComputed )
-        {
-            if( !useLastResults ) /// Computation on full kernel, we have no previous results
-            {
-                std::fill( m, m + nbMoments, NumberTraits< Quantity >::ZERO ); /// <! clear array
-
-                if( isInitFullMasks )
-                {
-                    for( KernelConstIterator itm = myKernelMask.first; itm != myKernelMask.second; ++itm )
-                    {
+              {
+                useLastResults = true;
+              }
+          }
+      }
+
+    if( !bComputed )
+      {
+        if( !useLastResults ) /// Computation on full kernel, we have no previous results
+          {
+            std::fill( m, m + nbMoments, NumberTraits< Quantity >::ZERO ); /// <! clear array
+
+            if( isInitFullMasks )
+              {
+                for( KernelConstIterator itm = myKernelMask->first; itm != myKernelMask->second; ++itm )
+                  {
+                    myKSpace.sSetKCoords( shiftedSpel, myKSpace.sKCoords( myKSpace.sSpel( *itm )) + shiftInnerSpel );
+
+                    ASSERT( myKSpace.sKCoords( shiftedSpel )[ 0 ] & 0x1 );
+                    ASSERT( myKSpace.sKCoords( shiftedSpel )[ 1 ] & 0x1 );
+
+                    if( myFFunctor( shiftedSpel ) != NumberTraits< FQuantity >::ZERO )
+                      {
+                        fillMoments( m, shiftedSpel, 1.0 );
+                      }
+                  }
+              }
+            else if( isInitKernelAndMasks )
+              {
+                Domain domain = myKernel->getDomain();
+                for( typename Domain::ConstIterator itm = domain.begin(), itend = domain.end(); itm != itend; ++itm )
+                  {
+                    if( myKernel->operator()( *itm ))
+                      {
                         myKSpace.sSetKCoords( shiftedSpel, myKSpace.sKCoords( myKSpace.sSpel( *itm )) + shiftInnerSpel );
 
                         ASSERT( myKSpace.sKCoords( shiftedSpel )[ 0 ] & 0x1 );
                         ASSERT( myKSpace.sKCoords( shiftedSpel )[ 1 ] & 0x1 );
 
                         if( myFFunctor( shiftedSpel ) != NumberTraits< FQuantity >::ZERO )
-                        {
+                          {
                             fillMoments( m, shiftedSpel, 1.0 );
-                        }
-                    }
-                }
-                else if( isInitKernelAndMasks )
-                {
-                    Domain domain = myKernel->getDomain();
-                    for( typename Domain::ConstIterator itm = domain.begin(), itend = domain.end(); itm != itend; ++itm )
-                    {
-                        if( myKernel->operator()( *itm ))
-                        {
-                            myKSpace.sSetKCoords( shiftedSpel, myKSpace.sKCoords( myKSpace.sSpel( *itm )) + shiftInnerSpel );
-
-                            ASSERT( myKSpace.sKCoords( shiftedSpel )[ 0 ] & 0x1 );
-                            ASSERT( myKSpace.sKCoords( shiftedSpel )[ 1 ] & 0x1 );
-
-                            if( myFFunctor( shiftedSpel ) != NumberTraits< FQuantity >::ZERO )
-                            {
-                                fillMoments( m, shiftedSpel, 1.0 );
-                            }
-                        }
-                    }
-                }
-                else
-                {
-                    trace.error() << "DigitalSurfaceConvolver: You need to init the convolver first." << std::endl;
-                    return false;
-                }
-            }
-            else /// Using lastInnerMoments
-            {
-                memcpy( m, lastInnerMoments, nbMoments * sizeof( Quantity ));
-
-                /// Part to substract from previous result.
-                for( KernelConstIterator itm = myMasks[ offset ].first, itend = myMasks[ offset ].second; itm != itend; ++itm )
-                {
-                    myKSpace.sSetKCoords( shiftedSpel, myKSpace.sKCoords( myKSpace.sSpel( *itm )) - diffSpel + shiftInnerSpel );
-
-                    ASSERT( myKSpace.sKCoords( shiftedSpel )[ 0 ] & 0x1 );
-                    ASSERT( myKSpace.sKCoords( shiftedSpel )[ 1 ] & 0x1 );
-
-                    if( myFFunctor( shiftedSpel ) != NumberTraits< FQuantity >::ZERO )
-                    {
-                        fillMoments( m, shiftedSpel, -1.0 );
-                    }
-                }
-
-                /// Part to add from previous result.
-                for( KernelConstIterator itm = myMasks[ nbMasks - offset ].first, itend = myMasks[ nbMasks - offset ].second; itm != itend; ++itm )
-                {
-                    myKSpace.sSetKCoords( shiftedSpel, myKSpace.sKCoords( myKSpace.sSpel( *itm )) + shiftInnerSpel );
-
-<<<<<<< HEAD
-                    ASSERT( myKSpace.sKCoords( shiftedSpel )[ 0 ] & 0x1 );
-                    ASSERT( myKSpace.sKCoords( shiftedSpel )[ 1 ] & 0x1 );
-=======
-    CanonicSCellEmbedder< KSpace > midpoint( myKSpace );
->>>>>>> 5ee34782
-
-                    if( myFFunctor( shiftedSpel ) != NumberTraits< FQuantity >::ZERO )
-                    {
-                        fillMoments( m, shiftedSpel, 1.0 );
-                    }
-                }
-            }
-
-            /// Computation of covariance Matrix
-            computeCovarianceMatrix( m, innerMatrix );
-            memcpy( lastInnerMoments, m, nbMoments * sizeof( Quantity ));
-        }
-    }
-
-    /// Outter cell
-    {
-        DGtal::Dimension kDim = myKSpace.sOrthDir( *it );
-        currentOuterSpel = myKSpace.sIndirectIncident( *it, kDim );
-        shiftOuterSpel = myKSpace.sKCoords( currentOuterSpel ) - myKSpace.sKCoords( myKernelSpelOrigin );
-
-        ASSERT( currentInnerSpel != currentOuterSpel );
-
-        diffSpel = myKSpace.sKCoords( currentOuterSpel ) - myKSpace.sKCoords( currentInnerSpel );
-
-        x = diffSpel[ 0 ];
-        y = diffSpel[ 1 ];
-        x2 = x * x;
-        y2 = y * y;
-        x2y2 = x2 + y2;
-
-        offset = (( x / 2 ) + 1 ) + ((( y / 2 ) + 1 ) * 3 );
-
-        if(  x2y2 != 4 && x2y2 != 8 ) /// Inside and outside cells aren't adjacent, but should be. It's a honeypot.
-        {
-            trace.error() << "Error - Found that inside and outside cells aren't adjacent. That's not logic.\n";
-        }
-<<<<<<< HEAD
-        else if(  offset == positionOfFullKernel ) /// Full kernel in 2D. Never reached because case already considered before. It's a honeypot.
-=======
-    }
-
-    return Ja;
-}
-
-template <typename Functor, typename KernelFunctor, typename KSpace, typename KernelConstIterator>
-template<typename ConstIteratorOnCells>
-inline
-typename DGtal::DigitalSurfaceConvolver<Functor, KernelFunctor, KSpace, KernelConstIterator, 3>::CovarianceMatrix
-DGtal::DigitalSurfaceConvolver<Functor, KernelFunctor, KSpace, KernelConstIterator, 3>::evalCovarianceMatrix
-( const ConstIteratorOnCells & it )
-{
-    ASSERT ( isInit == true );
-
-    typedef typename KSpace::Point Point;
-    typedef typename Functor::Quantity FQuantity;
-
-    Quantity Va(0);
-
-    Cell currentCell = myKSpace.sIndirectIncident( *it, *myKSpace.sOrthDirs( *it ) );
-    Point shiftedPoint, shift;
-    Point currentPoint;
-
-    shift = currentCell.myCoordinates - myKernelCellOrigin.myCoordinates;
-
-    Cell shiftedCell;
-
-    FQuantity fShiftedCell = FQuantity( 0 );
-
-    CovarianceMatrix Ja;
-    MatrixQuantity XXT;
-    VectorQuantity Sa;
-
-    CanonicSCellEmbedder< KSpace > midpoint( myKSpace );
-
-    DGtal::Dimension dimension = 3;
-
-    for (int line = 0; line < dimension; ++line)
-    {
-        for (int row = 0; row < dimension; ++row)
->>>>>>> 5ee34782
-        {
-            trace.error() << "Error - Ask to compute full kernel at the wrong moment. Maybe it's an offset computation bug ?\n";
-        }
-        else
-        {
+                          }
+                      }
+                  }
+              }
+            else
+              {
+                trace.error() << "DigitalSurfaceConvolver: You need to init the convolver first." << std::endl;
+                return false;
+              }
+          }
+        else /// Using lastInnerMoments
+          {
+            memcpy( m, lastInnerMoments, nbMoments * sizeof( Quantity ));
+
             /// Part to substract from previous result.
-            for( KernelConstIterator itm = myMasks[ offset ].first, itend = myMasks[ offset ].second; itm != itend; ++itm )
-            {
-                myKSpace.sSetKCoords( shiftedSpel, myKSpace.sKCoords( myKSpace.sSpel( *itm )) - diffSpel + shiftOuterSpel );
+            for( KernelConstIterator itm = (*myMasks)[ offset ].first, itend = (*myMasks)[ offset ].second; itm != itend; ++itm )
+              {
+                myKSpace.sSetKCoords( shiftedSpel, myKSpace.sKCoords( myKSpace.sSpel( *itm )) - diffSpel + shiftInnerSpel );
 
                 ASSERT( myKSpace.sKCoords( shiftedSpel )[ 0 ] & 0x1 );
                 ASSERT( myKSpace.sKCoords( shiftedSpel )[ 1 ] & 0x1 );
 
                 if( myFFunctor( shiftedSpel ) != NumberTraits< FQuantity >::ZERO )
-                {
+                  {
                     fillMoments( m, shiftedSpel, -1.0 );
-                }
-            }
+                  }
+              }
 
             /// Part to add from previous result.
-            for( KernelConstIterator itm = myMasks[ nbMasks - offset ].first, itend = myMasks[ nbMasks - offset ].second; itm != itend; ++itm )
-            {
-                myKSpace.sSetKCoords( shiftedSpel, myKSpace.sKCoords( myKSpace.sSpel( *itm )) + shiftOuterSpel );
+            for( KernelConstIterator itm = (*myMasks)[ nbMasks - offset ].first, itend = (*myMasks)[ nbMasks - offset ].second; itm != itend; ++itm )
+              {
+                myKSpace.sSetKCoords( shiftedSpel, myKSpace.sKCoords( myKSpace.sSpel( *itm )) + shiftInnerSpel );
 
                 ASSERT( myKSpace.sKCoords( shiftedSpel )[ 0 ] & 0x1 );
                 ASSERT( myKSpace.sKCoords( shiftedSpel )[ 1 ] & 0x1 );
 
                 if( myFFunctor( shiftedSpel ) != NumberTraits< FQuantity >::ZERO )
-                {
+                  {
                     fillMoments( m, shiftedSpel, 1.0 );
-                }
-            }
-        }
+                  }
+              }
+          }
 
         /// Computation of covariance Matrix
-        computeCovarianceMatrix( m, outerMatrix );
-        memcpy( lastOuterMoments, m, nbMoments * sizeof( Quantity ));
-    }
-
-    ASSERT (( lastInnerMoments[ 0 ] != 0 )); // Maybe a problem here. Can be normal ... but needs to check twice.
-
-    lastInnerSpel = currentInnerSpel;
-    lastOuterSpel = currentOuterSpel;
-
-#ifdef DEBUG_VERBOSE
-    return recount;
+        computeCovarianceMatrix( m, innerMatrix );
+        memcpy( lastInnerMoments, m, nbMoments * sizeof( Quantity ));
+      }
+  }
+
+  /// Outter cell
+  {
+    DGtal::Dimension kDim = myKSpace.sOrthDir( *it );
+    currentOuterSpel = myKSpace.sIndirectIncident( *it, kDim );
+    shiftOuterSpel = myKSpace.sKCoords( currentOuterSpel ) - myKSpace.sKCoords( myKernelSpelOrigin );
+
+    ASSERT( currentInnerSpel != currentOuterSpel );
+
+    diffSpel = myKSpace.sKCoords( currentOuterSpel ) - myKSpace.sKCoords( currentInnerSpel );
+
+    x = diffSpel[ 0 ];
+    y = diffSpel[ 1 ];
+    x2 = x * x;
+    y2 = y * y;
+    x2y2 = x2 + y2;
+
+    offset = (( x / 2 ) + 1 ) + ((( y / 2 ) + 1 ) * 3 );
+
+    if(  x2y2 != 4 && x2y2 != 8 ) /// Inside and outside cells aren't adjacent, but should be. It's a honeypot.
+      {
+        trace.error() << "Error - Found that inside and outside cells aren't adjacent. That's not logic.\n";
+      }
+    else if(  offset == positionOfFullKernel ) /// Full kernel in 2D. Never reached because case already considered before. It's a honeypot.
+      {
+        trace.error() << "Error - Ask to compute full kernel at the wrong moment. Maybe it's an offset computation bug ?\n";
+      }
+    else
+      {
+        /// Part to substract from previous result.
+        for( KernelConstIterator itm = (*myMasks)[ offset ].first, itend = (*myMasks)[ offset ].second; itm != itend; ++itm )
+          {
+            myKSpace.sSetKCoords( shiftedSpel, myKSpace.sKCoords( myKSpace.sSpel( *itm )) - diffSpel + shiftOuterSpel );
+
+            ASSERT( myKSpace.sKCoords( shiftedSpel )[ 0 ] & 0x1 );
+            ASSERT( myKSpace.sKCoords( shiftedSpel )[ 1 ] & 0x1 );
+
+            if( myFFunctor( shiftedSpel ) != NumberTraits< FQuantity >::ZERO )
+              {
+                fillMoments( m, shiftedSpel, -1.0 );
+              }
+          }
+
+        /// Part to add from previous result.
+        for( KernelConstIterator itm = (*myMasks)[ nbMasks - offset ].first, itend = (*myMasks)[ nbMasks - offset ].second; itm != itend; ++itm )
+          {
+            myKSpace.sSetKCoords( shiftedSpel, myKSpace.sKCoords( myKSpace.sSpel( *itm )) + shiftOuterSpel );
+
+            ASSERT( myKSpace.sKCoords( shiftedSpel )[ 0 ] & 0x1 );
+            ASSERT( myKSpace.sKCoords( shiftedSpel )[ 1 ] & 0x1 );
+
+            if( myFFunctor( shiftedSpel ) != NumberTraits< FQuantity >::ZERO )
+              {
+                fillMoments( m, shiftedSpel, 1.0 );
+              }
+          }
+      }
+
+    /// Computation of covariance Matrix
+    computeCovarianceMatrix( m, outerMatrix );
+    memcpy( lastOuterMoments, m, nbMoments * sizeof( Quantity ));
+  }
+
+  ASSERT (( lastInnerMoments[ 0 ] != 0 )); // Maybe a problem here. Can be normal ... but needs to check twice.
+
+  lastInnerSpel = currentInnerSpel;
+  lastOuterSpel = currentOuterSpel;
+
+#ifdef DEBUG_VERBOSE
+  return recount;
 #else
-    return false;
+  return false;
 #endif
 }
 
@@ -1518,50 +1467,50 @@
 ::DigitalSurfaceConvolver( ConstAlias< Functor > f,
                            ConstAlias< KernelFunctor > g,
                            ConstAlias< KSpace > space)
-    :   dimension( 3 ),
-      myFFunctor( f ),
-      myGFunctor( g ),
-      myKSpace( space ),
-      isInitFullMasks( false ),
-      isInitKernelAndMasks( false )
-{
-    myEmbedder = Embedder( myKSpace );
+  :   dimension( 3 ),
+    myFFunctor( f ),
+    myGFunctor( g ),
+    myKSpace( space ),
+    isInitFullMasks( false ),
+    isInitKernelAndMasks( false )
+{
+  myEmbedder = Embedder( myKSpace );
 }
 
 template< typename Functor, typename KernelFunctor, typename KSpace, typename DigitalKernel >
 inline
 void
 DGtal::DigitalSurfaceConvolver< Functor, KernelFunctor, KSpace, DigitalKernel, 3 >::init
-( Point pOrigin,
-  PairIterators fullKernel,
-  std::vector< PairIterators > masks )
-{
-    myKernelSpelOrigin = myKSpace.sSpel( pOrigin );
-    myKernelMask = fullKernel;
-    myMasks = masks;
-
-    ASSERT ( myMasks.size () == 27 );
-
-    isInitFullMasks = true;
-    isInitKernelAndMasks = false;
+( const Point & pOrigin,
+  ConstAlias< PairIterators > fullKernel,
+  ConstAlias< std::vector< PairIterators > > masks )
+{
+  myKernelSpelOrigin = myKSpace.sSpel( pOrigin );
+  myKernelMask = &fullKernel;
+  myMasks = &masks;
+
+  ASSERT ( myMasks->size () == 27 );
+
+  isInitFullMasks = true;
+  isInitKernelAndMasks = false;
 }
 
 template< typename Functor, typename KernelFunctor, typename KSpace, typename DigitalKernel >
 inline
 void
 DGtal::DigitalSurfaceConvolver< Functor, KernelFunctor, KSpace, DigitalKernel, 3 >::init
-( Point pOrigin,
-  DigitalKernel * fullKernel,
-  std::vector< PairIterators > masks )
-{
-    myKernelSpelOrigin = myKSpace.sSpel( pOrigin );
-    myKernel = fullKernel;
-    myMasks = masks;
-
-    ASSERT ( myMasks.size () == 27 );
-
-    isInitFullMasks = false;
-    isInitKernelAndMasks = true;
+( const Point & pOrigin,
+  ConstAlias< DigitalKernel > fullKernel,
+  ConstAlias< std::vector< PairIterators > > masks )
+{
+  myKernelSpelOrigin = myKSpace.sSpel( pOrigin );
+  myKernel = &fullKernel;
+  myMasks = &masks;
+
+  ASSERT ( myMasks->size () == 27 );
+
+  isInitFullMasks = false;
+  isInitKernelAndMasks = true;
 }
 
 
@@ -1574,14 +1523,14 @@
 DGtal::DigitalSurfaceConvolver< Functor, KernelFunctor, KSpace, DigitalKernel, 3 >::eval
 ( const SurfelIterator & it )
 {
-    ASSERT ( isInitFullMasks == true || isInitKernelAndMasks == true );
-
-    Quantity innerSum, outerSum;
-
-    core_eval( it, innerSum, outerSum, false );
-
-    double lambda = 0.5;
-    return ( innerSum * lambda + outerSum * ( 1.0 - lambda ));
+  ASSERT ( isInitFullMasks == true || isInitKernelAndMasks == true );
+
+  Quantity innerSum, outerSum;
+
+  core_eval( it, innerSum, outerSum, false );
+
+  double lambda = 0.5;
+  return ( innerSum * lambda + outerSum * ( 1.0 - lambda ));
 }
 
 template< typename Functor, typename KernelFunctor, typename KSpace, typename DigitalKernel >
@@ -1592,19 +1541,18 @@
 ( const SurfelIterator & it,
   EvalFunctor functor )
 {
-    ASSERT ( isInitFullMasks == true || isInitKernelAndMasks == true );
-
-    Quantity innerSum, outerSum;
-    Quantity resultQuantity;
-
-    core_eval( it, innerSum, outerSum, false );
-
-    double lambda = 0.5;
-    resultQuantity = innerSum * lambda + outerSum * ( 1.0 - lambda );
-    return functor( resultQuantity );
-}
-
-<<<<<<< HEAD
+  ASSERT ( isInitFullMasks == true || isInitKernelAndMasks == true );
+
+  Quantity innerSum, outerSum;
+  Quantity resultQuantity;
+
+  core_eval( it, innerSum, outerSum, false );
+
+  double lambda = 0.5;
+  resultQuantity = innerSum * lambda + outerSum * ( 1.0 - lambda );
+  return functor( resultQuantity );
+}
+
 template< typename Functor, typename KernelFunctor, typename KSpace, typename DigitalKernel >
 template< typename SurfelIterator, typename OutputIterator >
 inline
@@ -1614,50 +1562,47 @@
   const SurfelIterator & itend,
   OutputIterator & result )
 {
-    ASSERT ( isInitFullMasks == true || isInitKernelAndMasks == true );
-=======
-    CanonicSCellEmbedder< KSpace > midpoint( myKSpace );
->>>>>>> 5ee34782
-
-    Dimension total = 0;
-#ifdef DEBUG_VERBOSE
-    Dimension recount = 0;
-#endif
-
-    Quantity lastInnerSum;
-    Quantity lastOuterSum;
-
-    Quantity innerSum, outerSum;
-
-    Spel lastInnerSpel, lastOuterSpel;
-
-    /// Iterate on all cells
-    for( SurfelIterator it = itbegin; it != itend; ++it )
+  ASSERT ( isInitFullMasks == true || isInitKernelAndMasks == true );
+
+  Dimension total = 0;
+#ifdef DEBUG_VERBOSE
+  Dimension recount = 0;
+#endif
+
+  Quantity lastInnerSum;
+  Quantity lastOuterSum;
+
+  Quantity innerSum, outerSum;
+
+  Spel lastInnerSpel, lastOuterSpel;
+
+  /// Iterate on all cells
+  for( SurfelIterator it = itbegin; it != itend; ++it )
     {
-        if( total != 0 )
+      if( total != 0 )
         {
 #ifdef DEBUG_VERBOSE
-            bool hasJumped = core_eval( it, innerSum, outerSum, true, lastInnerSpel, lastOuterSpel, lastInnerSum, lastOuterSum );
-            recount = ( hasJumped ) ? recount + 1 : recount;
+          bool hasJumped = core_eval( it, innerSum, outerSum, true, lastInnerSpel, lastOuterSpel, lastInnerSum, lastOuterSum );
+          recount = ( hasJumped ) ? recount + 1 : recount;
 #else
-            core_eval( it, innerSum, outerSum, true, lastInnerSpel, lastOuterSpel, lastInnerSum, lastOuterSum );
+          core_eval( it, innerSum, outerSum, true, lastInnerSpel, lastOuterSpel, lastInnerSum, lastOuterSum );
 #endif
         }
-        else
+      else
         {
-            core_eval( it, innerSum, outerSum, false, lastInnerSpel, lastOuterSpel, lastInnerSum, lastOuterSum );
+          core_eval( it, innerSum, outerSum, false, lastInnerSpel, lastOuterSpel, lastInnerSum, lastOuterSum );
         }
 
-        double lambda = 0.5;
-        result = ( innerSum * lambda + outerSum * ( 1.0 - lambda ));
-        ++result;
-
-        ++total;
+      double lambda = 0.5;
+      result = ( innerSum * lambda + outerSum * ( 1.0 - lambda ));
+      ++result;
+
+      ++total;
     }
 
 #ifdef DEBUG_VERBOSE
-    std::cout << "#total cells = " << total << std::endl;
-    std::cout << "#recount = " << recount << std::endl;
+  std::cout << "#total cells = " << total << std::endl;
+  std::cout << "#recount = " << recount << std::endl;
 #endif
 }
 
@@ -1671,49 +1616,49 @@
   OutputIterator & result,
   EvalFunctor functor )
 {
-    ASSERT ( isInitFullMasks == true || isInitKernelAndMasks == true );
-
-    Dimension total = 0;
-#ifdef DEBUG_VERBOSE
-    Dimension recount = 0;
-#endif
-
-    Quantity lastInnerSum;
-    Quantity lastOuterSum;
-
-    Quantity innerSum, outerSum;
-    Quantity resultQuantity;
-
-    Spel lastInnerSpel, lastOuterSpel;
-
-    /// Iterate on all cells
-    for( SurfelIterator it = itbegin; it != itend; ++it )
+  ASSERT ( isInitFullMasks == true || isInitKernelAndMasks == true );
+
+  Dimension total = 0;
+#ifdef DEBUG_VERBOSE
+  Dimension recount = 0;
+#endif
+
+  Quantity lastInnerSum;
+  Quantity lastOuterSum;
+
+  Quantity innerSum, outerSum;
+  Quantity resultQuantity;
+
+  Spel lastInnerSpel, lastOuterSpel;
+
+  /// Iterate on all cells
+  for( SurfelIterator it = itbegin; it != itend; ++it )
     {
-        if( total != 0 )
+      if( total != 0 )
         {
 #ifdef DEBUG_VERBOSE
-            bool hasJumped = core_eval( it, innerSum, outerSum, true, lastInnerSpel, lastOuterSpel, lastInnerSum, lastOuterSum );
-            recount = ( hasJumped ) ? recount + 1 : recount;
+          bool hasJumped = core_eval( it, innerSum, outerSum, true, lastInnerSpel, lastOuterSpel, lastInnerSum, lastOuterSum );
+          recount = ( hasJumped ) ? recount + 1 : recount;
 #else
-            core_eval( it, innerSum, outerSum, true, lastInnerSpel, lastOuterSpel, lastInnerSum, lastOuterSum );
+          core_eval( it, innerSum, outerSum, true, lastInnerSpel, lastOuterSpel, lastInnerSum, lastOuterSum );
 #endif
         }
-        else
+      else
         {
-            core_eval( it, innerSum, outerSum, false, lastInnerSpel, lastOuterSpel, lastInnerSum, lastOuterSum );
+          core_eval( it, innerSum, outerSum, false, lastInnerSpel, lastOuterSpel, lastInnerSum, lastOuterSum );
         }
 
-        double lambda = 0.5;
-        resultQuantity = innerSum * lambda + outerSum * ( 1.0 - lambda );
-        result = functor( resultQuantity );
-        ++result;
-
-        ++total;
+      double lambda = 0.5;
+      resultQuantity = innerSum * lambda + outerSum * ( 1.0 - lambda );
+      result = functor( resultQuantity );
+      ++result;
+
+      ++total;
     }
 
 #ifdef DEBUG_VERBOSE
-    std::cout << "#total cells = " << total << std::endl;
-    std::cout << "#recount = " << recount << std::endl;
+  std::cout << "#total cells = " << total << std::endl;
+  std::cout << "#recount = " << recount << std::endl;
 #endif
 }
 
@@ -1726,14 +1671,14 @@
 DGtal::DigitalSurfaceConvolver< Functor, KernelFunctor, KSpace, DigitalKernel, 3 >::evalCovarianceMatrix
 ( const SurfelIterator & it )
 {
-    ASSERT ( isInitFullMasks == true || isInitKernelAndMasks == true );
-
-    CovarianceMatrix innerCovarianceMatrix, outerCovarianceMatrix;
-
-    core_evalCovarianceMatrix( it, innerCovarianceMatrix, outerCovarianceMatrix, false );
-
-    double lambda = 0.5;
-    return ( innerCovarianceMatrix * lambda + outerCovarianceMatrix * ( 1.0 - lambda ));
+  ASSERT ( isInitFullMasks == true || isInitKernelAndMasks == true );
+
+  CovarianceMatrix innerCovarianceMatrix, outerCovarianceMatrix;
+
+  core_evalCovarianceMatrix( it, innerCovarianceMatrix, outerCovarianceMatrix, false );
+
+  double lambda = 0.5;
+  return ( innerCovarianceMatrix * lambda + outerCovarianceMatrix * ( 1.0 - lambda ));
 }
 
 template< typename Functor, typename KernelFunctor, typename KSpace, typename DigitalKernel >
@@ -1744,16 +1689,16 @@
 ( const SurfelIterator & it,
   EvalFunctor functor )
 {
-    ASSERT ( isInitFullMasks == true || isInitKernelAndMasks == true );
-
-    CovarianceMatrix innerCovarianceMatrix, outerCovarianceMatrix;
-    CovarianceMatrix resultCovarianceMatrix;
-
-    core_evalCovarianceMatrix( it, innerCovarianceMatrix, outerCovarianceMatrix, false );
-
-    double lambda = 0.5;
-    resultCovarianceMatrix = innerCovarianceMatrix * lambda + outerCovarianceMatrix * ( 1.0 - lambda );
-    return functor( resultCovarianceMatrix );
+  ASSERT ( isInitFullMasks == true || isInitKernelAndMasks == true );
+
+  CovarianceMatrix innerCovarianceMatrix, outerCovarianceMatrix;
+  CovarianceMatrix resultCovarianceMatrix;
+
+  core_evalCovarianceMatrix( it, innerCovarianceMatrix, outerCovarianceMatrix, false );
+
+  double lambda = 0.5;
+  resultCovarianceMatrix = innerCovarianceMatrix * lambda + outerCovarianceMatrix * ( 1.0 - lambda );
+  return functor( resultCovarianceMatrix );
 }
 
 template< typename Functor, typename KernelFunctor, typename KSpace, typename DigitalKernel >
@@ -1765,47 +1710,47 @@
   const SurfelIterator & itend,
   OutputIterator & result )
 {
-    ASSERT ( isInitFullMasks == true || isInitKernelAndMasks == true );
-
-    Dimension total = 0;
-#ifdef DEBUG_VERBOSE
-    Dimension recount = 0;
-#endif
-
-    Quantity lastInnerMoments[ nbMoments ];
-    Quantity lastOuterMoments[ nbMoments ];
-
-    CovarianceMatrix innerCovarianceMatrix, outerCovarianceMatrix;
-
-    Spel lastInnerSpel, lastOuterSpel;
-
-    /// Iterate on all cells
-    for( SurfelIterator it = itbegin; it != itend; ++it )
+  ASSERT ( isInitFullMasks == true || isInitKernelAndMasks == true );
+
+  Dimension total = 0;
+#ifdef DEBUG_VERBOSE
+  Dimension recount = 0;
+#endif
+
+  Quantity lastInnerMoments[ nbMoments ];
+  Quantity lastOuterMoments[ nbMoments ];
+
+  CovarianceMatrix innerCovarianceMatrix, outerCovarianceMatrix;
+
+  Spel lastInnerSpel, lastOuterSpel;
+
+  /// Iterate on all cells
+  for( SurfelIterator it = itbegin; it != itend; ++it )
     {
-        if( total != 0 )
+      if( total != 0 )
         {
 #ifdef DEBUG_VERBOSE
-            bool hasJumped = core_evalCovarianceMatrix( it, innerCovarianceMatrix, outerCovarianceMatrix, true, lastInnerSpel, lastOuterSpel, lastInnerMoments, lastOuterMoments );
-            recount = ( hasJumped ) ? recount + 1 : recount;
+          bool hasJumped = core_evalCovarianceMatrix( it, innerCovarianceMatrix, outerCovarianceMatrix, true, lastInnerSpel, lastOuterSpel, lastInnerMoments, lastOuterMoments );
+          recount = ( hasJumped ) ? recount + 1 : recount;
 #else
-            core_evalCovarianceMatrix( it, innerCovarianceMatrix, outerCovarianceMatrix, true, lastInnerSpel, lastOuterSpel, lastInnerMoments, lastOuterMoments );
+          core_evalCovarianceMatrix( it, innerCovarianceMatrix, outerCovarianceMatrix, true, lastInnerSpel, lastOuterSpel, lastInnerMoments, lastOuterMoments );
 #endif
         }
-        else
+      else
         {
-            core_evalCovarianceMatrix( it, innerCovarianceMatrix, outerCovarianceMatrix, false, lastInnerSpel, lastOuterSpel, lastInnerMoments, lastOuterMoments );
+          core_evalCovarianceMatrix( it, innerCovarianceMatrix, outerCovarianceMatrix, false, lastInnerSpel, lastOuterSpel, lastInnerMoments, lastOuterMoments );
         }
 
-        double lambda = 0.5;
-        result = ( innerCovarianceMatrix * lambda + outerCovarianceMatrix * ( 1.0 - lambda ));
-        ++result;
-
-        ++total;
+      double lambda = 0.5;
+      result = ( innerCovarianceMatrix * lambda + outerCovarianceMatrix * ( 1.0 - lambda ));
+      ++result;
+
+      ++total;
     }
 
 #ifdef DEBUG_VERBOSE
-    std::cout << "#total cells = " << total << std::endl;
-    std::cout << "#recount = " << recount << std::endl;
+  std::cout << "#total cells = " << total << std::endl;
+  std::cout << "#recount = " << recount << std::endl;
 #endif
 }
 
@@ -1819,49 +1764,49 @@
   OutputIterator & result,
   EvalFunctor functor )
 {
-    ASSERT ( isInitFullMasks == true || isInitKernelAndMasks == true );
-
-    Dimension total = 0;
-#ifdef DEBUG_VERBOSE
-    Dimension recount = 0;
-#endif
-
-    Quantity lastInnerMoments[ nbMoments ];
-    Quantity lastOuterMoments[ nbMoments ];
-
-    CovarianceMatrix innerCovarianceMatrix, outerCovarianceMatrix;
-    CovarianceMatrix resultCovarianceMatrix;
-
-    Spel lastInnerSpel, lastOuterSpel;
-
-    /// Iterate on all cells
-    for( SurfelIterator it = itbegin; it != itend; ++it )
+  ASSERT ( isInitFullMasks == true || isInitKernelAndMasks == true );
+
+  Dimension total = 0;
+#ifdef DEBUG_VERBOSE
+  Dimension recount = 0;
+#endif
+
+  Quantity lastInnerMoments[ nbMoments ];
+  Quantity lastOuterMoments[ nbMoments ];
+
+  CovarianceMatrix innerCovarianceMatrix, outerCovarianceMatrix;
+  CovarianceMatrix resultCovarianceMatrix;
+
+  Spel lastInnerSpel, lastOuterSpel;
+
+  /// Iterate on all cells
+  for( SurfelIterator it = itbegin; it != itend; ++it )
     {
-        if( total != 0 )
+      if( total != 0 )
         {
 #ifdef DEBUG_VERBOSE
-            bool hasJumped = core_evalCovarianceMatrix( it, innerCovarianceMatrix, outerCovarianceMatrix, true, lastInnerSpel, lastOuterSpel, lastInnerMoments, lastOuterMoments );
-            recount = ( hasJumped ) ? recount + 1 : recount;
+          bool hasJumped = core_evalCovarianceMatrix( it, innerCovarianceMatrix, outerCovarianceMatrix, true, lastInnerSpel, lastOuterSpel, lastInnerMoments, lastOuterMoments );
+          recount = ( hasJumped ) ? recount + 1 : recount;
 #else
-            core_evalCovarianceMatrix( it, innerCovarianceMatrix, outerCovarianceMatrix, true, lastInnerSpel, lastOuterSpel, lastInnerMoments, lastOuterMoments );
+          core_evalCovarianceMatrix( it, innerCovarianceMatrix, outerCovarianceMatrix, true, lastInnerSpel, lastOuterSpel, lastInnerMoments, lastOuterMoments );
 #endif
         }
-        else
+      else
         {
-            core_evalCovarianceMatrix( it, innerCovarianceMatrix, outerCovarianceMatrix, false, lastInnerSpel, lastOuterSpel, lastInnerMoments, lastOuterMoments );
+          core_evalCovarianceMatrix( it, innerCovarianceMatrix, outerCovarianceMatrix, false, lastInnerSpel, lastOuterSpel, lastInnerMoments, lastOuterMoments );
         }
 
-        double lambda = 0.5;
-        resultCovarianceMatrix = innerCovarianceMatrix * lambda + outerCovarianceMatrix * ( 1.0 - lambda );
-        result = functor( resultCovarianceMatrix );
-        ++result;
-
-        ++total;
+      double lambda = 0.5;
+      resultCovarianceMatrix = innerCovarianceMatrix * lambda + outerCovarianceMatrix * ( 1.0 - lambda );
+      result = functor( resultCovarianceMatrix );
+      ++result;
+
+      ++total;
     }
 
 #ifdef DEBUG_VERBOSE
-    std::cout << "#total cells = " << total << std::endl;
-    std::cout << "#recount = " << recount << std::endl;
+  std::cout << "#total cells = " << total << std::endl;
+  std::cout << "#recount = " << recount << std::endl;
 #endif
 }
 
@@ -1872,7 +1817,7 @@
 bool
 DGtal::DigitalSurfaceConvolver< Functor, KernelFunctor, KSpace, DigitalKernel, 3 >::isValid() const
 {
-    return true;
+  return true;
 }
 
 template< typename Functor, typename KernelFunctor, typename KSpace, typename DigitalKernel >
@@ -1882,21 +1827,21 @@
   const Spel & aSpel,
   double direction )
 {
-    RealPoint current = myEmbedder( aSpel );
-    double x = current[ 0 ];
-    double y = current[ 1 ];
-    double z = current[ 2 ];
-
-    aMomentMatrix[ 0 ] += direction * 1;
-    aMomentMatrix[ 1 ] += direction * z;
-    aMomentMatrix[ 2 ] += direction * y;
-    aMomentMatrix[ 3 ] += direction * x;
-    aMomentMatrix[ 4 ] += direction * y * z;
-    aMomentMatrix[ 5 ] += direction * x * z;
-    aMomentMatrix[ 6 ] += direction * x * y;
-    aMomentMatrix[ 7 ] += direction * z * z;
-    aMomentMatrix[ 8 ] += direction * y * y;
-    aMomentMatrix[ 9 ] += direction * x * x;
+  RealPoint current = myEmbedder( aSpel );
+  double x = current[ 0 ];
+  double y = current[ 1 ];
+  double z = current[ 2 ];
+
+  aMomentMatrix[ 0 ] += direction * 1;
+  aMomentMatrix[ 1 ] += direction * z;
+  aMomentMatrix[ 2 ] += direction * y;
+  aMomentMatrix[ 3 ] += direction * x;
+  aMomentMatrix[ 4 ] += direction * y * z;
+  aMomentMatrix[ 5 ] += direction * x * z;
+  aMomentMatrix[ 6 ] += direction * x * y;
+  aMomentMatrix[ 7 ] += direction * z * z;
+  aMomentMatrix[ 8 ] += direction * y * y;
+  aMomentMatrix[ 9 ] += direction * x * x;
 
 
 }
@@ -1907,33 +1852,33 @@
 ( const Quantity * aMomentMatrix,
   CovarianceMatrix & aCovarianceMatrix )
 {
-    MatrixQuantity A;
-    double B;
-    MatrixQuantity C;
-
-    A.setComponent( 0, 0, aMomentMatrix[ 9 ] );
-    A.setComponent( 0, 1, aMomentMatrix[ 6 ] );
-    A.setComponent( 0, 2, aMomentMatrix[ 5 ] );
-    A.setComponent( 1, 0, aMomentMatrix[ 6 ] );
-    A.setComponent( 1, 1, aMomentMatrix[ 8 ] );
-    A.setComponent( 1, 2, aMomentMatrix[ 4 ] );
-    A.setComponent( 2, 0, aMomentMatrix[ 5 ] );
-    A.setComponent( 2, 1, aMomentMatrix[ 4 ] );
-    A.setComponent( 2, 2, aMomentMatrix[ 7 ] );
-
-    B = 1.0 / aMomentMatrix[ 0 ];
-
-    C.setComponent( 0, 0, aMomentMatrix[ 3 ] * aMomentMatrix[ 3 ] );
-    C.setComponent( 0, 1, aMomentMatrix[ 3 ] * aMomentMatrix[ 2 ] );
-    C.setComponent( 0, 2, aMomentMatrix[ 3 ] * aMomentMatrix[ 1 ] );
-    C.setComponent( 1, 0, aMomentMatrix[ 2 ] * aMomentMatrix[ 3 ] );
-    C.setComponent( 1, 1, aMomentMatrix[ 2 ] * aMomentMatrix[ 2 ] );
-    C.setComponent( 1, 2, aMomentMatrix[ 2 ] * aMomentMatrix[ 1 ] );
-    C.setComponent( 2, 0, aMomentMatrix[ 1 ] * aMomentMatrix[ 3 ] );
-    C.setComponent( 2, 1, aMomentMatrix[ 1 ] * aMomentMatrix[ 2 ] );
-    C.setComponent( 2, 2, aMomentMatrix[ 1 ] * aMomentMatrix[ 1 ] );
-
-    aCovarianceMatrix = A - C * B;
+  MatrixQuantity A;
+  double B;
+  MatrixQuantity C;
+
+  A.setComponent( 0, 0, aMomentMatrix[ 9 ] );
+  A.setComponent( 0, 1, aMomentMatrix[ 6 ] );
+  A.setComponent( 0, 2, aMomentMatrix[ 5 ] );
+  A.setComponent( 1, 0, aMomentMatrix[ 6 ] );
+  A.setComponent( 1, 1, aMomentMatrix[ 8 ] );
+  A.setComponent( 1, 2, aMomentMatrix[ 4 ] );
+  A.setComponent( 2, 0, aMomentMatrix[ 5 ] );
+  A.setComponent( 2, 1, aMomentMatrix[ 4 ] );
+  A.setComponent( 2, 2, aMomentMatrix[ 7 ] );
+
+  B = 1.0 / aMomentMatrix[ 0 ];
+
+  C.setComponent( 0, 0, aMomentMatrix[ 3 ] * aMomentMatrix[ 3 ] );
+  C.setComponent( 0, 1, aMomentMatrix[ 3 ] * aMomentMatrix[ 2 ] );
+  C.setComponent( 0, 2, aMomentMatrix[ 3 ] * aMomentMatrix[ 1 ] );
+  C.setComponent( 1, 0, aMomentMatrix[ 2 ] * aMomentMatrix[ 3 ] );
+  C.setComponent( 1, 1, aMomentMatrix[ 2 ] * aMomentMatrix[ 2 ] );
+  C.setComponent( 1, 2, aMomentMatrix[ 2 ] * aMomentMatrix[ 1 ] );
+  C.setComponent( 2, 0, aMomentMatrix[ 1 ] * aMomentMatrix[ 3 ] );
+  C.setComponent( 2, 1, aMomentMatrix[ 1 ] * aMomentMatrix[ 2 ] );
+  C.setComponent( 2, 2, aMomentMatrix[ 1 ] * aMomentMatrix[ 1 ] );
+
+  aCovarianceMatrix = A - C * B;
 }
 
 
@@ -1978,99 +1923,114 @@
   Quantity & lastInnerSum,
   Quantity & lastOuterSum )
 {
-    ASSERT ( isInitFullMasks == true || isInitKernelAndMasks == true );
-
-#ifdef DEBUG_VERBOSE
-    Dimension recount = false;
-#endif
-
-<<<<<<< HEAD
-    typedef typename Functor::Quantity FQuantity;
-    DGtal::Dimension nbMasks = myMasks.size() - 1;
-    DGtal::Dimension positionOfFullKernel = 13;
-=======
-    CanonicSCellEmbedder< KSpace > midpoint( myKSpace );
->>>>>>> 5ee34782
-
-    Quantity m = NumberTraits< Quantity >::ZERO;
-
-    Spel currentInnerSpel, currentOuterSpel;
-    Spel shiftedSpel;
-    Point shiftInnerSpel, shiftOuterSpel;
-    Point diffSpel;
-
-    bool bComputed = false; /// <! if the cell has already been computed, continue to the next
-
-    int x, y, z, x2, y2, z2, x2y2z2;
-    unsigned int offset;
-
-    /// Inner cell
-    {
-        DGtal::Dimension kDim = myKSpace.sOrthDir( *it );
-        currentInnerSpel = myKSpace.sDirectIncident( *it, kDim ); /// Spel on the border, but inside the shape
-        shiftInnerSpel = myKSpace.sKCoords( currentInnerSpel ) - myKSpace.sKCoords( myKernelSpelOrigin );
-
-        /// Check if we can use previous results
-        if( useLastResults )
-        {
-            bComputed = false;
-
-            if( currentInnerSpel == lastInnerSpel )
-            {
-                m = lastInnerSum;
-                innerSum = m;
-
-                bComputed = true;
-            }
-            else if( currentInnerSpel == lastOuterSpel )
-            {
-                m = lastOuterSum;
-                outerSum = m;
-
-                bComputed = true;
-            }
+  ASSERT ( isInitFullMasks == true || isInitKernelAndMasks == true );
+
+#ifdef DEBUG_VERBOSE
+  Dimension recount = false;
+#endif
+
+  typedef typename Functor::Quantity FQuantity;
+  DGtal::Dimension nbMasks = myMasks->size() - 1;
+  DGtal::Dimension positionOfFullKernel = 13;
+
+  Quantity m = NumberTraits< Quantity >::ZERO;
+
+  Spel currentInnerSpel, currentOuterSpel;
+  Spel shiftedSpel;
+  Point shiftInnerSpel, shiftOuterSpel;
+  Point diffSpel;
+
+  bool bComputed = false; /// <! if the cell has already been computed, continue to the next
+
+  int x, y, z, x2, y2, z2, x2y2z2;
+  unsigned int offset;
+
+  /// Inner cell
+  {
+    DGtal::Dimension kDim = myKSpace.sOrthDir( *it );
+    currentInnerSpel = myKSpace.sDirectIncident( *it, kDim ); /// Spel on the border, but inside the shape
+    shiftInnerSpel = myKSpace.sKCoords( currentInnerSpel ) - myKSpace.sKCoords( myKernelSpelOrigin );
+
+    /// Check if we can use previous results
+    if( useLastResults )
+      {
+        bComputed = false;
+
+        if( currentInnerSpel == lastInnerSpel )
+          {
+            m = lastInnerSum;
+            innerSum = m;
+
+            bComputed = true;
+          }
+        else if( currentInnerSpel == lastOuterSpel )
+          {
+            m = lastOuterSum;
+            outerSum = m;
+
+            bComputed = true;
+          }
+        else
+          {
+            diffSpel = myKSpace.sKCoords( currentInnerSpel ) - myKSpace.sKCoords( lastInnerSpel );
+
+            x = diffSpel[ 0 ];
+            y = diffSpel[ 1 ];
+            z = diffSpel[ 2 ];
+            x2 = x * x;
+            y2 = y * y;
+            z2 = z * z;
+            x2y2z2 = x2 + y2 + z2;
+
+            offset = (( x / 2 ) + 1 ) + ((( y / 2 ) + 1 ) * 3 ) + ((( z / 2 ) + 1 ) * 9 );
+
+            if( x2y2z2 != 4 && x2y2z2 != 8 && !( x2 == 4 && y2 == 4 && z2 == 4 )) /// Previous and current cells aren't adjacent. Compute on the full kernel
+              {
+                useLastResults = false;
+#ifdef DEBUG_VERBOSE
+                recount = true;
+#endif
+              }
+            else if( offset == positionOfFullKernel ) /// Full kernel in 3D. Never reached because case already considered before. It's a honeypot.
+              {
+                trace.error() << "Error - Ask to compute full kernel at the wrong moment. Maybe it's an offset computation bug ?\n";
+              }
             else
-            {
-                diffSpel = myKSpace.sKCoords( currentInnerSpel ) - myKSpace.sKCoords( lastInnerSpel );
-
-                x = diffSpel[ 0 ];
-                y = diffSpel[ 1 ];
-                z = diffSpel[ 2 ];
-                x2 = x * x;
-                y2 = y * y;
-                z2 = z * z;
-                x2y2z2 = x2 + y2 + z2;
-
-                offset = (( x / 2 ) + 1 ) + ((( y / 2 ) + 1 ) * 3 ) + ((( z / 2 ) + 1 ) * 9 );
-
-                if( x2y2z2 != 4 && x2y2z2 != 8 && !( x2 == 4 && y2 == 4 && z2 == 4 )) /// Previous and current cells aren't adjacent. Compute on the full kernel
-                {
-                    useLastResults = false;
-#ifdef DEBUG_VERBOSE
-                    recount = true;
-#endif
-                }
-                else if( offset == positionOfFullKernel ) /// Full kernel in 3D. Never reached because case already considered before. It's a honeypot.
-                {
-                    trace.error() << "Error - Ask to compute full kernel at the wrong moment. Maybe it's an offset computation bug ?\n";
-                }
-                else
-                {
-                    useLastResults = true;
-                }
-            }
-        }
-
-        if( !bComputed )
-        {
-            if( !useLastResults ) /// Computation on full kernel, we have no previous results
-            {
-                m = NumberTraits< Quantity >::ZERO;
-
-                if( isInitFullMasks )
-                {
-                    for( KernelConstIterator itm = myKernelMask.first; itm != myKernelMask.second; ++itm )
-                    {
+              {
+                useLastResults = true;
+              }
+          }
+      }
+
+    if( !bComputed )
+      {
+        if( !useLastResults ) /// Computation on full kernel, we have no previous results
+          {
+            m = NumberTraits< Quantity >::ZERO;
+
+            if( isInitFullMasks )
+              {
+                for( KernelConstIterator itm = myKernelMask->first; itm != myKernelMask->second; ++itm )
+                  {
+                    myKSpace.sSetKCoords( shiftedSpel, myKSpace.sKCoords( myKSpace.sSpel( *itm )) + shiftInnerSpel );
+
+                    ASSERT( myKSpace.sKCoords( shiftedSpel )[ 0 ] & 0x1 );
+                    ASSERT( myKSpace.sKCoords( shiftedSpel )[ 1 ] & 0x1 );
+                    ASSERT( myKSpace.sKCoords( shiftedSpel )[ 2 ] & 0x1 );
+
+                    if( myFFunctor( shiftedSpel ) != NumberTraits< FQuantity >::ZERO )
+                      {
+                        m += 1.0;
+                      }
+                  }
+              }
+            else if( isInitKernelAndMasks )
+              {
+                Domain domain = myKernel->getDomain();
+                for( typename Domain::ConstIterator itm = domain.begin(), itend = domain.end(); itm != itend; ++itm )
+                  {
+                    if( myKernel->operator()( *itm ))
+                      {
                         myKSpace.sSetKCoords( shiftedSpel, myKSpace.sKCoords( myKSpace.sSpel( *itm )) + shiftInnerSpel );
 
                         ASSERT( myKSpace.sKCoords( shiftedSpel )[ 0 ] & 0x1 );
@@ -2078,153 +2038,134 @@
                         ASSERT( myKSpace.sKCoords( shiftedSpel )[ 2 ] & 0x1 );
 
                         if( myFFunctor( shiftedSpel ) != NumberTraits< FQuantity >::ZERO )
-                        {
+                          {
                             m += 1.0;
-                        }
-                    }
-                }
-                else if( isInitKernelAndMasks )
-                {
-                    Domain domain = myKernel->getDomain();
-                    for( typename Domain::ConstIterator itm = domain.begin(), itend = domain.end(); itm != itend; ++itm )
-                    {
-                        if( myKernel->operator()( *itm ))
-                        {
-                            myKSpace.sSetKCoords( shiftedSpel, myKSpace.sKCoords( myKSpace.sSpel( *itm )) + shiftInnerSpel );
-
-                            ASSERT( myKSpace.sKCoords( shiftedSpel )[ 0 ] & 0x1 );
-                            ASSERT( myKSpace.sKCoords( shiftedSpel )[ 1 ] & 0x1 );
-                            ASSERT( myKSpace.sKCoords( shiftedSpel )[ 2 ] & 0x1 );
-
-                            if( myFFunctor( shiftedSpel ) != NumberTraits< FQuantity >::ZERO )
-                            {
-                                m += 1.0;
-                            }
-                        }
-                    }
-                }
-                else
-                {
-                    trace.error() << "DigitalSurfaceConvolver: You need to init the convolver first." << std::endl;
-                    return false;
-                }
-            }
-            else /// Using lastInnerMoments
-            {
-                m = lastInnerSum;
-
-                /// Part to substract from previous result.
-                for( KernelConstIterator itm = myMasks[ offset ].first, itend = myMasks[ offset ].second; itm != itend; ++itm )
-                {
-                    myKSpace.sSetKCoords( shiftedSpel, myKSpace.sKCoords( myKSpace.sSpel( *itm )) - diffSpel + shiftInnerSpel );
-
-                    ASSERT( myKSpace.sKCoords( shiftedSpel )[ 0 ] & 0x1 );
-                    ASSERT( myKSpace.sKCoords( shiftedSpel )[ 1 ] & 0x1 );
-                    ASSERT( myKSpace.sKCoords( shiftedSpel )[ 2 ] & 0x1 );
-
-                    if( myFFunctor( shiftedSpel ) != NumberTraits< FQuantity >::ZERO )
-                    {
-                        m -= 1.0;
-                    }
-                }
-
-                /// Part to add from previous result.
-                for( KernelConstIterator itm = myMasks[ nbMasks - offset ].first, itend = myMasks[ nbMasks - offset ].second; itm != itend; ++itm )
-                {
-                    myKSpace.sSetKCoords( shiftedSpel, myKSpace.sKCoords( myKSpace.sSpel( *itm )) + shiftInnerSpel );
-
-                    ASSERT( myKSpace.sKCoords( shiftedSpel )[ 0 ] & 0x1 );
-                    ASSERT( myKSpace.sKCoords( shiftedSpel )[ 1 ] & 0x1 );
-                    ASSERT( myKSpace.sKCoords( shiftedSpel )[ 2 ] & 0x1 );
-
-                    if( myFFunctor( shiftedSpel ) != NumberTraits< FQuantity >::ZERO )
-                    {
-                        m += 1.0;
-                    }
-                }
-            }
-
-            /// Computation of covariance Matrix
-            innerSum = m;
-            lastInnerSum = m;
-        }
-    }
-
-    /// Outter cell
-    {
-        DGtal::Dimension kDim = myKSpace.sOrthDir( *it );
-        currentOuterSpel = myKSpace.sIndirectIncident( *it, kDim );
-        shiftOuterSpel = myKSpace.sKCoords( currentOuterSpel ) - myKSpace.sKCoords( myKernelSpelOrigin );
-
-        ASSERT( currentInnerSpel != currentOuterSpel );
-
-        diffSpel = myKSpace.sKCoords( currentOuterSpel ) - myKSpace.sKCoords( currentInnerSpel );
-
-        x = diffSpel[ 0 ];
-        y = diffSpel[ 1 ];
-        z = diffSpel[ 2 ];
-        x2 = x * x;
-        y2 = y * y;
-        z2 = z * z;
-        x2y2z2 = x2 + y2 + z2;
-
-        offset = (( x / 2 ) + 1 ) + ((( y / 2 ) + 1 ) * 3 ) + ((( z / 2 ) + 1) * 9 );
-
-        if(  x2y2z2 != 4 && x2y2z2 != 8 && !( x2 == 4 && y2 == 4 && z2 == 4 )) /// Inside and outside cells aren't adjacent, but should be. It's a honeypot.
-        {
-            trace.error() << "Error - Found that inside and outside cells aren't adjacent. That's not logic.\n";
-        }
-        else if(  offset == positionOfFullKernel ) /// Full kernel in 3D. Never reached because case already considered before. It's a honeypot.
-        {
-            trace.error() << "Error - Ask to compute full kernel at the wrong moment. Maybe it's an offset computation bug ?\n";
-        }
-        else
-        {
+                          }
+                      }
+                  }
+              }
+            else
+              {
+                trace.error() << "DigitalSurfaceConvolver: You need to init the convolver first." << std::endl;
+                return false;
+              }
+          }
+        else /// Using lastInnerMoments
+          {
+            m = lastInnerSum;
+
             /// Part to substract from previous result.
-            for( KernelConstIterator itm = myMasks[ offset ].first, itend = myMasks[ offset ].second; itm != itend; ++itm )
-            {
-                myKSpace.sSetKCoords( shiftedSpel, myKSpace.sKCoords( myKSpace.sSpel( *itm )) - diffSpel + shiftOuterSpel );
+            for( KernelConstIterator itm = (*myMasks)[ offset ].first, itend = (*myMasks)[ offset ].second; itm != itend; ++itm )
+              {
+                myKSpace.sSetKCoords( shiftedSpel, myKSpace.sKCoords( myKSpace.sSpel( *itm )) - diffSpel + shiftInnerSpel );
 
                 ASSERT( myKSpace.sKCoords( shiftedSpel )[ 0 ] & 0x1 );
                 ASSERT( myKSpace.sKCoords( shiftedSpel )[ 1 ] & 0x1 );
                 ASSERT( myKSpace.sKCoords( shiftedSpel )[ 2 ] & 0x1 );
 
                 if( myFFunctor( shiftedSpel ) != NumberTraits< FQuantity >::ZERO )
-                {
+                  {
                     m -= 1.0;
-                }
-            }
+                  }
+              }
 
             /// Part to add from previous result.
-            for( KernelConstIterator itm = myMasks[ nbMasks - offset ].first, itend = myMasks[ nbMasks - offset ].second; itm != itend; ++itm )
-            {
-                myKSpace.sSetKCoords( shiftedSpel, myKSpace.sKCoords( myKSpace.sSpel( *itm )) + shiftOuterSpel );
+            for( KernelConstIterator itm = (*myMasks)[ nbMasks - offset ].first, itend = (*myMasks)[ nbMasks - offset ].second; itm != itend; ++itm )
+              {
+                myKSpace.sSetKCoords( shiftedSpel, myKSpace.sKCoords( myKSpace.sSpel( *itm )) + shiftInnerSpel );
 
                 ASSERT( myKSpace.sKCoords( shiftedSpel )[ 0 ] & 0x1 );
                 ASSERT( myKSpace.sKCoords( shiftedSpel )[ 1 ] & 0x1 );
                 ASSERT( myKSpace.sKCoords( shiftedSpel )[ 2 ] & 0x1 );
 
                 if( myFFunctor( shiftedSpel ) != NumberTraits< FQuantity >::ZERO )
-                {
+                  {
                     m += 1.0;
-                }
-            }
-        }
+                  }
+              }
+          }
 
         /// Computation of covariance Matrix
-        outerSum = m;
-        lastOuterSum = m;
-    }
-
-    ASSERT (( lastInnerSum != 0 )); // Maybe a problem here. Can be normal ... but needs to check twice.
-
-    lastInnerSpel = currentInnerSpel;
-    lastOuterSpel = currentOuterSpel;
-
-#ifdef DEBUG_VERBOSE
-    return recount;
+        innerSum = m;
+        lastInnerSum = m;
+      }
+  }
+
+  /// Outter cell
+  {
+    DGtal::Dimension kDim = myKSpace.sOrthDir( *it );
+    currentOuterSpel = myKSpace.sIndirectIncident( *it, kDim );
+    shiftOuterSpel = myKSpace.sKCoords( currentOuterSpel ) - myKSpace.sKCoords( myKernelSpelOrigin );
+
+    ASSERT( currentInnerSpel != currentOuterSpel );
+
+    diffSpel = myKSpace.sKCoords( currentOuterSpel ) - myKSpace.sKCoords( currentInnerSpel );
+
+    x = diffSpel[ 0 ];
+    y = diffSpel[ 1 ];
+    z = diffSpel[ 2 ];
+    x2 = x * x;
+    y2 = y * y;
+    z2 = z * z;
+    x2y2z2 = x2 + y2 + z2;
+
+    offset = (( x / 2 ) + 1 ) + ((( y / 2 ) + 1 ) * 3 ) + ((( z / 2 ) + 1) * 9 );
+
+    if(  x2y2z2 != 4 && x2y2z2 != 8 && !( x2 == 4 && y2 == 4 && z2 == 4 )) /// Inside and outside cells aren't adjacent, but should be. It's a honeypot.
+      {
+        trace.error() << "Error - Found that inside and outside cells aren't adjacent. That's not logic.\n";
+      }
+    else if(  offset == positionOfFullKernel ) /// Full kernel in 3D. Never reached because case already considered before. It's a honeypot.
+      {
+        trace.error() << "Error - Ask to compute full kernel at the wrong moment. Maybe it's an offset computation bug ?\n";
+      }
+    else
+      {
+        /// Part to substract from previous result.
+        for( KernelConstIterator itm = (*myMasks)[ offset ].first, itend = (*myMasks)[ offset ].second; itm != itend; ++itm )
+          {
+            myKSpace.sSetKCoords( shiftedSpel, myKSpace.sKCoords( myKSpace.sSpel( *itm )) - diffSpel + shiftOuterSpel );
+
+            ASSERT( myKSpace.sKCoords( shiftedSpel )[ 0 ] & 0x1 );
+            ASSERT( myKSpace.sKCoords( shiftedSpel )[ 1 ] & 0x1 );
+            ASSERT( myKSpace.sKCoords( shiftedSpel )[ 2 ] & 0x1 );
+
+            if( myFFunctor( shiftedSpel ) != NumberTraits< FQuantity >::ZERO )
+              {
+                m -= 1.0;
+              }
+          }
+
+        /// Part to add from previous result.
+        for( KernelConstIterator itm = (*myMasks)[ nbMasks - offset ].first, itend = (*myMasks)[ nbMasks - offset ].second; itm != itend; ++itm )
+          {
+            myKSpace.sSetKCoords( shiftedSpel, myKSpace.sKCoords( myKSpace.sSpel( *itm )) + shiftOuterSpel );
+
+            ASSERT( myKSpace.sKCoords( shiftedSpel )[ 0 ] & 0x1 );
+            ASSERT( myKSpace.sKCoords( shiftedSpel )[ 1 ] & 0x1 );
+            ASSERT( myKSpace.sKCoords( shiftedSpel )[ 2 ] & 0x1 );
+
+            if( myFFunctor( shiftedSpel ) != NumberTraits< FQuantity >::ZERO )
+              {
+                m += 1.0;
+              }
+          }
+      }
+
+    /// Computation of covariance Matrix
+    outerSum = m;
+    lastOuterSum = m;
+  }
+
+  ASSERT (( lastInnerSum != 0 )); // Maybe a problem here. Can be normal ... but needs to check twice.
+
+  lastInnerSpel = currentInnerSpel;
+  lastOuterSpel = currentOuterSpel;
+
+#ifdef DEBUG_VERBOSE
+  return recount;
 #else
-    return false;
+  return false;
 #endif
 }
 
@@ -2242,96 +2183,115 @@
   Quantity * lastInnerMoments,
   Quantity * lastOuterMoments )
 {
-    ASSERT ( isInitFullMasks == true || isInitKernelAndMasks == true );
-
-#ifdef DEBUG_VERBOSE
-    Dimension recount = false;
-#endif
-
-    typedef typename Functor::Quantity FQuantity;
-    DGtal::Dimension nbMasks = myMasks.size() - 1;
-    DGtal::Dimension positionOfFullKernel = 13;
-
-    Quantity m[ nbMoments ]; /// <! [ m000, m001, m010, m100, m011, m101, m110, m002, m020, m200 ]
-    std::fill( m, m + nbMoments, NumberTraits< Quantity >::ZERO ); /// <! clear array
-
-    Spel currentInnerSpel, currentOuterSpel;
-    Spel shiftedSpel;
-    Point shiftInnerSpel, shiftOuterSpel;
-    Point diffSpel;
-
-    bool bComputed = false; /// <! if the cell has already been computed, continue to the next
-
-    int x, y, z, x2, y2, z2, x2y2z2;
-    unsigned int offset;
-
-    /// Inner cell
-    {
-        DGtal::Dimension kDim = myKSpace.sOrthDir( *it );
-        currentInnerSpel = myKSpace.sDirectIncident( *it, kDim ); /// Spel on the border, but inside the shape
-        shiftInnerSpel = myKSpace.sKCoords( currentInnerSpel ) - myKSpace.sKCoords( myKernelSpelOrigin );
-
-        /// Check if we can use previous results
-        if( useLastResults )
-        {
-            bComputed = false;
-
-            if(  currentInnerSpel == lastInnerSpel )
-            {
-                memcpy( m, lastInnerMoments, nbMoments * sizeof( Quantity ));
-                computeCovarianceMatrix( m, innerMatrix );
-
-                bComputed = true;
-            }
-            else if(  currentInnerSpel == lastOuterSpel )
-            {
-                memcpy( m, lastOuterMoments, nbMoments * sizeof( Quantity ));
-                computeCovarianceMatrix( m, outerMatrix );
-
-                bComputed = true;
-            }
+  ASSERT ( isInitFullMasks == true || isInitKernelAndMasks == true );
+
+#ifdef DEBUG_VERBOSE
+  Dimension recount = false;
+#endif
+
+  typedef typename Functor::Quantity FQuantity;
+  DGtal::Dimension nbMasks = myMasks->size() - 1;
+  DGtal::Dimension positionOfFullKernel = 13;
+
+  Quantity m[ nbMoments ]; /// <! [ m000, m001, m010, m100, m011, m101, m110, m002, m020, m200 ]
+  std::fill( m, m + nbMoments, NumberTraits< Quantity >::ZERO ); /// <! clear array
+
+  Spel currentInnerSpel, currentOuterSpel;
+  Spel shiftedSpel;
+  Point shiftInnerSpel, shiftOuterSpel;
+  Point diffSpel;
+
+  bool bComputed = false; /// <! if the cell has already been computed, continue to the next
+
+  int x, y, z, x2, y2, z2, x2y2z2;
+  unsigned int offset;
+
+  /// Inner cell
+  {
+    DGtal::Dimension kDim = myKSpace.sOrthDir( *it );
+    currentInnerSpel = myKSpace.sDirectIncident( *it, kDim ); /// Spel on the border, but inside the shape
+    shiftInnerSpel = myKSpace.sKCoords( currentInnerSpel ) - myKSpace.sKCoords( myKernelSpelOrigin );
+
+    /// Check if we can use previous results
+    if( useLastResults )
+      {
+        bComputed = false;
+
+        if(  currentInnerSpel == lastInnerSpel )
+          {
+            memcpy( m, lastInnerMoments, nbMoments * sizeof( Quantity ));
+            computeCovarianceMatrix( m, innerMatrix );
+
+            bComputed = true;
+          }
+        else if(  currentInnerSpel == lastOuterSpel )
+          {
+            memcpy( m, lastOuterMoments, nbMoments * sizeof( Quantity ));
+            computeCovarianceMatrix( m, outerMatrix );
+
+            bComputed = true;
+          }
+        else
+          {
+            diffSpel = myKSpace.sKCoords( currentInnerSpel ) - myKSpace.sKCoords( lastInnerSpel );
+
+            x = diffSpel[ 0 ];
+            y = diffSpel[ 1 ];
+            z = diffSpel[ 2 ];
+            x2 = x * x;
+            y2 = y * y;
+            z2 = z * z;
+            x2y2z2 = x2 + y2 + z2;
+
+            offset = (( x / 2 ) + 1 ) + ((( y / 2 ) + 1 ) * 3 ) + ((( z / 2 ) + 1 ) * 9 );
+
+            if( x2y2z2 != 4 && x2y2z2 != 8 && !( x2 == 4 && y2 == 4 && z2 == 4 )) /// Previous and current cells aren't adjacent. Compute on the full kernel
+              {
+                useLastResults = false;
+#ifdef DEBUG_VERBOSE
+                recount = true;
+#endif
+              }
+            else if( offset == positionOfFullKernel ) /// Full kernel in 3D. Never reached because case already considered before. It's a honeypot.
+              {
+                trace.error() << "Error - Ask to compute full kernel at the wrong moment. Maybe it's an offset computation bug ?\n";
+              }
             else
-            {
-                diffSpel = myKSpace.sKCoords( currentInnerSpel ) - myKSpace.sKCoords( lastInnerSpel );
-
-                x = diffSpel[ 0 ];
-                y = diffSpel[ 1 ];
-                z = diffSpel[ 2 ];
-                x2 = x * x;
-                y2 = y * y;
-                z2 = z * z;
-                x2y2z2 = x2 + y2 + z2;
-
-                offset = (( x / 2 ) + 1 ) + ((( y / 2 ) + 1 ) * 3 ) + ((( z / 2 ) + 1 ) * 9 );
-
-                if( x2y2z2 != 4 && x2y2z2 != 8 && !( x2 == 4 && y2 == 4 && z2 == 4 )) /// Previous and current cells aren't adjacent. Compute on the full kernel
-                {
-                    useLastResults = false;
-#ifdef DEBUG_VERBOSE
-                    recount = true;
-#endif
-                }
-                else if( offset == positionOfFullKernel ) /// Full kernel in 3D. Never reached because case already considered before. It's a honeypot.
-                {
-                    trace.error() << "Error - Ask to compute full kernel at the wrong moment. Maybe it's an offset computation bug ?\n";
-                }
-                else
-                {
-                    useLastResults = true;
-                }
-            }
-        }
-
-        if( !bComputed )
-        {
-            if( !useLastResults ) /// Computation on full kernel, we have no previous results
-            {
-                std::fill( m, m + nbMoments, NumberTraits< Quantity >::ZERO ); /// <! clear array
-
-                if( isInitFullMasks )
-                {
-                    for( KernelConstIterator itm = myKernelMask.first; itm != myKernelMask.second; ++itm )
-                    {
+              {
+                useLastResults = true;
+              }
+          }
+      }
+
+    if( !bComputed )
+      {
+        if( !useLastResults ) /// Computation on full kernel, we have no previous results
+          {
+            std::fill( m, m + nbMoments, NumberTraits< Quantity >::ZERO ); /// <! clear array
+
+            if( isInitFullMasks )
+              {
+                for( KernelConstIterator itm = myKernelMask->first; itm != myKernelMask->second; ++itm )
+                  {
+                    myKSpace.sSetKCoords( shiftedSpel, myKSpace.sKCoords( myKSpace.sSpel( *itm )) + shiftInnerSpel );
+
+                    ASSERT( myKSpace.sKCoords( shiftedSpel )[ 0 ] & 0x1 );
+                    ASSERT( myKSpace.sKCoords( shiftedSpel )[ 1 ] & 0x1 );
+                    ASSERT( myKSpace.sKCoords( shiftedSpel )[ 2 ] & 0x1 );
+
+                    if( myFFunctor( shiftedSpel ) != NumberTraits< FQuantity >::ZERO )
+                      {
+                        fillMoments( m, shiftedSpel, 1.0 );
+                      }
+                  }
+              }
+            else if( isInitKernelAndMasks )
+              {
+                Domain domain = myKernel->getDomain();
+                for( typename Domain::ConstIterator itm = domain.begin(), itend = domain.end(); itm != itend; ++itm )
+                  {
+                    if( myKernel->operator()( *itm ))
+                      {
                         myKSpace.sSetKCoords( shiftedSpel, myKSpace.sKCoords( myKSpace.sSpel( *itm )) + shiftInnerSpel );
 
                         ASSERT( myKSpace.sKCoords( shiftedSpel )[ 0 ] & 0x1 );
@@ -2339,152 +2299,133 @@
                         ASSERT( myKSpace.sKCoords( shiftedSpel )[ 2 ] & 0x1 );
 
                         if( myFFunctor( shiftedSpel ) != NumberTraits< FQuantity >::ZERO )
-                        {
+                          {
                             fillMoments( m, shiftedSpel, 1.0 );
-                        }
-                    }
-                }
-                else if( isInitKernelAndMasks )
-                {
-                    Domain domain = myKernel->getDomain();
-                    for( typename Domain::ConstIterator itm = domain.begin(), itend = domain.end(); itm != itend; ++itm )
-                    {
-                        if( myKernel->operator()( *itm ))
-                        {
-                            myKSpace.sSetKCoords( shiftedSpel, myKSpace.sKCoords( myKSpace.sSpel( *itm )) + shiftInnerSpel );
-
-                            ASSERT( myKSpace.sKCoords( shiftedSpel )[ 0 ] & 0x1 );
-                            ASSERT( myKSpace.sKCoords( shiftedSpel )[ 1 ] & 0x1 );
-                            ASSERT( myKSpace.sKCoords( shiftedSpel )[ 2 ] & 0x1 );
-
-                            if( myFFunctor( shiftedSpel ) != NumberTraits< FQuantity >::ZERO )
-                            {
-                                fillMoments( m, shiftedSpel, 1.0 );
-                            }
-                        }
-                    }
-                }
-                else
-                {
-                    trace.error() << "DigitalSurfaceConvolver: You need to init the convolver first." << std::endl;
-                    return false;
-                }
-            }
-            else /// Using lastInnerMoments
-            {
-                memcpy( m, lastInnerMoments, nbMoments * sizeof( Quantity ));
-
-                /// Part to substract from previous result.
-                for( KernelConstIterator itm = myMasks[ offset ].first, itend = myMasks[ offset ].second; itm != itend; ++itm )
-                {
-                    myKSpace.sSetKCoords( shiftedSpel, myKSpace.sKCoords( myKSpace.sSpel( *itm )) - diffSpel + shiftInnerSpel );
-
-                    ASSERT( myKSpace.sKCoords( shiftedSpel )[ 0 ] & 0x1 );
-                    ASSERT( myKSpace.sKCoords( shiftedSpel )[ 1 ] & 0x1 );
-                    ASSERT( myKSpace.sKCoords( shiftedSpel )[ 2 ] & 0x1 );
-
-                    if( myFFunctor( shiftedSpel ) != NumberTraits< FQuantity >::ZERO )
-                    {
-                        fillMoments( m, shiftedSpel, -1.0 );
-                    }
-                }
-
-                /// Part to add from previous result.
-                for( KernelConstIterator itm = myMasks[ nbMasks - offset ].first, itend = myMasks[ nbMasks - offset ].second; itm != itend; ++itm )
-                {
-                    myKSpace.sSetKCoords( shiftedSpel, myKSpace.sKCoords( myKSpace.sSpel( *itm )) + shiftInnerSpel );
-
-                    ASSERT( myKSpace.sKCoords( shiftedSpel )[ 0 ] & 0x1 );
-                    ASSERT( myKSpace.sKCoords( shiftedSpel )[ 1 ] & 0x1 );
-                    ASSERT( myKSpace.sKCoords( shiftedSpel )[ 2 ] & 0x1 );
-
-                    if( myFFunctor( shiftedSpel ) != NumberTraits< FQuantity >::ZERO )
-                    {
-                        fillMoments( m, shiftedSpel, 1.0 );
-                    }
-                }
-            }
-
-            /// Computation of covariance Matrix
-            computeCovarianceMatrix( m, innerMatrix );
-            memcpy( lastInnerMoments, m, nbMoments * sizeof( Quantity ));
-        }
-    }
-
-    /// Outter cell
-    {
-        DGtal::Dimension kDim = myKSpace.sOrthDir( *it );
-        currentOuterSpel = myKSpace.sIndirectIncident( *it, kDim );
-        shiftOuterSpel = myKSpace.sKCoords( currentOuterSpel ) - myKSpace.sKCoords( myKernelSpelOrigin );
-
-        ASSERT( currentInnerSpel != currentOuterSpel );
-
-        diffSpel = myKSpace.sKCoords( currentOuterSpel ) - myKSpace.sKCoords( currentInnerSpel );
-
-        x = diffSpel[ 0 ];
-        y = diffSpel[ 1 ];
-        z = diffSpel[ 2 ];
-        x2 = x * x;
-        y2 = y * y;
-        z2 = z * z;
-        x2y2z2 = x2 + y2 + z2;
-
-        offset = (( x / 2 ) + 1 ) + ((( y / 2 ) + 1 ) * 3 ) + ((( z / 2 ) + 1) * 9 );
-
-        if(  x2y2z2 != 4 && x2y2z2 != 8 && !( x2 == 4 && y2 == 4 && z2 == 4 )) /// Inside and outside cells aren't adjacent, but should be. It's a honeypot.
-        {
-            trace.error() << "Error - Found that inside and outside cells aren't adjacent. That's not logic.\n";
-        }
-        else if(  offset == positionOfFullKernel ) /// Full kernel in 3D. Never reached because case already considered before. It's a honeypot.
-        {
-            trace.error() << "Error - Ask to compute full kernel at the wrong moment. Maybe it's an offset computation bug ?\n";
-        }
-        else
-        {
+                          }
+                      }
+                  }
+              }
+            else
+              {
+                trace.error() << "DigitalSurfaceConvolver: You need to init the convolver first." << std::endl;
+                return false;
+              }
+          }
+        else /// Using lastInnerMoments
+          {
+            memcpy( m, lastInnerMoments, nbMoments * sizeof( Quantity ));
+
             /// Part to substract from previous result.
-            for( KernelConstIterator itm = myMasks[ offset ].first, itend = myMasks[ offset ].second; itm != itend; ++itm )
-            {
-                myKSpace.sSetKCoords( shiftedSpel, myKSpace.sKCoords( myKSpace.sSpel( *itm )) - diffSpel + shiftOuterSpel );
+            for( KernelConstIterator itm = (*myMasks)[ offset ].first, itend = (*myMasks)[ offset ].second; itm != itend; ++itm )
+              {
+                myKSpace.sSetKCoords( shiftedSpel, myKSpace.sKCoords( myKSpace.sSpel( *itm )) - diffSpel + shiftInnerSpel );
 
                 ASSERT( myKSpace.sKCoords( shiftedSpel )[ 0 ] & 0x1 );
                 ASSERT( myKSpace.sKCoords( shiftedSpel )[ 1 ] & 0x1 );
                 ASSERT( myKSpace.sKCoords( shiftedSpel )[ 2 ] & 0x1 );
 
                 if( myFFunctor( shiftedSpel ) != NumberTraits< FQuantity >::ZERO )
-                {
+                  {
                     fillMoments( m, shiftedSpel, -1.0 );
-                }
-            }
+                  }
+              }
 
             /// Part to add from previous result.
-            for( KernelConstIterator itm = myMasks[ nbMasks - offset ].first, itend = myMasks[ nbMasks - offset ].second; itm != itend; ++itm )
-            {
-                myKSpace.sSetKCoords( shiftedSpel, myKSpace.sKCoords( myKSpace.sSpel( *itm )) + shiftOuterSpel );
+            for( KernelConstIterator itm = (*myMasks)[ nbMasks - offset ].first, itend = (*myMasks)[ nbMasks - offset ].second; itm != itend; ++itm )
+              {
+                myKSpace.sSetKCoords( shiftedSpel, myKSpace.sKCoords( myKSpace.sSpel( *itm )) + shiftInnerSpel );
 
                 ASSERT( myKSpace.sKCoords( shiftedSpel )[ 0 ] & 0x1 );
                 ASSERT( myKSpace.sKCoords( shiftedSpel )[ 1 ] & 0x1 );
                 ASSERT( myKSpace.sKCoords( shiftedSpel )[ 2 ] & 0x1 );
 
                 if( myFFunctor( shiftedSpel ) != NumberTraits< FQuantity >::ZERO )
-                {
+                  {
                     fillMoments( m, shiftedSpel, 1.0 );
-                }
-            }
-        }
+                  }
+              }
+          }
 
         /// Computation of covariance Matrix
-        computeCovarianceMatrix( m, outerMatrix );
-        memcpy( lastOuterMoments, m, nbMoments * sizeof( Quantity ));
-    }
-
-    ASSERT (( lastInnerMoments[ 0 ] != 0 )); // Maybe a problem here. Can be normal ... but needs to check twice.
-
-    lastInnerSpel = currentInnerSpel;
-    lastOuterSpel = currentOuterSpel;
-
-#ifdef DEBUG_VERBOSE
-    return recount;
+        computeCovarianceMatrix( m, innerMatrix );
+        memcpy( lastInnerMoments, m, nbMoments * sizeof( Quantity ));
+      }
+  }
+
+  /// Outter cell
+  {
+    DGtal::Dimension kDim = myKSpace.sOrthDir( *it );
+    currentOuterSpel = myKSpace.sIndirectIncident( *it, kDim );
+    shiftOuterSpel = myKSpace.sKCoords( currentOuterSpel ) - myKSpace.sKCoords( myKernelSpelOrigin );
+
+    ASSERT( currentInnerSpel != currentOuterSpel );
+
+    diffSpel = myKSpace.sKCoords( currentOuterSpel ) - myKSpace.sKCoords( currentInnerSpel );
+
+    x = diffSpel[ 0 ];
+    y = diffSpel[ 1 ];
+    z = diffSpel[ 2 ];
+    x2 = x * x;
+    y2 = y * y;
+    z2 = z * z;
+    x2y2z2 = x2 + y2 + z2;
+
+    offset = (( x / 2 ) + 1 ) + ((( y / 2 ) + 1 ) * 3 ) + ((( z / 2 ) + 1) * 9 );
+
+    if(  x2y2z2 != 4 && x2y2z2 != 8 && !( x2 == 4 && y2 == 4 && z2 == 4 )) /// Inside and outside cells aren't adjacent, but should be. It's a honeypot.
+      {
+        trace.error() << "Error - Found that inside and outside cells aren't adjacent. That's not logic.\n";
+      }
+    else if(  offset == positionOfFullKernel ) /// Full kernel in 3D. Never reached because case already considered before. It's a honeypot.
+      {
+        trace.error() << "Error - Ask to compute full kernel at the wrong moment. Maybe it's an offset computation bug ?\n";
+      }
+    else
+      {
+        /// Part to substract from previous result.
+        for( KernelConstIterator itm = (*myMasks)[ offset ].first, itend = (*myMasks)[ offset ].second; itm != itend; ++itm )
+          {
+            myKSpace.sSetKCoords( shiftedSpel, myKSpace.sKCoords( myKSpace.sSpel( *itm )) - diffSpel + shiftOuterSpel );
+
+            ASSERT( myKSpace.sKCoords( shiftedSpel )[ 0 ] & 0x1 );
+            ASSERT( myKSpace.sKCoords( shiftedSpel )[ 1 ] & 0x1 );
+            ASSERT( myKSpace.sKCoords( shiftedSpel )[ 2 ] & 0x1 );
+
+            if( myFFunctor( shiftedSpel ) != NumberTraits< FQuantity >::ZERO )
+              {
+                fillMoments( m, shiftedSpel, -1.0 );
+              }
+          }
+
+        /// Part to add from previous result.
+        for( KernelConstIterator itm = (*myMasks)[ nbMasks - offset ].first, itend = (*myMasks)[ nbMasks - offset ].second; itm != itend; ++itm )
+          {
+            myKSpace.sSetKCoords( shiftedSpel, myKSpace.sKCoords( myKSpace.sSpel( *itm )) + shiftOuterSpel );
+
+            ASSERT( myKSpace.sKCoords( shiftedSpel )[ 0 ] & 0x1 );
+            ASSERT( myKSpace.sKCoords( shiftedSpel )[ 1 ] & 0x1 );
+            ASSERT( myKSpace.sKCoords( shiftedSpel )[ 2 ] & 0x1 );
+
+            if( myFFunctor( shiftedSpel ) != NumberTraits< FQuantity >::ZERO )
+              {
+                fillMoments( m, shiftedSpel, 1.0 );
+              }
+          }
+      }
+
+    /// Computation of covariance Matrix
+    computeCovarianceMatrix( m, outerMatrix );
+    memcpy( lastOuterMoments, m, nbMoments * sizeof( Quantity ));
+  }
+
+  ASSERT (( lastInnerMoments[ 0 ] != 0 )); // Maybe a problem here. Can be normal ... but needs to check twice.
+
+  lastInnerSpel = currentInnerSpel;
+  lastOuterSpel = currentOuterSpel;
+
+#ifdef DEBUG_VERBOSE
+  return recount;
 #else
-    return false;
-#endif
-}
+  return false;
+#endif
+}
