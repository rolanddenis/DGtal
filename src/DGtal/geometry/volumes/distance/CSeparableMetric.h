--- conflicted
+++ resolved
@@ -47,8 +47,6 @@
 
 namespace DGtal
 {
-
-<<<<<<< HEAD
 /////////////////////////////////////////////////////////////////////////////
 // class CSeparableMetric
 /**
@@ -87,48 +85,6 @@
 template <typename T>
 struct CSeparableMetric: CMetric<T>
 {
-=======
-  /////////////////////////////////////////////////////////////////////////////
-  // class CSeparableMetric
-  /**
-    Description of \b concept '\b CSeparableMetric' <p>
-    @ingroup Concepts
-    
-    @brief Aim: The concept CSeparableMetric specifies what are the classes
-    that implement a model of separable metrics.
-    
-   ### Refinement of
-   
-   ### Associated types :
-   
-   ### Notation
-    - \t X : A type that is a model of CSeparableMetric
-    - \t x, \t y  : Object of type X
-   
-   ### Definitions
-   
-   ### Valid expressions and semantics
-
-   
-| Name          | Expression | Type requirements   | Return type | Precondition     | Semantics | Post condition | Complexity |
-|---------------|------------|---------------------|-------------|------------------|-----------|----------------|------------|
-| | | | | | | | |
-   
-   ### Invariants
-   
-   ### Models
-    l_0, l_1 and l_2 metrics defined in the SeparableMetricHelper.h
-   ### Notes
-   */
-  template <typename T>
-  struct CSeparableMetric
-  {
-
-    typedef typename T::InternalValue InternalValue;
-    typedef typename T::Value Value;
-    typedef typename T::Abscissa Abscissa;
-    
->>>>>>> e1f9a270
     // ----------------------- Concept checks ------------------------------
 public:
     typedef typename T::Point Point;
