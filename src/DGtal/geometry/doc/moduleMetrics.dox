/**
* @file moduleMetrics.dox
* @author David Coeurjolly (\c david.coeurjolly@liris.cnrs.fr )
* Laboratoire d'InfoRmatique en Image et Systemes d'information - LIRIS (CNRS, UMR 5205), CNRS, France
*
* @date 2014/06/29
*
* Documentation file for feature Metrics
*
* This file is part of the DGtal library.
*/

/*
<<<<<<< HEAD
 * Useful to avoid writing DGtal:: in front of every class.
 * Do not forget to add an entry in src/DGtal/base/Config.h.in !
 */
namespace DGtal {
  namespace concepts{
    
//----------------------------------------
=======
* Useful to avoid writing DGtal:: in front of every class.
* Do not forget to add an entry in src/DGtal/base/Config.h.in !
*/
namespace DGtal { namespace concepts{

>>>>>>> c89ec584
/*!
@page moduleMetrics Metric Spaces, Digital Metric Spaces and Related Concepts
@writers David Coeurjolly

[TOC]

@section metricSecIntro Introduction

This documentation page is dedicated to distance and metric computations in DGtal. As discussed in @ref moduleVolumetric, distance functions play an important role in volumetric analysis of shapes (distance transformation, Voronoi maps, medial axis,...).  We formalize here the concepts related to such function. First of all, let us start with main definitions: @definition @f$(E, F, d)@f$ is  a @a metric @a space if @f$d@f$ is a map from @f$E@f$ to a subgroup @f$F@f$ of @f$\mathbb{R}@f$ such that @f$\forall a,b,c\in E@f$, 

- (@e non-negative) @f$ d(a,b)\geq 0@f$ 
- (@e identity @e of @e indiscernibles) @f$ d(a,b)= 0 \Leftrightarrow a=b@f$
- (@e symmetry) @f$d(a,b)=d(b,a)@f$ 
- (@e triangular @e inequality) @f$d(a,c) \leq d(a,b) + d(b,c)@f$

When performing some geometry processing, one may consider  additional requirements on the metric and thus norms:

@definition Given a vector space EV, a @a norm is a map @f$g@f$ from  @f$EV@f$ to a subgroup   @f$F@f$ of @f$\mathbb{R}@f$ such that @f$\forall \vec{x},\vec{y}\in EV@f$,
-    (@e non-negative) @f$ g(\vec{x})\geq 0@f$
<<<<<<< HEAD
-    (@e identity @e of @e indiscernibles) @f$ g(\vec{x})= 0\Leftrightarrow \vec{x}=\vec{0}@f$
-   (@e triangular @e inequality) @f$g(\vec{x}+\vec{y}) \leq
    g(\vec{x}) + g(\vec{y})@f$
-    (@e homogeneity) @f$ \forall \lambda\in\mathbb{R}, \quad
    g(\lambda\cdot\vec{x}) = |\lambda|\cdot g(\vec{x})@f$
=======
-    (@e identity @e of @e indiscernibles) @f$ g(\vec{x})= 0     \Leftrightarrow \vec{x}=\vec{0}@f$
-   (@e triangular @e inequality) @f$g(\vec{x}+\vec{y}) \leq     g(\vec{x}) + g(\vec{y})@f$
-    (@e homogeneity) @f$ \forall \lambda\in\mathbb{R}, \quad     g(\lambda\cdot\vec{x}) = |\lambda|\cdot g(\vec{x})@f$
>>>>>>> c89ec584

@f$d(a,b):= g(b-a)@f$ is the metric induced by the norm @f$g@f$.

In the following, we restrict our attention to metric spaces even if some of them are induced by norms.

@section subConcepts Main concepts

In DGtal, the concept of CMetricSpace is associated with metric space definition. A first refinement of this concept is the concept of CDigitalMetricSpace whose models implement distance functions on integer numbers (i.e. @f$(\mathbb{Z}^d, \mathbb{Z}, d)@f$)). For example,

- @f$ l_p@f$ metrics (ExactPredicateLpSeparableMetric or  InexactPredicateLpSeparableMetric) are models of CMetricSpace for  @f$p>1@f$

- Chamfer norms with axis symmetric unit ball (see experimental::ChamferNorm2D in dimension 2).

- DigitalMetricAdapter which adapts any metric (model of    CMetricSpace) to digital space using the ceil function. This induces    a digital metric (ceil function preserves the    triangular inequality).

@dot digraph metric_concepts_2_vor {
CMetricSpace [label="CMetricSpace" URL="@ref CMetricSpace"];
CDigitalMetricSpace [label="CDigitalMetricSpace" URL="@ref CDigitalMetricSpace"];
CSeparableMetric [label="CSeparableMetric" URL="@ref CSeparableMetric"];
CDigitalSeparableMetric [label="CDigitalSeparableMetric"];
CPowerMetric [label="CPowerMetric" URL="@ref CPowerMetric"];
CPowerSeparableMetric [label="CPowerSeparableMetric" URL="@ref CPowerSeparableMetric"];

CSeparableMetric -> CMetricSpace;
CSeparableMetric -> CMetricSpace;
CDigitalSeparableMetric -> CDigitalMetricSpace;
CDigitalSeparableMetric -> CSeparableMetric;
CPowerSeparableMetric -> CPowerMetric;

label="Main metric concepts";
}
@enddot

<<<<<<< HEAD
For instance, CMetricSpace requires to have a binary operator to compute the
distance between any two points of the digital space. Furthermore, it
requires to have a method he @a closest(origin,p,q) which returns the closest
point from @a p and @a q to the origin. Such closest method can be
easily implemented from the binary distance operator. However, for
some metric, more efficient implementation can be obtained to answer
to @a closest() requests.

@note Models of CMetricSpace concept also implements a  @e
rawDistance(x,y) method. This method returns a value of type @e
RawValue which may be considered as an exact representation of the
distance between x and y. For example, if we consider a @f$ l_p@f$
metric, the distance between x and y can be represented as sum of
power p terms (the distance without the order p square root). Hence,
if RawValue is an @e exact @e type (e.g. model of CInteger with enough
capacity to represent power p integers), rawDistance method can be used
to perform exact metric comparison.  To sum up for any instance @e
metric of the class ExactLpSeparableMetric for instance:
&- @e metric(x,y)   returns the distance as double, i.e. @f$\left ( \sum_{i=1}^n |x_i-y_i |^p \right )^{\frac{1}{p}}\f$
- @e metric.rawDistance(x,y)  returns the power p of the distance as
an  integer DGtal::int64_t (default type), i.e. @f$ \sum_{i=1}^n |x_i-y_i |^p\f$



Similarly to metric models, @a Power @a Metrics are important for
reverse distance reconstruction and medial axis extraction.  For @f$
l_2@f$ metric, the power distance between a point @f$ x@f$ and a ball
@f$(y,r)@f$ with centger @f$y@f$ and radius @f$r@f$, is defined by
=======
For instance, CMetricSpace requires to have a binary operator to compute the distance between any two points of the digital space. Furthermore, it requires to have a method he @a closest(origin,p,q) which returns the closest point from @a p and @a q to the origin. Such closest method can be easily implemented from the binary distance operator. However, for some metric, more efficient implementation can be obtained to reply to @a closest() requests.
>>>>>>> c89ec584

@note Models of CMetricSpace concept also implements a  @e rawDistance(x,y) method. This method returns a value of type @e RawValue which may be considered as an exact representation of the distance between x and y. For example, if we consider a @f$ l_p@f$ metric, the distance between x and y can be represented as the sum of power p terms (the distance without the order p square root). Hence, if RawValue is an @e exact @e type (e.g. model of CInteger with enough capacity to represent power p integers), rawDistance method can be used to perform exact metric comparison.  To sum up for any instance @e metric of the class ExactLpSeparableMetric for instance:
- @e metric(x,y)   returns the distance as double, i.e. @f$\left ( \sum_{i=1}^d |x_i-y_i |^p \right )^{\frac{1}{p}}\f$
- @e metric.rawDistance(x,y)  returns the power p of the distance as an  integer DGtal::int64_t (default type), i.e. @f$ \sum_{i=1}^d |x_i-y_i |^p\f$

Similarly to metric models, @a Power @a Metrics are important for reverse distance reconstruction and medial axis extraction.  For @f$ l_2@f$ metric, the power distance between a point @f$ x@f$ and a ball @f$(y,r)@f$ with center @f$y@f$ and radius @f$r@f$, is defined by

@f[ pow(x,y) = \| x - y\|_2^2  - r @f]

Power values may be negative but the geometry of the distance (convex unit balls,...) are relevant in volumetric analysis.

@section subSepMetrics SeparableMetric Concept

We perform volumetric analysis using separable approaches (see @ref moduleVolumetric), additional properties are required for the model of metrics (see @cite Maurer2003PAMI, @cite Hirata1996, @cite dcoeurjo_metric14).

Such properties are related to a @e monotonicity property of the metric.  In dimension 2, consider two points @f$ p(x,y)@f$, @f$q(x',y')@f$ with @f$x<x'@f$. Let @f$r( x'',0)@f$ be a point on the x-axis such that @f$d(p,r) = d(q,r)@f$ and @f$ s(u,0)@f$ be another point on the x-axis. A metric @f$ d@f$ is @e monotonic if

@f[     u < x'' \implies d(p,s) \leq d(q,s) @f] and @f[    u > x'' \implies d(p,s) \geq d(q,s) @f]

As discussed in @cite Hirata1996, any metric induced by a norm with axis symmetric unit ball is monotonic. Hence, all @f$l_p@f$ are monotonic, as well as most path based norms (chamfer norms, neighborhood sequence norms,...). Such properties are implemented in the concept of CSeparableMetric. 
Similarly, CPowerSeparableMetric can be defined as a refinement of CPowerMetric with monotonicity property of the power metric.

The separable metric concept is a refinement of the CMetricSpace (resp. CPowerMetric) concept in which we require models to implement a method @a  hiddenBy(u,v,w,startingPoint,endPoint,dim): given three digital points @a u, @a v, @a w and an isothetic segment defined by the pair [@a startingPoint, @a endPoint] along the dimension @a dim, such method returns true if Voronoi cells of @a u and @a w @e hide the Voronoi cell if @a v on the segment. Such predicate can be illustrated as follows:

@image html hiddenBy.png "HiddenBy predicate in dimension 2 for the l_2 metric (the predicate returns true in this case)."
@image latex hiddenBy.png  "HiddenBy predicate in dimension 2 for the l_2 metric (the predicate returns true in this case)."

This predicate (with the @a closest() one as discussed above) is crucial for separable VoronoiMap/DistanceTransformation algorithms. The next section discusses about complexity of such volumetric algorithm with respect to computation costs of the two predicates.

CPowerSeparableMetric concepts is a similar refinement of the CPowerMetric concept. Indeed, CPowerSeparableMetric models must implement an @a hiddenByPower(u, wu,v,wv,w,ww,startingPoint,endPoint,dim) on triplet of weighted points {(u,wu),(v,wv),(w,ww)}.

The class SeparableMetricAdapter adapts any model of CMetricSpace which is monotonic to a model of CSeparableMetric. Please refer to the following table for computational costs.

@section CostSec Main models and Computational Costs for Volumetric Analysis

Main models of CSeparableMetric and CPowerSeparableMetric are:

- ExactPredicateLpSeparableMetric: main class for @f$ l_p@f$ metrics   (with exact predicates)
- InexactPredicateLpSeparableMetric: main class for @f$ l_p@f$ metrics   (with approximated predicates)
- SeparableMetricAdapter: adapts any model of CMetricSpace (with
- monotonicity property) to CSeparableMetric
- ExactPredicateLpPowerSeparableMetric:  main class for power @f$   l_p@f$ functions (with exact predicates).
- experimental::ChamferNorm2D: proof-of-concept of separable volumetric computation from path based norms.

As discussed in @ref moduleVolumetric, both VoronoiMap and PowerMap (and their associated subclasses) are parametrized by a generic separable metric (model of CSeparableMetric or CPowerSeparableMetric). If @f$ C @f$ corresponds to the cost of the @a closest() or @a closestPower() methods for the given metric, and @f$ H @f$ the cost of the @a hiddenBy() or @a hiddenByWeigthed() in dimension @f$ d @f$, the computational costs of the separable metrics can be summarized as follows (for a domain of size @f$ N^d @f$:

| Models of CSeparableMetric/CPowerSeparableMetric | C | H | Note |

| ExactPredicateLpSeparableMetric<p>               | @f$ O(\log(p)) @f$ | @f$ O(\log(p)\cdot\log(N)) @f$ | Exact computations|
| ExactPredicateLpSeparableMetric specialized for p=2 | @f$ O(d) @f$ | @f$ O(d) @f$ | Exact computations|
| ExactPredicateLpSeparableMetric specialized for p=1 | @f$ O(d) @f$ | @f$ O(d \cdot \log(N)) @f$ | Exact computations (H could be implemented in @f$ O(d) @f$)|
| InexactPredicateLpSeparableMetric with p at construction | @f$ O(d) @f$ | @f$ O(d  \cdot \log(N)) @f$ | Inexact computations since std::pow on double is used (supposed to be @f$ O(1) @f$)|
| ExactPredicateLpPowerSeparableMetric<p> | @f$ O(d\cdot \log(p)) @f$ | @f$ O(d\cdot \log(p)  \cdot \log(N)) @f$ | Exact computations|
| ExactPredicateLpPowerSeparableMetric specialized for p=2 | @f$ O(d) @f$ | @f$ O(d) @f$ | Exact computations|
| SeparableMetricAdapter of a metric aMetric  | @f$ O(m) @f$ | @f$ O(m  \cdot \log(N)) @f$ | relies on aMetric(p,q) computations in @f$ O(m) @f$ (the metric must satisfy some constraints, see @cite dcoeurjo_metric14)|
| experimental::ChamferNorm2D | @f$ O(\log(p)) @f$ | @f$ O(\log^2(N)) @f$ | @cite dcoeurjo_metric14|

Following this table, VoronoiMap and DistanceTransformation  have the following computational cost:

\f[  O(d\cdot N^d\cdot (C+H))  \f]

The same complexity holds for  PowerMap and ReverseDistanceTransformation for @f$ l_p@f$ metrics.

For example, for the @f$ l_2 @f$ metric, all algorithms are in @f$ O(d^2N^d)@f$.
*/ } }<|MERGE_RESOLUTION|>--- conflicted
+++ resolved
@@ -11,7 +11,6 @@
 */
 
 /*
-<<<<<<< HEAD
  * Useful to avoid writing DGtal:: in front of every class.
  * Do not forget to add an entry in src/DGtal/base/Config.h.in !
  */
@@ -19,13 +18,7 @@
   namespace concepts{
     
 //----------------------------------------
-=======
-* Useful to avoid writing DGtal:: in front of every class.
-* Do not forget to add an entry in src/DGtal/base/Config.h.in !
-*/
-namespace DGtal { namespace concepts{
 
->>>>>>> c89ec584
 /*!
 @page moduleMetrics Metric Spaces, Digital Metric Spaces and Related Concepts
 @writers David Coeurjolly
@@ -45,17 +38,10 @@
 
 @definition Given a vector space EV, a @a norm is a map @f$g@f$ from  @f$EV@f$ to a subgroup   @f$F@f$ of @f$\mathbb{R}@f$ such that @f$\forall \vec{x},\vec{y}\in EV@f$,
 -    (@e non-negative) @f$ g(\vec{x})\geq 0@f$
-<<<<<<< HEAD
--    (@e identity @e of @e indiscernibles) @f$ g(\vec{x})= 0\Leftrightarrow \vec{x}=\vec{0}@f$
--   (@e triangular @e inequality) @f$g(\vec{x}+\vec{y}) \leq
-    g(\vec{x}) + g(\vec{y})@f$
--    (@e homogeneity) @f$ \forall \lambda\in\mathbb{R}, \quad
-    g(\lambda\cdot\vec{x}) = |\lambda|\cdot g(\vec{x})@f$
-=======
+
 -    (@e identity @e of @e indiscernibles) @f$ g(\vec{x})= 0     \Leftrightarrow \vec{x}=\vec{0}@f$
 -   (@e triangular @e inequality) @f$g(\vec{x}+\vec{y}) \leq     g(\vec{x}) + g(\vec{y})@f$
 -    (@e homogeneity) @f$ \forall \lambda\in\mathbb{R}, \quad     g(\lambda\cdot\vec{x}) = |\lambda|\cdot g(\vec{x})@f$
->>>>>>> c89ec584
 
 @f$d(a,b):= g(b-a)@f$ is the metric induced by the norm @f$g@f$.
 
@@ -72,24 +58,23 @@
 - DigitalMetricAdapter which adapts any metric (model of    CMetricSpace) to digital space using the ceil function. This induces    a digital metric (ceil function preserves the    triangular inequality).
 
 @dot digraph metric_concepts_2_vor {
-CMetricSpace [label="CMetricSpace" URL="@ref CMetricSpace"];
-CDigitalMetricSpace [label="CDigitalMetricSpace" URL="@ref CDigitalMetricSpace"];
-CSeparableMetric [label="CSeparableMetric" URL="@ref CSeparableMetric"];
-CDigitalSeparableMetric [label="CDigitalSeparableMetric"];
-CPowerMetric [label="CPowerMetric" URL="@ref CPowerMetric"];
-CPowerSeparableMetric [label="CPowerSeparableMetric" URL="@ref CPowerSeparableMetric"];
+     CMetricSpace [label="CMetricSpace" URL="@ref CMetricSpace"];
+     CDigitalMetricSpace [label="CDigitalMetricSpace" URL="@ref CDigitalMetricSpace"];
+     CSeparableMetric [label="CSeparableMetric" URL="@ref CSeparableMetric"];
+     CDigitalSeparableMetric [label="CDigitalSeparableMetric"];
+     CPowerMetric [label="CPowerMetric" URL="@ref CPowerMetric"];
+     CPowerSeparableMetric [label="CPowerSeparableMetric" URL="@ref CPowerSeparableMetric"];
 
-CSeparableMetric -> CMetricSpace;
-CSeparableMetric -> CMetricSpace;
-CDigitalSeparableMetric -> CDigitalMetricSpace;
-CDigitalSeparableMetric -> CSeparableMetric;
-CPowerSeparableMetric -> CPowerMetric;
+     CSeparableMetric -> CMetricSpace;
+     CSeparableMetric -> CMetricSpace;
+     CDigitalSeparableMetric -> CDigitalMetricSpace;
+     CDigitalSeparableMetric -> CSeparableMetric;
+     CPowerSeparableMetric -> CPowerMetric;
 
-label="Main metric concepts";
+     label="Main metric concepts";
 }
 @enddot
 
-<<<<<<< HEAD
 For instance, CMetricSpace requires to have a binary operator to compute the
 distance between any two points of the digital space. Furthermore, it
 requires to have a method he @a closest(origin,p,q) which returns the closest
@@ -118,9 +103,7 @@
 reverse distance reconstruction and medial axis extraction.  For @f$
 l_2@f$ metric, the power distance between a point @f$ x@f$ and a ball
 @f$(y,r)@f$ with centger @f$y@f$ and radius @f$r@f$, is defined by
-=======
-For instance, CMetricSpace requires to have a binary operator to compute the distance between any two points of the digital space. Furthermore, it requires to have a method he @a closest(origin,p,q) which returns the closest point from @a p and @a q to the origin. Such closest method can be easily implemented from the binary distance operator. However, for some metric, more efficient implementation can be obtained to reply to @a closest() requests.
->>>>>>> c89ec584
+
 
 @note Models of CMetricSpace concept also implements a  @e rawDistance(x,y) method. This method returns a value of type @e RawValue which may be considered as an exact representation of the distance between x and y. For example, if we consider a @f$ l_p@f$ metric, the distance between x and y can be represented as the sum of power p terms (the distance without the order p square root). Hence, if RawValue is an @e exact @e type (e.g. model of CInteger with enough capacity to represent power p integers), rawDistance method can be used to perform exact metric comparison.  To sum up for any instance @e metric of the class ExactLpSeparableMetric for instance:
 - @e metric(x,y)   returns the distance as double, i.e. @f$\left ( \sum_{i=1}^d |x_i-y_i |^p \right )^{\frac{1}{p}}\f$
