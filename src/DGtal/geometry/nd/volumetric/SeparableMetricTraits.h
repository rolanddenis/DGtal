--- conflicted
+++ resolved
@@ -108,30 +108,9 @@
      */
     InternalValue F ( const Abscissa pos, const Abscissa ci, const InternalValue hi ) const
     {
-<<<<<<< HEAD
-      return std::pow( fabs((double )pos - ci) , (double)p) + hi;
-=======
       return std::pow( fabs(IntegerTraits<Abscissa>::castToDouble(pos - ci)),
 		       (double)p) + hi;
->>>>>>> d797fd20
-    }
-
-    /**
-     * Returns the height at a point  pos of a reversed Lp-parabola with
-     * center  ci and height hi.
-     *
-     * @param pos an abscissa.
-     * @param ci center of the Lp-parabola.
-     * @param hi height of the Lp-parabola.
-     *
-     * @return the height of the reversed parabola (ci,hi) at pos.
-     */
-    InternalValue reversedF ( const Abscissa pos, const Abscissa ci, const InternalValue hi ) const
-    {
-      return hi - std::pow( fabs((double )pos - ci) , (double)p);
-    }
-
-
+    }
 
     /**
      * Returns the InternalValue value of order p for a given
@@ -163,6 +142,7 @@
       ASSERT(false && "Not-Yet-Implemented");
     }
 
+
   }; // end of class SeparableMetricTraits
 
   // ------------------------------------------------------------------------
@@ -191,11 +171,6 @@
       return ( pos - ci ) * ( pos - ci ) + hi;
     }
 
-    inline InternalValue reversedF ( const Abscissa pos, const Abscissa ci, const InternalValue hi ) const
-    {
-      return hi - ( pos - ci ) * ( pos - ci ) ;
-    }
-
     inline Abscissa Sep ( const Abscissa i, const InternalValue hi, const Abscissa j, const InternalValue hj ) const
     {
       ///@warning GMP compliant problem here /
@@ -231,18 +206,9 @@
     {
       return ( InternalValue ) std::abs ( (long int) pos - ci ) + hi;
     }
-    
-    inline InternalValue reversedF ( const Abscissa pos, const Abscissa ci, const InternalValue hi ) const
-    {
-      return ( InternalValue ) hi - abs ( pos - ci );
-    }
-
-<<<<<<< HEAD
-     inline Abscissa Sep ( const Abscissa i, const InternalValue hi, const Abscissa j, const InternalValue hj ) const
-=======
+
     inline Abscissa Sep ( const Abscissa i, const InternalValue hi, 
 			  const Abscissa j, const InternalValue hj ) const
->>>>>>> d797fd20
     {
       if (hj >= hi + j - i)
         return IntegerTraits<Abscissa>::max();
@@ -280,17 +246,8 @@
       return ( InternalValue ) std::max( (Abscissa)std::abs ( (long int)pos - ci ) , (Abscissa) hi);
     }
 
-<<<<<<< HEAD
-    inline InternalValue reversedF ( const Abscissa pos, const Abscissa ci, const InternalValue hi ) const
-    {
-     return ( InternalValue ) std::min( 2*hi - (Abscissa)abs ( pos - ci ) , (Abscissa) hi);
-    }
-
-    inline Abscissa Sep ( const Abscissa i, const InternalValue hi, const Abscissa j, const InternalValue hj ) const
-=======
     inline Abscissa Sep ( const Abscissa i, const InternalValue hi,
 			  const Abscissa j, const InternalValue hj ) const
->>>>>>> d797fd20
     {
       if (hi <= hj)
         return std::max ((Abscissa)(i + hj), (Abscissa)(i + j) / 2);
