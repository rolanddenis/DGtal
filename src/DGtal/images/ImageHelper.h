--- conflicted
+++ resolved
@@ -334,15 +334,6 @@
 
 
   /**
-<<<<<<< HEAD
-   *
-   *
-   */
-  template<typename Image, typename PointPredicate, typename Value=DGtal::int32_t>
-  class ImageToConstantFunctor
-  {
-  public:
-=======
    * Create a Point Functor from a Point Predicate and an Image.
    *
    * @tparam Image a model of CImage.
@@ -357,53 +348,11 @@
 
     typedef typename Image::Point Point;
     typedef TValue Value;
->>>>>>> bb8f0e1c
     
     BOOST_CONCEPT_ASSERT(( CImage<Image> ));
     BOOST_CONCEPT_ASSERT(( CPointPredicate<PointPredicate> ));
     BOOST_CONCEPT_ASSERT(( CQuantity<Value> ));
     
-<<<<<<< HEAD
-    BOOST_CONCEPT_ASSERT(( same_type(Image::Point, PointPredicate::Point)));
-    typedef Image::Point Point;
-    
-    /** 
-     * 
-     * 
-     * @param anImage 
-     * @param aPointPred 
-     * @param aVal 
-     */
-    ImageToConstantFunctor(ConstAlias<Image> anImage,
-			   ConstAlias<PointPredicate> aPointPred,
-			   Value aVal = NumberTraits<Value>::ONE ):
-      myImage(anImage),myPointPred(aPointPred), myVal(aVal) {}
-    
-    /** 
-     * 
-     * 
-     * 
-     * @return 
-     */
-    Value operator()(const Point &aPoint)
-    {
-      if ((myImage->domain().isInside(p)) && myPointPred->operator()(p))
-	return myVal;
-      else
-	return NumberTraits<Value>::ZERO;
-    }:
-
-    private:
-    
-    ///
-    Image *myImage;
-    
-    ///
-    PointPredicate myPointPre
-    
-    ///
-    Value myVal;
-=======
     /*BOOST_CONCEPT_USAGE(ImageToConstantFunctor)
     {
         Point p1;
@@ -481,7 +430,6 @@
 
     /// reverse values returned by the predicate. (Some shapes consider inner as > 0, others as < 0)
     bool reverse;
->>>>>>> bb8f0e1c
   };
 
  
