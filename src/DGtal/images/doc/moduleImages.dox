--- conflicted
+++ resolved
@@ -413,11 +413,7 @@
 3. Some functions are available to fastly fill images 
 from point functors or other images: imageFromFunctor and imageFromImage.
 
-<<<<<<< HEAD
-4. Lastly, some functor  AddOneDimensionDomainFunctor or MinusOneDimensionDomainFunctor can be useful to manipulate domains and  permits to extract N-1 images from ND images (see example \ref extract2DImagesFrom3D.cpp and \ref extract2DImagesFrom3DandVisu.cpp).  
-=======
 4. Lastly, some functor like the Projector from BasicPointFunctors can be useful to manipulate domain points and permits to extract N-1 images from ND images (see example \ref extract2DImagesFrom3D.cpp).  
->>>>>>> 8f2a07c7
 
 
 */
