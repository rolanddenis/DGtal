--- conflicted
+++ resolved
@@ -51,64 +51,24 @@
   /////////////////////////////////////////////////////////////////////////////
   // struct CConstImage
   /**
-<<<<<<< HEAD
  * Description of \b concept '\b CConstImage' <p>
  *
  * @ingroup Concepts
  * @brief Aim: Defines the concept describing a read-only image,
  * which is a refinement of CPointFunctor.
  *
-=======
-     Description of \b concept '\b CConstImage' <p>
-     @ingroup Concepts
-    
-    @brief Aim: Defines the concept describing a read-only image,
-    which is a refinement of CPointFunctor.
-   
->>>>>>> e1f9a270
 ### Refinement of CTrivialConstImage
    
 ###  Associated types :
-    - \t Domain: type of the image domain, model of concept CDomain
-    - \t ConstRange: type of range of image values,
+    - \e Domain: type of the image domain, model of concept CDomain
+    - \e ConstRange: type of range of image values,
     model of concept CConstBidirectionalRangeFromPoint
     
 ###  Notation
-- \t X : A type that is a model of CConstImage
-- \t x, \t y  : Object of type X
+- \e X : A type that is a model of CConstImage
+- \e x, \e y  : Object of type X
 
 ###  Definitions
-<<<<<<< HEAD
-   *
-###  Valid expressions and
-      <table>
-      <tr>
-        <td class=CName> \b Name </td>
-        <td class=CExpression> \b Expression </td>
-        <td class=CRequirements> \b Type requirements </td>
-        <td class=CReturnType> \b Return type </td>
-        <td class=CPrecondition> \b Precondition </td>
-        <td class=CSemantics> \b Semantics </td>
-        <td class=CPostCondition> \b Postcondition </td>
-        <td class=CComplexity> \b Complexity </td>
-      </tr>
-
-	<tr>
-        <td class=CName> accessor to the range of the image values            </td>
-        <td class=CExpression>  x.constRange()   </td>
-        <td class=CRequirements>    </td>
-        <td class=CReturnType>  ConstRange    </td>
-        <td class=CPrecondition>    </td>
-        <td class=CSemantics>  returns a constant range     </td>
-        <td class=CPostCondition>   </td>
-        <td class=CComplexity> O(1)     </td>
-      </tr>
-
-
-    </table>
-
-   *
-=======
 
 ###  Valid expressions and semantics
 
@@ -120,7 +80,6 @@
 
 
 
->>>>>>> e1f9a270
 ###  Invariants
 
 ###  Model
