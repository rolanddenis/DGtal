/**
 *  This program is free software: you can redistribute it and/or modify
 *  it under the terms of the GNU Lesser General Public License as
 *  published by the Free Software Foundation, either version 3 of the
 *  License, or  (at your option) any later version.
 *
 *  This program is distributed in the hope that it will be useful,
 *  but WITHOUT ANY WARRANTY; without even the implied warranty of
 *  MERCHANTABILITY or FITNESS FOR A PARTICULAR PURPOSE.  See the
 *  GNU General Public License for more details.
 *
 *  You should have received a copy of the GNU General Public License
 *  along with this program.  If not, see <http://www.gnu.org/licenses/>.
 *
 **/

#pragma once

/**
 * @file DrawWithDisplay3DModifier.h
 * @author Aline Martin
 *
 * @date 2013/07/02
 *
 * Header file for module DrawWithDisplay3DModifier.cpp
 *
 * This file is part of the DGtal library.
 */

#if defined(DrawWithDisplay3DModifier_RECURSES)
#error Recursive header files inclusion detected in DrawWithDisplay3DModifier.h
#else // defined(DrawWithDisplay3DModifier_RECURSES)
/** Prevents recursive inclusion of headers. */
#define DrawWithDisplay3DModifier_RECURSES

#if !defined DrawWithDisplay3DModifier_h
/** Prevents repeated inclusion of headers. */
#define DrawWithDisplay3DModifier_h

//////////////////////////////////////////////////////////////////////////////
// Inclusions
#include <iostream>
#include "DGtal/base/Common.h"
#include "DGtal/base/Alias.h"
#include "DGtal/base/ConstAlias.h"
#include "DGtal/images/CConstImage.h"
#include "DGtal/base/CountedPtr.h"
#include "DGtal/topology/KhalimskySpaceND.h"
//////////////////////////////////////////////////////////////////////////////

namespace DGtal
{

/**
   *@brief Base class specifying the methods for classes which intend to
   * modify a Viewer3D stream.
   *
   */
struct DrawWithDisplay3DModifier
{
  std::string className() const;
};



/**
   * @brief Modifier class in a Display3D stream. Useful to choose your
   * own mode for a given class. Realizes the concept
   * CDrawableWithDisplay3D.
   */

struct SetMode3D : public DrawWithDisplay3DModifier
{
  /**
     * @param classname the name of the class to which the style is associated.
     *
     * @param mode the name of the new mode.
     */
  SetMode3D( std::string classname, std::string mode )
    : myClassname( classname ), myMode( mode )
  {}

  std::string myClassname;
  std::string myMode;
};




/**
   * @brief Modifier class in a Display3D stream. Useful to choose your own
   * style for a given class. Realizes the concept
   * CDrawableWithDisplay3D.
   */
struct CustomStyle3D : public DrawWithDisplay3DModifier
{
  /**
     * @param aClassname the name of the class to which the style is associated.
     *
     * @param style a pointer on a dynamically allocated style, which
     * is acquired by the class.
     */
  CustomStyle3D( std::string aClassname, DrawableWithDisplay3D* style ): myClassname( aClassname ), myStyle( style )
  {}

  std::string className() const;

  std::string myClassname;
  CountedPtr<DrawableWithDisplay3D> myStyle;
};




/**
   * @brief Custom style class redefining the fill color and the
   * gl_LINE/gl_POINT color. You can use DGtal::Color with alpha
   * transparency value but you nedd to take into account the z-buffer
   * during the Open-GL based rendering.
   *
   \code
   Display3D display;
   display << CustomColors3D(Color(250, 0,0),Color(250, 0,0));
   ...
   \endcode
   * @see Display3D
   */
struct CustomColors3D : public DrawWithDisplay3DModifier
{
  Color myPenColor;
  Color myFillColor;

  /**
     * Constructor.
     *
     * @param penColor specifies the pen color.
     * @param fillColor specifies the fill color.
     */
  CustomColors3D( const Color & penColor,
                  const Color & fillColor )
    : myPenColor( penColor ), myFillColor( fillColor )
  {}


};




/**
   * @brief Class for adding a Clipping plane through the Viewer3D
   * stream. Realizes the concept CDrawableWithViewer3D.
   */

struct ClippingPlane : public DrawWithDisplay3DModifier
{
  /**
     *
     */
  ClippingPlane( double a, double b, double c, double d, bool drawPlane=true )
    : myA( a ), myB( b ), myC( c ), myD ( d ), myDrawPlane(drawPlane)
  {}

  double * getEquation();
  double myA;
  double myB;
  double myC;
  double myD;
  bool myDrawPlane;
};



/**
   * @brief class to modify the position and scale to construct better illustration mode.
   * @todo add a constructor to automatically define the shift and the scale according a given associated SCell.
   */
struct TransformedSurfelPrism : public DrawWithDisplay3DModifier
{
  /**
     * Constructor.
     *
     * @param aSurfel a DGtal::Z3i::SCell ( KhalimskySpaceND< 2, Integer > SCell ) .
     * @param aShift the shift distance (positive or negative).
     * @param aSizeFactor use to change the SurfelPrism size (1.0 initial size).
     */
  TransformedSurfelPrism( const DGtal::KhalimskySpaceND< 3, int >::SCell  & aSurfel,
                          double aShift, double aSizeFactor=1.0 ):mySurfel(aSurfel), myShift(aShift), mySizeFactor(aSizeFactor)
  {
  }


  /**
     * Constructor.
     *
     * @param aSurfel a DGtal::Z3i::SCell ( KhalimskySpaceND< 2, Integer > SCell ) .
     * @param aVoxel a  DGtal::Z3i::SCell represent the voxel for which the surfel is associated. It permits to determine automatically the shift parameter (the surfel is automatically shifted towards this voxel).
     * @param aShift the shift distance (positive or negative (default 0.05)).
     * @param aSizeFactor use to change the SurfelPrism size (default 0.75).
     */
  TransformedSurfelPrism( const DGtal::KhalimskySpaceND< 3, int >::SCell  & aSurfel,
                          const DGtal::KhalimskySpaceND< 3, int >::SCell  & aVoxel,
                          double aShift=0.05, double aSizeFactor=0.75  )
  {
<<<<<<< HEAD
    
    /**
     * Constructor given from an specific image index, a new direction
     * (associated to the normal of the image plane), and and a new
     * position of the bottom-left point.
     * @param newDir give the new direction of the image normal vector.
     * @param posXbottomLeft the x position of the bottom left point.
     * @param posYbottomLeft the y position of the bottom left point.
     * @param posZbottomLeft the z position of the bottom left point.
     *
     */
    UpdateLastImagePosition( Display3D::ImageDirection newDir,
                            double posXbottomLeft, double posYbottomLeft, double posZbottomLeft ):
    myPosXBottomLeft(posXbottomLeft),
    myPosYBottomLeft(posYbottomLeft),
    myPosZBottomLeft(posZbottomLeft),
    myNewDirection(newDir)
  {
      
    }
    double  myPosXBottomLeft;
    double  myPosYBottomLeft;
    double  myPosZBottomLeft;
    Display3D::ImageDirection myNewDirection;
  };
  
  
  
  
  /**
   * @brief class to modify the data of an given image and also the
   * possibility to translate it (optional).
   *
   */
  template<typename TImageType, typename TFunctor= CastFunctor<unsigned int> >
  struct UpdateImageData : public DrawWithDisplay3DModifier
  {
    
    /**
     * Constructor given from an specific image index, a new image
     * (should be of dimension 2 and with the same size than the
     * orginal), and a possible (optional translation).
     *
     * @param anIndex the index of the image to be modified (should be less than the number of image added in the current Display3D).
     * @param anImage the new image which will be used to update the source image  data.
     * @param translateX the x translation value.
     * @param translateY the y translation value.
     * @param translateZ the y translation value.
     *
     */
    UpdateImageData(unsigned int anIndex, const  TImageType &anImage, double translateX=0,
                    double translateY=0, double translateZ=0, const TFunctor &aFunctor=TFunctor() ): myIndex(anIndex),
												     myTranslateX (translateX),
												     myTranslateY (translateY),
												     myTranslateZ (translateZ),
												     myImage(&anImage),
												     myFunctor(aFunctor)
=======
    mySurfel= aSurfel;
    myShift = aShift;
    mySizeFactor = aSizeFactor;
    bool xodd = (mySurfel.myCoordinates[ 0 ] & 1 );
    bool yodd = (mySurfel.myCoordinates[ 1 ] & 1 );
    bool zodd = (mySurfel.myCoordinates[ 2 ] & 1 );
    if(!xodd )
>>>>>>> ba0ba239
    {
      myShift*= ((aVoxel.myCoordinates[ 0 ]-mySurfel.myCoordinates[ 0 ] <0)? -1.0: 1.0);
    }else if(!yodd )
    {
      myShift*=((aVoxel.myCoordinates[ 1 ]-mySurfel.myCoordinates[ 1 ] <0)? -1.0: 1.0);
    }else if(!zodd )
    {
      myShift*=((aVoxel.myCoordinates[ 2 ]-mySurfel.myCoordinates[ 2 ] <0)? -1.0: 1.0);
    }
  }

  ///@todo FIX this member
  DGtal::KhalimskySpaceND< 3, int >::SCell mySurfel;
  double myShift;
  double mySizeFactor;
};



} // namespace DGtal


///////////////////////////////////////////////////////////////////////////////
// Includes inline functions.
#include "DGtal/io/DrawWithDisplay3DModifier.ih"


//                                                                           //
///////////////////////////////////////////////////////////////////////////////

#endif // !defined DrawWithDisplay3DModifier_h

#undef DrawWithDisplay3DModifier_RECURSES
#endif // else defined(DrawWithDisplay3DModifier_RECURSES)<|MERGE_RESOLUTION|>--- conflicted
+++ resolved
@@ -202,65 +202,6 @@
                           const DGtal::KhalimskySpaceND< 3, int >::SCell  & aVoxel,
                           double aShift=0.05, double aSizeFactor=0.75  )
   {
-<<<<<<< HEAD
-    
-    /**
-     * Constructor given from an specific image index, a new direction
-     * (associated to the normal of the image plane), and and a new
-     * position of the bottom-left point.
-     * @param newDir give the new direction of the image normal vector.
-     * @param posXbottomLeft the x position of the bottom left point.
-     * @param posYbottomLeft the y position of the bottom left point.
-     * @param posZbottomLeft the z position of the bottom left point.
-     *
-     */
-    UpdateLastImagePosition( Display3D::ImageDirection newDir,
-                            double posXbottomLeft, double posYbottomLeft, double posZbottomLeft ):
-    myPosXBottomLeft(posXbottomLeft),
-    myPosYBottomLeft(posYbottomLeft),
-    myPosZBottomLeft(posZbottomLeft),
-    myNewDirection(newDir)
-  {
-      
-    }
-    double  myPosXBottomLeft;
-    double  myPosYBottomLeft;
-    double  myPosZBottomLeft;
-    Display3D::ImageDirection myNewDirection;
-  };
-  
-  
-  
-  
-  /**
-   * @brief class to modify the data of an given image and also the
-   * possibility to translate it (optional).
-   *
-   */
-  template<typename TImageType, typename TFunctor= CastFunctor<unsigned int> >
-  struct UpdateImageData : public DrawWithDisplay3DModifier
-  {
-    
-    /**
-     * Constructor given from an specific image index, a new image
-     * (should be of dimension 2 and with the same size than the
-     * orginal), and a possible (optional translation).
-     *
-     * @param anIndex the index of the image to be modified (should be less than the number of image added in the current Display3D).
-     * @param anImage the new image which will be used to update the source image  data.
-     * @param translateX the x translation value.
-     * @param translateY the y translation value.
-     * @param translateZ the y translation value.
-     *
-     */
-    UpdateImageData(unsigned int anIndex, const  TImageType &anImage, double translateX=0,
-                    double translateY=0, double translateZ=0, const TFunctor &aFunctor=TFunctor() ): myIndex(anIndex),
-												     myTranslateX (translateX),
-												     myTranslateY (translateY),
-												     myTranslateZ (translateZ),
-												     myImage(&anImage),
-												     myFunctor(aFunctor)
-=======
     mySurfel= aSurfel;
     myShift = aShift;
     mySizeFactor = aSizeFactor;
@@ -268,7 +209,6 @@
     bool yodd = (mySurfel.myCoordinates[ 1 ] & 1 );
     bool zodd = (mySurfel.myCoordinates[ 2 ] & 1 );
     if(!xodd )
->>>>>>> ba0ba239
     {
       myShift*= ((aVoxel.myCoordinates[ 0 ]-mySurfel.myCoordinates[ 0 ] <0)? -1.0: 1.0);
     }else if(!yodd )
