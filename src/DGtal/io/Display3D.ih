/**
 * This program is free software: you can redistribute it and/or
 * modify it under the terms of the GNU Lesser General Public License
 * as published by the Free Software Foundation, either version 3 of
 * the License, or (at your option) any later version.
 *
 * This program is distributed in the hope that it will be useful,
 * but WITHOUT ANY WARRANTY; without even the implied warranty of
 * MERCHANTABILITY or FITNESS FOR A PARTICULAR PURPOSE. See the
 * GNU General Public License for more details.
 *
 * You should have received a copy of the GNU General Public License
 * along with this program. If not, see <http://www.gnu.org/licenses/>.
 *
 **/

/**
 * @file Display3D.ih
 * @author Bertrand Kerautret (\c kerautre@loria.fr )
 * LORIA (CNRS, UMR 7503), University of Nancy, France
 *
 * @date 2011/08/08
 *
 * Implementation of inline methods defined in Display3D.h
 *
 * This file is part of the DGtal library.
 */

///////////////////////////////////////////////////////////////////////////////
// IMPLEMENTATION of inline methods.
///////////////////////////////////////////////////////////////////////////////

//////////////////////////////////////////////////////////////////////////////
#include <cstdlib>
#include <cmath>
#include "DGtal/io/CDrawableWithDisplay3D.h"
#include "DGtal/io/Display3DFactory.h"
#include "DGtal/io/writers/MeshWriter.h"


//tmp
#include <iostream>

//////////////////////////////////////////////////////////////////////////////


#define PI 3.14159265

///////////////////////////////////////////////////////////////////////////////
// Implementation of inline methods //


// //
///////////////////////////////////////////////////////////////////////////////

///////////////////////////////////////////////////////////////////////////////
// Implementation of inline functions and external operators //


template < typename Space ,typename KSpace >
inline
void
DGtal::Display3D< Space ,KSpace >::setFillColor(DGtal::Color aColor)
{
  myCurrentFillColor=aColor;
}

template < typename Space ,typename KSpace >
inline
void
DGtal::Display3D< Space ,KSpace >::setFillTransparency(unsigned char alpha)
{
  myCurrentFillColor.alpha(alpha);
}

template < typename Space ,typename KSpace >
inline
void
DGtal::Display3D< Space ,KSpace >::setLineColor(DGtal::Color aColor)
{
  myCurrentLineColor=aColor;
}

template < typename Space ,typename KSpace >
inline
DGtal::Color
DGtal::Display3D< Space ,KSpace >::getLineColor()
{
  return myCurrentLineColor;
}

template < typename Space ,typename KSpace >
inline
DGtal::Color
DGtal::Display3D< Space ,KSpace >::getFillColor()
{
  return myCurrentFillColor;
}

template < typename Space ,typename KSpace >
inline
std::string
DGtal::Display3D< Space ,KSpace >::getMode( const std::string & objectName ) const
{
  ModeMapping::const_iterator itm = myModes.find( objectName );
  return itm == myModes.end() ? "" : itm->second;
}


template < typename Space ,typename KSpace >
inline
void
DGtal::Display3D< Space ,KSpace >::createNewCubeList( std::string str)
{
  std::vector< CubeD3D > v;
  myCubeSetList.push_back(v);
  myCubeSetNameList.push_back(str);
}


template < typename Space ,typename KSpace >
inline
void
DGtal::Display3D< Space ,KSpace >::createNewBallList(std::string str)
{
  std::vector< BallD3D > v;
  myBallSetList.push_back(v);
  myBallSetNameList.push_back(str);
}

template < typename Space ,typename KSpace >
inline
void
DGtal::Display3D< Space ,KSpace >::createNewLineList(std::string str)
{
  std::vector< LineD3D > v;
  myLineSetList.push_back(v);
  myLineSetNameList.push_back(str);
}

template < typename Space ,typename KSpace >
inline
void
DGtal::Display3D< Space ,KSpace >::createNewQuadList(std::string str)
{
  std::vector< QuadD3D > v;
  myQuadSetList.push_back(v);
  myQuadSetNameList.push_back(str);
}

template < typename Space ,typename KSpace >
inline
void
DGtal::Display3D< Space ,KSpace >::createNewTriangleList(std::string str)
{
  std::vector< TriangleD3D > v;
  myTriangleSetList.push_back(v);
  myTriangleSetNameList.push_back(str);
}

template < typename Space ,typename KSpace >
inline
void
DGtal::Display3D< Space ,KSpace >::createNewPolygonList(std::string str)
{
  std::vector< PolygonD3D > v;
  myPolygonSetList.push_back(v);
  myPolygonSetNameList.push_back(str);
}


template < typename Space ,typename KSpace >
inline
void
DGtal::Display3D< Space ,KSpace >::addCube(const RealPoint &center, double width)
{
  //because the width in the cube parameters is actually the distance between the center and the faces
  width = width/2;
  updateBoundingBox(center);
  CubeD3D v;
  v.center=center;
  v.color=getFillColor();
  v.width=width;
  if (myCubeSetList.size() ==0)
    createNewCubeList("Cube Root");
  (myCubeSetList.at(myCubeSetList.size()-1)).push_back(v);
}


template < typename Space ,typename KSpace >
inline
void
DGtal::Display3D< Space ,KSpace >::addBall(const RealPoint &center, double size)
{
  updateBoundingBox(center);
  BallD3D p;
  p.center=center;
  p.color = getFillColor();
  p.isSigned=false;
  p.signPos=false;
  p.size=size;
  if (myBallSetList.size()== 0)
    createNewBallList("Ball Root");
  (myBallSetList.at(myBallSetList.size()-1)).push_back(p);
}



template < typename Space ,typename KSpace >
inline
void
DGtal::Display3D< Space ,KSpace >::addLine(const RealPoint &p1, const RealPoint &p2, double width)
{
  updateBoundingBox(p1);
  updateBoundingBox(p2);
  LineD3D l;
  l.point1=p1;
  l.point2=p2;
  l.color= getLineColor();
  l.width=width;
  l.isSigned=false;
  l.signPos=false;

  if (myLineSetList.size()== 0)
    createNewLineList("Line Root");

  (myLineSetList.at(myLineSetList.size()-1)).push_back(l);
}

template < typename Space ,typename KSpace >
inline
void
DGtal::Display3D< Space ,KSpace >::addQuad(const RealPoint &p1, const RealPoint &p2,
					   const RealPoint &p3, const RealPoint &p4)
{

  if(myQuadSetList.size() == 0 )
    {
      createNewQuadList("quad");
    }
  QuadD3D aQuad;
  updateBoundingBox(p1);
  updateBoundingBox(p2);
  updateBoundingBox(p3);
  updateBoundingBox(p4);
  double u[3]; double v [3]; double n [3];
  u[0]=p2[0]-p1[0]; u[1]=p2[1]-p1[1]; u[2]=p2[2]-p1[2];
  v[0]=p3[0]-p1[0]; v[1]=p3[1]-p1[1]; v[2]=p3[2]-p1[2];
  cross(n, u, v );
  normalize(n);

  if(u[0]==0.0 && u[1]==0.0 && u[2]==0.0)
    {
      trace.error()<< "Warning quad not added due to identical vertex... "<<std::endl;
      return;
    }
  aQuad.point1=p1;
  aQuad.point2=p2;
  aQuad.point3=p3;
  aQuad.point4=p4;
  aQuad.nx= n[0];
  aQuad.ny= n[1];
  aQuad.nz= n[2];
  aQuad.color= getFillColor();
  
  if (myQuadSetList.size()== 0)
    createNewQuadList("Quad Root");

  (myQuadSetList.at(myQuadSetList.size()-1)).push_back(aQuad);
}


template < typename Space ,typename KSpace >
inline
void
DGtal::Display3D< Space ,KSpace >::addTriangle(const RealPoint &p1, const RealPoint &p2, const RealPoint &p3)
{
  updateBoundingBox(p1);
  updateBoundingBox(p2);
  updateBoundingBox(p3);

  TriangleD3D aTriangle;
  double u[3]; double v [3]; double n [3];
  u[0]=p2[0]-p1[0]; u[1]=p2[1]-p1[1]; u[2]=p2[2]-p1[2];
  v[0]=p3[0]-p1[0]; v[1]=p3[1]-p1[1]; v[2]=p3[2]-p1[2];
  cross(n, u, v );
  cross(n, u, v );
  normalize(n);

  if(u[0]==0.0 && u[1]==0.0 && u[2]==0.0)
    {
      trace.error()<< "Warning triangle not added due to identical vertex... "<<std::endl;
      return;
    }
  aTriangle.point1=p1;
  aTriangle.point2=p2;
  aTriangle.point3=p3;

  aTriangle.nx= n[0];
  aTriangle.ny= n[1];
  aTriangle.nz= n[2];
  aTriangle.color = getFillColor();
  
  if (myTriangleSetList.size()== 0)
    createNewTriangleList("Triangle Root");

  (myTriangleSetList.at(myTriangleSetList.size()-1)).push_back(aTriangle);
}


template < typename Space ,typename KSpace >
inline
void
DGtal::Display3D< Space ,KSpace >::addPolygon(const std::vector<RealPoint> &vertices)
{

  VERIFY_MSG(vertices.size()>2, "Polygon must have at least two vertices");

  PolygonD3D polygon;
  for(unsigned int i=0; i< vertices.size();i++)
    {
      polygon.vertices.push_back(vertices[i]);
      updateBoundingBox(vertices[i]);
    }

  double x1= vertices[0][0];
  double y1= vertices[0][1];
  double z1= vertices[0][2];

  double x2= vertices[1][0];
  double y2= vertices[1][1];
  double z2= vertices[1][2];

  double x3= vertices[2][0];
  double y3= vertices[2][1];
  double z3= vertices[2][2];

  double u[3]; double v [3]; double n [3];
  u[0]=x2-x1; u[1]=y2-y1; u[2]=z2-z1;
  v[0]=x3-x1; v[1]=y3-y1; v[2]=z3-z1;
  cross(n, u, v );
  normalize(n);

  if(u[0]==0.0 && u[1]==0.0 && u[2]==0.0)
    {
      trace.error()<< "Warning polygio not added due to identical vertex... "<<std::endl;
      return;
    }

  polygon.nx= n[0];
  polygon.ny= n[1];
  polygon.nz= n[2];
  polygon.color = getFillColor();
  
  if (myPolygonSetList.size()== 0)
    createNewPolygonList("Polygon Root");

<<<<<<< HEAD
=======
  //@fixme we force the list creation
  createNewPolygonList("tmp");

>>>>>>> 1ef3052c
  (myPolygonSetList.at(myPolygonSetList.size()-1)).push_back(polygon);
}


template < typename Space ,typename KSpace >
inline
void
DGtal::Display3D< Space ,KSpace >::addSurfelPrism(const RealPoint &baseQuadCenter,
                                                  bool xSurfel, bool ySurfel, bool zSurfel,
                                                  double sizeShiftFactor,
                                                  double sizeFactor, bool isSigned, bool aSign)
{
  updateBoundingBox(baseQuadCenter);
  double retract= 0.05*(sizeShiftFactor+myCurrentfShiftVisuSurfelPrisms);
  double width= 0.03*(sizeShiftFactor+myCurrentfShiftVisuSurfelPrisms);


  double x1, y1, z1, x2, y2, z2, x3, y3, z3, x4, y4, z4;
  double x5, y5, z5, x6, y6, z6, x7, y7, z7, x8, y8, z8;
  double dx, dy, dz;


  ASSERT( xSurfel || ySurfel || zSurfel );

  if(zSurfel)
    {
      x1= baseQuadCenter[0]-(0.5*sizeFactor); y1= baseQuadCenter[1]-(0.5*sizeFactor); z1= baseQuadCenter[2]-0.5;
      x2= baseQuadCenter[0]+(0.5*sizeFactor); y2= baseQuadCenter[1]-(0.5*sizeFactor); z2= baseQuadCenter[2]-0.5;
      x3= baseQuadCenter[0]+(0.5*sizeFactor); y3= baseQuadCenter[1]+(0.5*sizeFactor); z3= baseQuadCenter[2]-0.5;
      x4= baseQuadCenter[0]-(0.5*sizeFactor); y4= baseQuadCenter[1]+(0.5*sizeFactor); z4= baseQuadCenter[2]-0.5;
      y1+=retract; y2+=retract; y3-=retract; y4-=retract;
      x1+=retract; x2-=retract; x3-=retract; x4+=retract;
      dx=0.0; dy=0.0; dz=width;
    }
  else if(ySurfel)
    {
      x1= baseQuadCenter[0]-(0.5*sizeFactor); y1= baseQuadCenter[1]-0.5; z1= baseQuadCenter[2]-(0.5*sizeFactor);
      x2= baseQuadCenter[0]-(0.5*sizeFactor); y2= baseQuadCenter[1]-0.5; z2= baseQuadCenter[2]+(0.5*sizeFactor);
      x3= baseQuadCenter[0]+(0.5*sizeFactor); y3= baseQuadCenter[1]-0.5; z3= baseQuadCenter[2]+(0.5*sizeFactor);
      x4= baseQuadCenter[0]+(0.5*sizeFactor); y4= baseQuadCenter[1]-0.5; z4= baseQuadCenter[2]-(0.5*sizeFactor);
      x1+=retract; x2+=retract; x3-=retract; x4-=retract;
      z1+=retract; z2-=retract; z3-=retract; z4+=retract;
      dx=0.0; dy=width; dz=0.0;
    }
  else
    {
      x1= baseQuadCenter[0]-0.5; y1= baseQuadCenter[1]-(0.5*sizeFactor); z1= baseQuadCenter[2]-(0.5*sizeFactor);
      x2= baseQuadCenter[0]-0.5; y2= baseQuadCenter[1]+(0.5*sizeFactor); z2= baseQuadCenter[2]-(0.5*sizeFactor);
      x3= baseQuadCenter[0]-0.5; y3= baseQuadCenter[1]+(0.5*sizeFactor); z3= baseQuadCenter[2]+(0.5*sizeFactor);
      x4= baseQuadCenter[0]-0.5; y4= baseQuadCenter[1]-(0.5*sizeFactor); z4= baseQuadCenter[2]+(0.5*sizeFactor);
      y1+=retract; y2-=retract; y3-=retract; y4+=retract;
      z1+=retract; z2+=retract; z3-=retract; z4-=retract;
      dx=width; dy=0.0; dz=0.0;
    }

  double xcenter= (x1+x2+x3+x4)/4.0;
  double ycenter= (y1+y2+y3+y4)/4.0;
  double zcenter= (z1+z2+z3+z4)/4.0;

  x5=x1-dx; y5=y1-dy; z5= z1-dz;
  x6=x2-dx; y6=y2-dy; z6= z2-dz;
  x7=x3-dx; y7=y3-dy; z7= z3-dz;
  x8=x4-dx; y8=y4-dy; z8= z4-dz;

  x1=x1+dx; y1=y1+dy; z1= z1+dz;
  x2=x2+dx; y2=y2+dy; z2= z2+dz;
  x3=x3+dx; y3=y3+dy; z3= z3+dz;
  x4=x4+dx; y4=y4+dy; z4= z4+dz;

  //if cell is oriented positively we retrac the upper face:
  if(isSigned && aSign)
    {
      x1= 0.6*x1+0.4*xcenter; x2= 0.6*x2+0.4*xcenter; x3= 0.6*x3+0.4*xcenter; x4= 0.6*x4+0.4*xcenter;
      y1= 0.6*y1+0.4*ycenter; y2= 0.6*y2+0.4*ycenter; y3= 0.6*y3+0.4*ycenter; y4= 0.6*y4+0.4*ycenter;
      z1= 0.6*z1+0.4*zcenter; z2= 0.6*z2+0.4*zcenter; z3= 0.6*z3+0.4*zcenter; z4= 0.6*z4+0.4*zcenter;
    }else if (isSigned)
    {
      x5= 0.6*x5+0.4*xcenter; x6= 0.6*x6+0.4*xcenter; x7= 0.6*x7+0.4*xcenter; x8= 0.6*x8+0.4*xcenter;
      y5= 0.6*y5+0.4*ycenter; y6= 0.6*y6+0.4*ycenter; y7= 0.6*y7+0.4*ycenter; y8= 0.6*y8+0.4*ycenter;
      z5= 0.6*z5+0.4*zcenter; z6= 0.6*z6+0.4*zcenter; z7= 0.6*z7+0.4*zcenter; z8= 0.6*z8+0.4*zcenter;
    }

  //main up face
  QuadD3D qFaceUp;
  double normaleUp [3];
  normaleUp[0] = dx!=0.0? 1.0:0.0;
  normaleUp[1] = dy!=0.0 ? 1.0:0.0;
  normaleUp[2] = dz!=0.0? 1.0:0.0;
  qFaceUp.nx= normaleUp[0];
  qFaceUp.ny= normaleUp[1];
  qFaceUp.nz= normaleUp[2];

  qFaceUp.point1[0]=x1; qFaceUp.point1[1]=y1; qFaceUp.point1[2]= z1;
  qFaceUp.point2[0]=x2; qFaceUp.point2[1]=y2; qFaceUp.point2[2]= z2;
  qFaceUp.point3[0]=x3; qFaceUp.point3[1]=y3; qFaceUp.point3[2]= z3;
  qFaceUp.point4[0]=x4; qFaceUp.point4[1]=y4; qFaceUp.point4[2]= z4;
  
  qFaceUp.color=myCurrentFillColor;
  mySurfelPrismList.push_back(qFaceUp);
  //main down face
  QuadD3D qFaceDown;
  qFaceDown.nx= -normaleUp[0];
  qFaceDown.ny= -normaleUp[1];
  qFaceDown.nz= -normaleUp[2];
  qFaceDown.point1[0]=x5; qFaceDown.point1[1]=y5; qFaceDown.point1[2]= z5;
  qFaceDown.point2[0]=x8; qFaceDown.point2[1]=y8; qFaceDown.point2[2]= z8;
  qFaceDown.point3[0]=x7; qFaceDown.point3[1]=y7; qFaceDown.point3[2]= z7;
  qFaceDown.point4[0]=x6; qFaceDown.point4[1]=y6; qFaceDown.point4[2]= z6;
  qFaceDown.color=myCurrentFillColor;
  mySurfelPrismList.push_back(qFaceDown);

  //small face 1
  QuadD3D qFace1;
  double vF1[3]; double v1 [3]; double n1 [3];
  vF1[0] = x2-x1; vF1[1] = y2-y1; vF1[2] = z2-z1;
  v1[0] = x5-x1; v1[1] = y5-y1; v1[2] = z5-z1;

  cross(n1, v1,vF1);
  normalize(n1);
  qFace1.nx=n1[0]; qFace1.ny=n1[1]; qFace1.nz=n1[2];
  qFace1.point1[0]= x1; qFace1.point1[1] =y1; qFace1.point1[2]=z1;
  qFace1.point2[0]= x5; qFace1.point2[1] =y5; qFace1.point2[2]=z5;
  qFace1.point3[0]= x6; qFace1.point3[1] =y6; qFace1.point3[2]=z6;
  qFace1.point4[0]= x2; qFace1.point4[1] =y2; qFace1.point4[2]=z2;
  qFace1.color=myCurrentFillColor;
  mySurfelPrismList.push_back(qFace1);

  //small face 2
  QuadD3D qFace2;
  double vF2[3]; double v2 [3]; double n2[3];
  vF2[0]= x3-x2; vF2[1]=y3-y2; vF2[2]= z3-z2;
  v2[0]= x6-x2; v2[1]= y6-y2; v2[2]=z6-z2;
  cross(n2, v2, vF2);
  normalize(n2);

  qFace2.nx=n2[0]; qFace2.ny=n2[1]; qFace2.nz=n2[2];
  qFace2.point1[0]= x2; qFace2.point1[1] =y2; qFace2.point1[2]=z2;
  qFace2.point2[0]= x6; qFace2.point2[1] =y6; qFace2.point2[2]=z6;
  qFace2.point3[0]= x7; qFace2.point3[1] =y7; qFace2.point3[2]=z7;
  qFace2.point4[0]= x3; qFace2.point4[1] =y3; qFace2.point4[2]=z3;
  qFace2.color=myCurrentFillColor;
  mySurfelPrismList.push_back(qFace2);

  //small face 3
  QuadD3D qFace3;
  double vF3[3]; double v3 [3]; double n3[3];
  vF3[0]= x4-x3; vF3[1]=y4-y3; vF3[2]= z4-z3;
  v3[0]= x7-x3; v3[1]= y7-y3; v3[2]=z7-z3;
  cross(n3, v3, vF3);
  normalize(n3);
  qFace3.nx=n3[0]; qFace3.ny=n3[1]; qFace3.nz=n3[2];
  qFace3.point1[0]= x3; qFace3.point1[1] =y3; qFace3.point1[2]=z3;
  qFace3.point2[0]= x7; qFace3.point2[1] =y7; qFace3.point2[2]=z7;
  qFace3.point3[0]= x8; qFace3.point3[1] =y8; qFace3.point3[2]=z8;
  qFace3.point4[0]= x4; qFace3.point4[1] =y4; qFace3.point4[2]=z4;
  qFace3.color=myCurrentFillColor;
  mySurfelPrismList.push_back(qFace3);

  //small face 4
  QuadD3D qFace4;
  double vF4[3]; double v4 [3]; double n4[3];
  vF4[0]= x1-x4; vF4[1]=y1-y4; vF4[2]= z1-z4;
  v4[0]= x8-x4; v4[1]= y8-y4; v4[2]=z8-z4;
  cross(n4, v4, vF4);
  normalize(n4);
  qFace4.nx=n4[0]; qFace4.ny=n4[1]; qFace4.nz=n4[2];
  qFace4.point1[0]= x4; qFace4.point1[1] =y4; qFace4.point1[2]=z4;
  qFace4.point2[0]= x8; qFace4.point2[1] =y8; qFace4.point2[2]=z8;
  qFace4.point3[0]= x5; qFace4.point3[1] =y5; qFace4.point3[2]=z5;
  qFace4.point4[0]= x1; qFace4.point4[1] =y1; qFace4.point4[2]=z1;
  qFace4.color= myCurrentFillColor;
  mySurfelPrismList.push_back(qFace4);

}

template < typename Space ,typename KSpace >
inline
void
DGtal::Display3D< Space ,KSpace >::addQuad(const RealPoint &baseQuadCenter,
                                           bool xSurfel, bool ySurfel, bool zSurfel, double sizeShiftFactor,
                                           double sizeFactor, bool isSigned, bool aSign)
{
  double retract= 0.05*(sizeShiftFactor+myCurrentfShiftVisuSurfelPrisms);
  double x1, y1, z1, x2, y2, z2, x3, y3, z3, x4, y4, z4;

  ASSERT( xSurfel || ySurfel || zSurfel );

  if(zSurfel)
    {
      x1= baseQuadCenter[0]-(0.5*sizeFactor); y1= baseQuadCenter[1]-(0.5*sizeFactor); z1= baseQuadCenter[2]-0.5;
      x2= baseQuadCenter[0]+(0.5*sizeFactor); y2= baseQuadCenter[1]-(0.5*sizeFactor); z2= baseQuadCenter[2]-0.5;
      x3= baseQuadCenter[0]+(0.5*sizeFactor); y3= baseQuadCenter[1]+(0.5*sizeFactor); z3= baseQuadCenter[2]-0.5;
      x4= baseQuadCenter[0]-(0.5*sizeFactor); y4= baseQuadCenter[1]+(0.5*sizeFactor); z4= baseQuadCenter[2]-0.5;
      y1+=retract; y2+=retract; y3-=retract; y4-=retract;
      x1+=retract; x2-=retract; x3-=retract; x4+=retract;
    }
  else if(ySurfel)
    {
      x1= baseQuadCenter[0]-(0.5*sizeFactor); y1= baseQuadCenter[1]-0.5; z1= baseQuadCenter[2]-(0.5*sizeFactor);
      x2= baseQuadCenter[0]-(0.5*sizeFactor); y2= baseQuadCenter[1]-0.5; z2= baseQuadCenter[2]+(0.5*sizeFactor);
      x3= baseQuadCenter[0]+(0.5*sizeFactor); y3= baseQuadCenter[1]-0.5; z3= baseQuadCenter[2]+(0.5*sizeFactor);
      x4= baseQuadCenter[0]+(0.5*sizeFactor); y4= baseQuadCenter[1]-0.5; z4= baseQuadCenter[2]-(0.5*sizeFactor);
      x1+=retract; x2+=retract; x3-=retract; x4-=retract;
      z1+=retract; z2-=retract; z3-=retract; z4+=retract;
    }
  else
    {
      x1= baseQuadCenter[0]-0.5; y1= baseQuadCenter[1]-(0.5*sizeFactor); z1= baseQuadCenter[2]-(0.5*sizeFactor);
      x2= baseQuadCenter[0]-0.5; y2= baseQuadCenter[1]+(0.5*sizeFactor); z2= baseQuadCenter[2]-(0.5*sizeFactor);
      x3= baseQuadCenter[0]-0.5; y3= baseQuadCenter[1]+(0.5*sizeFactor); z3= baseQuadCenter[2]+(0.5*sizeFactor);
      x4= baseQuadCenter[0]-0.5; y4= baseQuadCenter[1]-(0.5*sizeFactor); z4= baseQuadCenter[2]+(0.5*sizeFactor);
      y1+=retract; y2-=retract; y3-=retract; y4+=retract;
      z1+=retract; z2+=retract; z3-=retract; z4-=retract;
    }

  if(isSigned && ! aSign)
    this->addQuad(RealPoint(x1,y1,z1), RealPoint(x2,y2,z2), 
		  RealPoint(x3,y3,z3), RealPoint(x4,y4,z4) );
  else
    this->addQuad(RealPoint(x4,y4,z4), RealPoint(x3,y3,z3),
		  RealPoint(x2,y2,z2), RealPoint(x1,y1,z1) );
}


// add multiple triangular faces which form a hexagonal-based pyramid
template < typename Space ,typename KSpace >
inline
void
DGtal::Display3D< Space ,KSpace >::addCone(const RealPoint &p1, const RealPoint &p2,
                                           double width)
{
  updateBoundingBox(p1);
  updateBoundingBox(p2);

  int nbPoints = 6; //the number of point on the base of the cone
  double degree = 360 / nbPoints; // the angle between two points
  double radian = degree * PI/180;
  double norm; // norm of the vectors

  // A(x1,y1,z1) and B(x2,y2,z2) vector AB
  double xab, yab, zab;

  xab = p2[0]-p1[0];
  yab = p2[1]-p1[1];
  zab = p2[2]-p1[2];

  norm = sqrt( xab*xab + yab*yab + zab*zab);
  assert (norm > 0);
  xab = xab / norm;
  yab = yab / norm;
  zab = zab / norm;

  //take a third point M different from A and B
  double xm = 0;
  double ym = 0;
  double zm = 0;

  while (p1[0] == xm || p2[0] ==xm) xm++;
  while (p1[1] == ym || p2[1] ==ym) ym++;
  while (p1[2] == zm || p2[2] ==zm) zm++;

  //vector AM
  double xam, yam, zam;

  xam = xm-p1[0];
  yam = ym-p1[1];
  zam = zm-p1[2];

  norm = sqrt( xam*xam + yam*yam + zam*zam);
  assert (norm > 0);
  xam = xam / norm;
  yam = yam / norm;
  zam = zam / norm;

  //normal vector n = AB^AM
  double xn, yn, zn;

  xn = yab*zam - yam*zab;
  yn = xam*zab - xab*zam;
  zn = xab*yam - xam*yab;

  //divide n by its norm
  norm = sqrt( xn*xn + yn*yn + zn*zn);
  assert (norm > 0);
  xn = xn / norm;
  yn = yn / norm;
  zn = zn / norm;

  //the first point of the base
  double xf, yf, zf;

  xf = p2[0] + width * xn;
  yf = p2[1] + width * yn;
  zf = p2[2] + width * zn;

  //two following points of the base
  double xb1 = xf;
  double yb1 = yf;
  double zb1 = zf;
  double xb2,yb2, zb2;

  //r = AB^n for the future rotation
  double xr, yr, zr;

  createNewTriangleList("Cone");
  for (int i =0; i < nbPoints-1; i ++)
    {
      // r = AB^n
      xr = yab*zn - yn*zab;
      yr = xn*zab - xab*zn;
      zr = xab*yn - xn*yab;

      //rotate n by degree
      xn = cos(radian)*xn + sin(radian)*xr;
      yn = cos(radian)*yn + sin(radian)*yr;
      zn = cos(radian)*zn + sin(radian)*zr;

      //divide n by its norm
      norm = sqrt( xn*xn + yn*yn + zn*zn);
      assert (norm > 0);
      xn = xn / norm;
      yn = yn / norm;
      zn = zn / norm;

      // calculate one point with the normal vector at a distance width
      xb2 = p2[0] + width * xn;
      yb2 = p2[1] + width * yn;
      zb2 = p2[2] + width * zn;

      //adding the triangles associated with this point
      addTriangle(p1,
		  RealPoint(xb1, yb1, zb1),
		  RealPoint(xb2, yb2, zb2));
      addTriangle(p2,
		  RealPoint(xb1, yb1, zb1),
		  RealPoint(xb2, yb2, zb2));

      xb1 = xb2;
      yb1 = yb2;
      zb1 = zb2;
    }

  //Last part to close the cone
  addTriangle(p1,
              RealPoint(xb1, yb1,zb1),
              RealPoint(xf, yf, zf));
  addTriangle(p2,
              RealPoint(xb1, yb1, zb1),
              RealPoint(xf, yf, zf));
}

// add multiple triangular faces which form a hexagonal-based cylinder
template < typename Space ,typename KSpace >
inline
void
DGtal::Display3D< Space ,KSpace >::addCylinder(const RealPoint &p1, const RealPoint &p2,
                                               const double width)
{
  updateBoundingBox(p1);
  updateBoundingBox(p2);

  int nbPoints = 6; //the number of point on the base of the cone
  double degree = 360 / nbPoints; // the angle between two points
  double radian = degree * PI/180;
  double norm; // norm of the vectors

  // A(p1[0],p1[1],p1[2]) and B(p2[0],p2[1],p2[2]) vector AB
  double xab, yab, zab;

  xab = p2[0]-p1[0];
  yab = p2[1]-p1[1];
  zab = p2[2]-p1[2];

  norm = sqrt( xab*xab + yab*yab + zab*zab);
  assert (norm > 0);
  xab = xab / norm;
  yab = yab / norm;
  zab = zab / norm;

  //take a third point M different from A and B
  double xm = 0;
  double ym = 0;
  double zm = 0;

  while (p1[0] == xm || p2[0] ==xm) xm++;
  while (p1[1] == ym || p2[1] ==ym) ym++;
  while (p1[2] == zm || p2[2] ==zm) zm++;

  //vector AM
  double xam, yam, zam;

  xam = xm-p1[0];
  yam = ym-p1[1];
  zam = zm-p1[2];

  norm = sqrt( xam*xam + yam*yam + zam*zam);
  assert (norm > 0);
  xam = xam / norm;
  yam = yam / norm;
  zam = zam / norm;

  //normal vector n = AB^AM
  double xn, yn, zn;

  xn = yab*zam - yam*zab;
  yn = xam*zab - xab*zam;
  zn = xab*yam - xam*yab;

  //divide n by its norm
  norm = sqrt( xn*xn + yn*yn + zn*zn);
  assert (norm > 0);
  xn = xn / norm;
  yn = yn / norm;
  zn = zn / norm;


  //the first point of the bases
  double xbf, ybf, zbf;
  double xaf, yaf, zaf;

  xbf = p2[0] + width * xn;
  ybf = p2[1] + width * yn;
  zbf = p2[2] + width * zn;

  xaf = p1[0] + width * xn;
  yaf = p1[1] + width * yn;
  zaf = p1[2] + width * zn;

  //two following points of the bases
  double xb1 = xbf;
  double yb1 = ybf;
  double zb1 = zbf;
  double xb2,yb2, zb2;

  double xa1 = xaf;
  double ya1 = yaf;
  double za1 = zaf;
  double xa2,ya2, za2;

  //r = AB^n for the future rotation
  double xr, yr, zr;

  createNewTriangleList("Cylinder");
  createNewQuadList("Cylinder");
  for (int i =0; i < nbPoints-1; i ++)
    {
      // r = AB^n
      xr = yab*zn - yn*zab;
      yr = xn*zab - xab*zn;
      zr = xab*yn - xn*yab;

      //rotate n by degree
      xn = cos(radian)*xn + sin(radian)*xr;
      yn = cos(radian)*yn + sin(radian)*yr;
      zn = cos(radian)*zn + sin(radian)*zr;

      //divide n by its norm (used when a bug appear)
      norm = sqrt( xn*xn + yn*yn + zn*zn);
      assert (norm > 0);
      xn = xn / norm;
      yn = yn / norm;
      zn = zn / norm;

      // calculate one point with the normal vector at a distance width
      xb2 = p2[0] + width * xn;
      yb2 = p2[1] + width * yn;
      zb2 = p2[2] + width * zn;

      xa2 = p1[0] + width * xn;
      ya2 = p1[1] + width * yn;
      za2 = p1[2] + width * zn;

      //adding the triangles and the quad associated with those points
      addTriangle(p1,
		  RealPoint(xa1, ya1, za1),
		  RealPoint(xa2, ya2, za2));
      addTriangle(p2,
		  RealPoint(xb1, yb1, zb1),
		  RealPoint(xb2, yb2, zb2));
      addQuad(RealPoint(xb1, yb1, zb1),
	      RealPoint(xb2, yb2, zb2),
	      RealPoint(xa2, ya2, za2),
	      RealPoint(xa1, ya1, za1));

      xb1 = xb2;
      yb1 = yb2;
      zb1 = zb2;

      xa1 = xa2;
      ya1 = ya2;
      za1 = za2;

    }

  //Last part to close the cylinder
  addTriangle(p1,
	      RealPoint(xa1, ya1, za1),
	      RealPoint(xaf, yaf, zaf));
  addTriangle(p2,
	      RealPoint(xb1, yb1, zb1),
	      RealPoint(xbf, ybf, zbf));
  addQuad(RealPoint(xb1, yb1, zb1),
	  RealPoint(xbf, ybf, zbf),
	  RealPoint(xaf, yaf, zaf),
	  RealPoint(xa1, ya1, za1));
}



template < typename Space ,typename KSpace >
inline
void
DGtal::Display3D< Space ,KSpace >::addClippingPlane(double a, double b, double c, double d, bool drawPlane)
{
  ClippingPlaneD3D cp;
  cp.a=a; cp.b=b; cp.c=c; cp.d=d;
  myClippingPlaneList.push_back(cp);
  if(drawPlane)
    {
      double x1,x2,x3,x4;
      double y1,y2,y3,y4;
      double z1,z2,z3,z4;
      double norm = sqrt(a*a+b*b+c*c);
      double dec=0.1;
      // Z dominant projection of the upper face
      if(abs(c)>=abs(b) && abs(c) >= abs(a))
	{
	  x1= myBoundingPtUp[0]+a*dec/norm; y1= myBoundingPtUp[1]+b*dec/norm;
	  z1 = c*dec/norm +(-d-a*myBoundingPtUp[0]-b*myBoundingPtUp[1])/c;
	  x2= myBoundingPtLow[0]+a*dec/norm; y2= myBoundingPtUp[1]+b*dec/norm;
	  z2= c*dec/norm+(-d-a*myBoundingPtLow[0]-b*myBoundingPtUp[1])/c;
	  x3= myBoundingPtLow[0]+a*dec/norm; y3= myBoundingPtLow[1]+b*dec/norm;
	  z3= c*dec/norm+(-d-a*myBoundingPtLow[0]-b*myBoundingPtLow[1])/c;
	  x4= myBoundingPtUp[0]+a*dec/norm; y4= myBoundingPtLow[1]+b*dec/norm;
	  z4= c*dec/norm+(-d-a*myBoundingPtUp[0]-b*myBoundingPtLow[1])/c;
	  if(c>0)
	    {
	      addQuad(RealPoint(x4,y4,z4),RealPoint(x3,y3,z3),
		      RealPoint(x2,y2,z2),RealPoint(x1,y1,z1) );
	    }else
	    {
	      addQuad(RealPoint(x1,y1,z1), RealPoint( x2,y2,z2), 
		      RealPoint(x3,y3,z3), RealPoint(x4,y4,z4));
	    }
	}// Y dominant projection of the upper face
      else if(abs(b)>=abs(c) && abs(b) >= abs(a))
	{
	  x1= myBoundingPtUp[0]+a*dec/norm; z1= myBoundingPtUp[2]+c*dec/norm;
	  y1= b*dec/norm +(-d-a*myBoundingPtUp[0]-c*myBoundingPtUp[2])/b;
	  x2= myBoundingPtUp[0]+a*dec/norm; z2= myBoundingPtLow[2]+c*dec/norm;
	  y2= b*dec/norm +(-d-a*myBoundingPtUp[0]-c*myBoundingPtLow[2])/b;
	  x3= myBoundingPtLow[0]+a*dec/norm; z3= myBoundingPtLow[2]+c*dec/norm;
	  y3= b*dec/norm +(-d-a*myBoundingPtLow[0]-c*myBoundingPtLow[2])/b;
	  x4= myBoundingPtLow[0]+a*dec/norm; z4= myBoundingPtUp[2]+c*dec/norm;
	  y4= b*dec/norm +(-d-a*myBoundingPtLow[0]-c*myBoundingPtUp[2])/b;
	  if(b>0)
	    {
	      addQuad(RealPoint(x4,y4,z4),RealPoint(x3, y3,z3),
		      RealPoint(x2,y2,z2), RealPoint(x1,y1,z1));
	    }else
	    {
	      addQuad(RealPoint(x1,y1,z1), RealPoint(x2,y2,z2),
		      RealPoint(x3,y3,z3), RealPoint(x4,y4,z4));
	    }
	}// X dominant projection of the upper face
      else if(abs(a)>=abs(c) && abs(a) >= abs(b))
	{
	  y1= myBoundingPtUp[1]+b*dec/norm; z1= myBoundingPtUp[2]+c*dec/norm;
	  x1= a*dec/norm +(-d-b*myBoundingPtUp[1]-c*myBoundingPtUp[2])/a;
	  y2= myBoundingPtLow[1]+b*dec/norm; z2= myBoundingPtUp[2]+c*dec/norm;
	  x2= a*dec/norm +(-d-b*myBoundingPtLow[1]-c*myBoundingPtUp[2])/a;
	  y3= myBoundingPtLow[1]+b*dec/norm; z3= myBoundingPtLow[2]+c*dec/norm;
	  x3= a*dec/norm +(-d-b*myBoundingPtLow[1]-c*myBoundingPtLow[2])/a;
	  y4= myBoundingPtUp[1]+b*dec/norm; z4= myBoundingPtLow[2]+c*dec/norm;
	  x4= a*dec/norm +(-d-b*myBoundingPtUp[1]-c*myBoundingPtLow[2])/a;

	  if(a>0)
	    {

	      addQuad(RealPoint(x4,y4,z4),
		      RealPoint(x3,y3,z3),
		      RealPoint(x2,y2,z2),
		      RealPoint(x1,y1,z1));
	    }else
	    {
	      addQuad( RealPoint(x1,y1,z1), RealPoint(x2,y2,z2), 
		       RealPoint(x3,y3,z3),RealPoint(x4,y4,z4));
	    }
	}
    }
}


template < typename Space ,typename KSpace >
inline
void
DGtal::Display3D< Space ,KSpace >::updateBoundingBox(const RealPoint &p)
{
  if (myBoundingPtEmptyTag)
    {
      myBoundingPtLow[0]= p[0];
      myBoundingPtLow[1]= p[1];
      myBoundingPtLow[2]= p[2];
      myBoundingPtUp[0]= p[0];
      myBoundingPtUp[1]= p[1];
      myBoundingPtUp[2]= p[2];
      myBoundingPtEmptyTag = false;
    }
  else
    {
      if(p[0] <myBoundingPtLow[0]) myBoundingPtLow[0]= p[0];
      if(p[1] <myBoundingPtLow[1]) myBoundingPtLow[1]= p[1];
      if(p[2] <myBoundingPtLow[2]) myBoundingPtLow[2]= p[2];

      if(p[0] >myBoundingPtUp[0]) myBoundingPtUp[0]= p[0];
      if(p[1] >myBoundingPtUp[1]) myBoundingPtUp[1]= p[1];
      if(p[2] >myBoundingPtUp[2]) myBoundingPtUp[2]= p[2];
    }
}


template < typename Space ,typename KSpace >
inline
typename DGtal::CanonicEmbedder<Space>::RealPoint
DGtal::Display3D< Space ,KSpace >::embed( const DGtal::Z3i::Point & dp ) const
{
  ASSERT( myEmbedder.isValid());
  return myEmbedder.embed(dp);
}

template < typename Space ,typename KSpace >
inline
typename DGtal::CanonicSCellEmbedder<KSpace >::RealPoint
DGtal::Display3D< Space ,KSpace >::embedKS( const DGtal::Z3i::SCell & scell ) const
{
  ASSERT( mySCellEmbedder.isValid());
  return mySCellEmbedder.embed(scell);
}

template < typename Space ,typename KSpace >
inline
typename DGtal::CanonicSCellEmbedder<KSpace >::RealPoint
DGtal::Display3D< Space ,KSpace >::embedKS( const TransformedSurfelPrism & aTrans ) const
{
  ASSERT( mySCellEmbedder.isValid());
  return mySCellEmbedder.embed(aTrans.mySurfel);
}


template < typename Space ,typename KSpace >
inline
typename DGtal::CanonicCellEmbedder<KSpace >::RealPoint
DGtal::Display3D< Space ,KSpace >::embedK( const DGtal::Z3i::Cell & cell ) const
{
  ASSERT( myCellEmbedder.isValid());
  return myCellEmbedder.embed(cell);
}

template < typename Space ,typename KSpace >
inline
void
DGtal::Display3D< Space ,KSpace >::exportToMesh(DGtal::Mesh<BallD3D> &aMesh) const
{
  unsigned int vertexIndex=0;

  // Export of SurfelPrism lists (generated from KhalimskyCell or SignedKhalimskyCell (through addSurfelPrism))
  for (unsigned int i=0; i< mySurfelPrismList.size(); i++)
    {
      QuadD3D quad = mySurfelPrismList.at(i);
      BallD3D p1, p2, p3, p4;
      p1.center=quad.point1;
      p2.center=quad.point2;
      p3.center=quad.point3;
      p4.center=quad.point4;
      aMesh.addVertex(p1);
      aMesh.addVertex(p2);
      aMesh.addVertex(p3);
      aMesh.addVertex(p4);
      aMesh.addQuadFace(vertexIndex, vertexIndex+1, vertexIndex+2,vertexIndex+3,
			quad.color);
      vertexIndex+=4;
    }

  // Export QuadList
  for (typename std::vector<std::vector<QuadD3D> >::const_iterator it = myQuadSetList.begin(); it != myQuadSetList.end(); it++)
    {
      for (typename std::vector<QuadD3D>::const_iterator aQuad = it->begin(); aQuad!=it->end();aQuad ++)
	{
	  BallD3D p1, p2, p3, p4;
	  p1.center=aQuad->point1;
	  p2.center=aQuad->point2;
	  p3.center=aQuad->point3;
	  p4.center=aQuad->point4;
	  aMesh.addVertex(p4);
	  aMesh.addVertex(p3);
	  aMesh.addVertex(p2);
	  aMesh.addVertex(p1);
	  aMesh.addQuadFace(vertexIndex,vertexIndex+1, vertexIndex+2, vertexIndex+3,
			    aQuad->color);
	  vertexIndex+=4;
	}
    }

  // Export the mesh from TriangleList
  for ( typename std::vector<std::vector<TriangleD3D> >::const_iterator it =myTriangleSetList.begin(); it != myTriangleSetList.end(); it++)
    {
      for (typename std::vector<TriangleD3D>::const_iterator aTriangle = it->begin(); aTriangle!=it->end();aTriangle ++)
	{
	  BallD3D p1, p2, p3;
	  p1.center=aTriangle->point1;
	  p2.center=aTriangle->point2;
	  p3.center=aTriangle->point3;
	  aMesh.addVertex(p1);
	  aMesh.addVertex(p2);
	  aMesh.addVertex(p3);
	  aMesh.addTriangularFace(vertexIndex, vertexIndex+1, vertexIndex+2,
				  aTriangle->color);
	  vertexIndex+=3;
	}
    }

  // Export of cubeSet (generated from addCube)
  for(unsigned int j=0; j<myCubeSetList.size(); j++)
    {
      for (unsigned int i=0; i< myCubeSetList.at(j).size(); i++)
	{
	  CubeD3D cube = myCubeSetList.at(j).at(i);
	  BallD3D p1, p2, p3, p4, p5, p6, p7, p8;
	  double width= cube.width;
	  	  
	  p1.center = RealPoint(cube.center[0]-width, cube.center[1]+width, cube.center[2]+width);
	  p2.center = RealPoint(cube.center[0]+width, cube.center[1]+width, cube.center[2]+width);
	  p3.center = RealPoint(cube.center[0]+width, cube.center[1]-width, cube.center[2]+width);
	  p4.center = RealPoint(cube.center[0]-width, cube.center[1]-width, cube.center[2]+width);
	  p5.center = RealPoint(cube.center[0]-width, cube.center[1]+width, cube.center[2]-width);
	  p6.center = RealPoint(cube.center[0]+width, cube.center[1]+width, cube.center[2]-width);
	  p7.center = RealPoint(cube.center[0]+width, cube.center[1]-width, cube.center[2]-width);
	  p8.center = RealPoint(cube.center[0]-width, cube.center[1]-width, cube.center[2]-width);

	  aMesh.addVertex(p1);
	  aMesh.addVertex(p2);
	  aMesh.addVertex(p3);
	  aMesh.addVertex(p4);
	  aMesh.addVertex(p5);
	  aMesh.addVertex(p6);
	  aMesh.addVertex(p7);
	  aMesh.addVertex(p8);

	  //z+
	  aMesh.addQuadFace(vertexIndex, vertexIndex+3, vertexIndex+2, vertexIndex+1,
			    cube.color);
	  //z-
	  aMesh.addQuadFace(vertexIndex+4, vertexIndex+5, vertexIndex+6, vertexIndex+7,
			    cube.color);
	  //y+
	  aMesh.addQuadFace(vertexIndex+1, vertexIndex+2, vertexIndex+6, vertexIndex+5,
			    cube.color);
	  //y-
	  aMesh.addQuadFace(vertexIndex, vertexIndex+4, vertexIndex+7, vertexIndex+3,
			    cube.color);
	  //x+
	  aMesh.addQuadFace(vertexIndex, vertexIndex+1, vertexIndex+5, vertexIndex+4,
			    cube.color);
	  //x-
	  aMesh.addQuadFace(vertexIndex+3, vertexIndex+7, vertexIndex+6, vertexIndex+2,
			    cube.color);

	  vertexIndex+=8;
	}
    }
}


template < typename Space ,typename KSpace >
template<typename TDrawableWithDisplay3D>
inline
DGtal::Display3D< Space ,KSpace >&
DGtal::Display3D< Space ,KSpace >::operator <<( const TDrawableWithDisplay3D & object )
{
  // BOOST_CONCEPT_ASSERT((CDrawableWithDisplay3D< TDrawableWithDisplay3D >));

  DGtal::Display3DFactory<Space,KSpace>::draw(*this, object);
  return *this;
}


template < typename Space ,typename KSpace >
inline
std::ostream&
DGtal::operator<< ( std::ostream & out,
                    const Display3D< Space ,KSpace >& object )
{
  object.selfDisplay ( out );
  return out;
}


template < typename Space ,typename KSpace >
inline
void
DGtal::operator>> ( const Display3D< Space ,KSpace >&aDisplay3D, DGtal::Mesh< typename Display3D< Space ,KSpace >::BallD3D> &aMesh)
{
  aDisplay3D.exportToMesh(aMesh);
}


template < typename Space ,typename KSpace >
inline
void
DGtal::operator>> ( const Display3D< Space ,KSpace >&aDisplay3D, std::string aFilename)
{
  // exporting with a mesh containing color (parameter constructor to true):
  DGtal::Mesh<typename Display3D< Space ,KSpace >::BallD3D> mesh(true);
  aDisplay3D >> mesh;
  trace.info() << "generating faces done." << std::endl;
  mesh >> aFilename;
  trace.info() << "file exported in file: " << aFilename << std::endl;
}


template < typename Space ,typename KSpace >
inline
void
DGtal::Display3D< Space ,KSpace >::cross (double dst[3], double srcA[3], double srcB[3])
{
  dst[0] = srcA[1]*srcB[2] - srcA[2]*srcB[1];
  dst[1] = srcA[2]*srcB[0] - srcA[0]*srcB[2];
  dst[2] = srcA[0]*srcB[1] - srcA[1]*srcB[0];
}


template < typename Space ,typename KSpace >
inline
void
DGtal::Display3D< Space ,KSpace >::normalize (double vec[3])
{
  const double squaredLen = vec[0]*vec[0] + vec[1]*vec[1] + vec[2]*vec[2];
  vec[0] /= sqrt (squaredLen);
  vec[1] /= sqrt (squaredLen);
  vec[2] /= sqrt (squaredLen);
}





// //
///////////////////////////////////////////////////////////////////////////////<|MERGE_RESOLUTION|>--- conflicted
+++ resolved
@@ -262,7 +262,7 @@
   aQuad.ny= n[1];
   aQuad.nz= n[2];
   aQuad.color= getFillColor();
-  
+
   if (myQuadSetList.size()== 0)
     createNewQuadList("Quad Root");
 
@@ -300,7 +300,7 @@
   aTriangle.ny= n[1];
   aTriangle.nz= n[2];
   aTriangle.color = getFillColor();
-  
+
   if (myTriangleSetList.size()== 0)
     createNewTriangleList("Triangle Root");
 
@@ -351,16 +351,10 @@
   polygon.ny= n[1];
   polygon.nz= n[2];
   polygon.color = getFillColor();
-  
+
   if (myPolygonSetList.size()== 0)
     createNewPolygonList("Polygon Root");
 
-<<<<<<< HEAD
-=======
-  //@fixme we force the list creation
-  createNewPolygonList("tmp");
-
->>>>>>> 1ef3052c
   (myPolygonSetList.at(myPolygonSetList.size()-1)).push_back(polygon);
 }
 
@@ -457,7 +451,7 @@
   qFaceUp.point2[0]=x2; qFaceUp.point2[1]=y2; qFaceUp.point2[2]= z2;
   qFaceUp.point3[0]=x3; qFaceUp.point3[1]=y3; qFaceUp.point3[2]= z3;
   qFaceUp.point4[0]=x4; qFaceUp.point4[1]=y4; qFaceUp.point4[2]= z4;
-  
+
   qFaceUp.color=myCurrentFillColor;
   mySurfelPrismList.push_back(qFaceUp);
   //main down face
@@ -577,7 +571,7 @@
     }
 
   if(isSigned && ! aSign)
-    this->addQuad(RealPoint(x1,y1,z1), RealPoint(x2,y2,z2), 
+    this->addQuad(RealPoint(x1,y1,z1), RealPoint(x2,y2,z2),
 		  RealPoint(x3,y3,z3), RealPoint(x4,y4,z4) );
   else
     this->addQuad(RealPoint(x4,y4,z4), RealPoint(x3,y3,z3),
@@ -902,7 +896,7 @@
 		      RealPoint(x2,y2,z2),RealPoint(x1,y1,z1) );
 	    }else
 	    {
-	      addQuad(RealPoint(x1,y1,z1), RealPoint( x2,y2,z2), 
+	      addQuad(RealPoint(x1,y1,z1), RealPoint( x2,y2,z2),
 		      RealPoint(x3,y3,z3), RealPoint(x4,y4,z4));
 	    }
 	}// Y dominant projection of the upper face
@@ -946,7 +940,7 @@
 		      RealPoint(x1,y1,z1));
 	    }else
 	    {
-	      addQuad( RealPoint(x1,y1,z1), RealPoint(x2,y2,z2), 
+	      addQuad( RealPoint(x1,y1,z1), RealPoint(x2,y2,z2),
 		       RealPoint(x3,y3,z3),RealPoint(x4,y4,z4));
 	    }
 	}
@@ -1090,7 +1084,7 @@
 	  CubeD3D cube = myCubeSetList.at(j).at(i);
 	  BallD3D p1, p2, p3, p4, p5, p6, p7, p8;
 	  double width= cube.width;
-	  	  
+
 	  p1.center = RealPoint(cube.center[0]-width, cube.center[1]+width, cube.center[2]+width);
 	  p2.center = RealPoint(cube.center[0]+width, cube.center[1]+width, cube.center[2]+width);
 	  p3.center = RealPoint(cube.center[0]+width, cube.center[1]-width, cube.center[2]+width);
