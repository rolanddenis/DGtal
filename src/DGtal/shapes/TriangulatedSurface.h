/**
 *  This program is free software: you can redistribute it and/or modify
 *  it under the terms of the GNU Lesser General Public License as
 *  published by the Free Software Foundation, either version 3 of the
 *  License, or  (at your option) any later version.
 *
 *  This program is distributed in the hope that it will be useful,
 *  but WITHOUT ANY WARRANTY; without even the implied warranty of
 *  MERCHANTABILITY or FITNESS FOR A PARTICULAR PURPOSE.  See the
 *  GNU General Public License for more details.
 *
 *  You should have received a copy of the GNU General Public License
 *  along with this program.  If not, see <http://www.gnu.org/licenses/>.
 *
 **/

#pragma once

/**
 * @file TriangulatedSurface.h
 * @author Jacques-Olivier Lachaud (\c jacques-olivier.lachaud@univ-savoie.fr )
 * Laboratory of Mathematics (CNRS, UMR 5127), University of Savoie, France
 *
 * @date 2017/02/05
 *
 * Header file for module TriangulatedSurface.cpp
 *
 * This file is part of the DGtal library.
 */

#if defined(TriangulatedSurface_RECURSES)
#error Recursive header files inclusion detected in TriangulatedSurface.h
#else // defined(TriangulatedSurface_RECURSES)
/** Prevents recursive inclusion of headers. */
#define TriangulatedSurface_RECURSES

#if !defined TriangulatedSurface_h
/** Prevents repeated inclusion of headers. */
#define TriangulatedSurface_h

//////////////////////////////////////////////////////////////////////////////
// Inclusions
#include <iostream>
#include <set>
#include <map>
#include "DGtal/base/Common.h"
#include "DGtal/base/OwningOrAliasingPtr.h"
#include "DGtal/base/IntegerSequenceIterator.h"
#include "DGtal/topology/HalfEdgeDataStructure.h"
//////////////////////////////////////////////////////////////////////////////

namespace DGtal
{

  /////////////////////////////////////////////////////////////////////////////
  // template class TriangulatedSurface
  /**
   * Description of template class 'TriangulatedSurface' <p> \brief
   * Aim: Represents a triangulated surface. The topology is stored
   * with a half-edge data structure. This object stored the positions
   * of vertices in space. If you need further data attached to the
   * surface, you may use property maps (see
   * `TriangulatedSurface::makeVertexMap`).
   *
   * For now, the user must add vertices and triangles, and when
   * finished, call 'build()'.
   *
   * Model of CUndirectedSimpleGraph: the vertices and edges of the
   * triangulated surface form indeed a graph structure.
   *
   * @note Vertices, Arcs, and Faces are all integer ranging from 0 to
   * one less than the total number of the respective elements. You
   * may thus iterate on them by just looping on integers. The index
   * INVALID_FACE is an invalid element (equal to HALF_EDGE_INVALID_INDEX).
   *
   * @tparam TPoint a type defining the position in space of vertices.
   *
   * @see HalfEdgeDataStructure
   *
   * @note You may access the underlying half-edge data structure
   * through PolygonalSurface::heds method.
   */
  template <typename TPoint>
  class TriangulatedSurface
  {
  public:
    typedef TPoint                             Point;
    typedef TriangulatedSurface<TPoint>        Self;
    typedef HalfEdgeDataStructure::Size        Size;
    typedef HalfEdgeDataStructure::Index       Index;
    typedef HalfEdgeDataStructure::VertexIndex VertexIndex;
    typedef HalfEdgeDataStructure::EdgeIndex   EdgeIndex;
    typedef HalfEdgeDataStructure::FaceIndex   FaceIndex;
    typedef HalfEdgeDataStructure::Triangle    Triangle;
    typedef std::vector<Point>                 PositionsStorage;
    typedef std::vector<Triangle>              TriangleStorage;

    // Required by CUndirectedSimpleLocalGraph
    typedef VertexIndex                        Vertex;
    typedef std::set<Vertex>                   VertexSet;
    template <typename Value> struct           VertexMap {
      typedef typename std::map<Vertex, Value> Type;
    };

    // Required by CUndirectedSimpleGraph
    typedef EdgeIndex                          Edge;
    typedef IntegerSequenceIterator< VertexIndex > ConstIterator;

    // Required for CCombinatorialSurface
    typedef HalfEdgeDataStructure::HalfEdgeIndex Arc;
    typedef HalfEdgeDataStructure::FaceIndex     Face;
    typedef std::vector<Arc>                     ArcRange;
    typedef std::vector<Face>                    FaceRange;
    typedef std::vector<Vertex>                  VertexRange;

    BOOST_STATIC_CONSTANT( Face, INVALID_FACE = HALF_EDGE_INVALID_INDEX );

    /// This structure is used to define efficient maps between
    /// vertices and any data specified by type \a TData. The
    /// triangulated surface provides a default vertex map for vertex
    /// positions.
    /// @tparam TData the value type for the map.
    /// @see positions
    /// @see makeVertexMap
    /// @note This property map uses a vector structure as storage.
    template <typename TData>
    struct IndexedPropertyMap {
      typedef Index             Argument;
      typedef TData             Data;
      typedef std::vector<Data> Storage;

      /// Default constructor. The object is invalid.
      IndexedPropertyMap() : mySurface( 0 ), myData( 0 ) {}

      /// Creates an empty vertex property map
      /// @param aSurface the corresponding triangulated surface.
      /// @param s one more than the maximal allowed index (i.e. nb of elements).
      /// @param def_data the default value at initialization.
      IndexedPropertyMap( const Self& aSurface, Size s, Data def_data = Data() )
        : mySurface( &aSurface ),
          myData( Storage( s, def_data ) )
      {}

      /// Creates the IndexedPropertyMap that points to one that exists already.
      ///
      /// @param aSurface the corresponding triangulated surface.
      /// @param aStorage the map to reference in this property map.
      ///
      /// @note This method is used to give to a user the map vertex
      /// -> position that is stored within the triangulated surface.
      IndexedPropertyMap( const Self& aSurface,
			  Storage& aStorage )
        : mySurface( &aSurface ),
          myData( &aStorage, false )
      {}

      /// @return the associated triangulated surface.
      const Self& surface() const
      {
        ASSERT( isValid() );
        return *mySurface;
      }

      /// This object is a function : Argument -> Data
      /// @param v any index
      /// @return the associated data
      const Data& operator()( Argument v ) const
      {
        ASSERT( isValid() && v < myData->size() );
        return (*myData)[ v ];
      }

      /// Non-mutable array access.
      /// @param v any index
      /// @return the associated data
      const Data& operator[]( Argument v ) const
      {
        ASSERT( isValid() && v < myData->size() );
        return (*myData)[ v ];
      }

      /// mutable array access.
      /// @param v any index
      /// @return the associated data
      Data& operator[]( Argument v )
      {
        ASSERT( isValid() && v < myData->size() );
        return (*myData)[ v ];
      }

      /// @return if the object was properly initialized.
      bool isValid() const { return mySurface != 0; }

      /// @return the size of the indexed map (i.e., size of associated vector).
      Size size() const { return myData->size(); }

      /// @return a reference to the storage class (a vector of Data).
      Storage& storage() { return *myData; }

      /// @return a const reference to the storage class (a vector of Data).
      const Storage& storage() const { return *myData; }

    private:
      /// The associated polygonal surface
      const Self* mySurface;
      /// An owned or aliased pointer to the vector of data.
      OwningOrAliasingPtr<Storage> myData;
    };

    typedef IndexedPropertyMap< Point >          PositionsMap;

  protected:
    typedef HalfEdgeDataStructure::HalfEdge      HalfEdge;

    // ----------------------- Standard services ------------------------------
  public:

    /**
     * Destructor.
     */
    ~TriangulatedSurface() {}

    /**
     * Constructor.
     */
    TriangulatedSurface() : isHEDSValid( false ) {}

    /// Clears everything.
    void clear();

    /// Builds the half-edge data structure from the given triangles
    /// and vertices. After that, the surface is valid.
    ///
    /// @return true if everything went allright, false if it was not
    /// possible to build a consistent data structure (e.g., butterfly
    /// neighborhoods).
    bool build();

    /// Adds a new vertex to the surface with data \a vdata.
    /// @param vdata the data associated to this new vertex.
    /// @return the new index given to this vertex.
    VertexIndex addVertex( const Point& vdata );

    /// Adds a new triangle of vertices \a v0, \a v1, \a v2 to the surface.
    /// @return the corresponding index of the triangle.
    FaceIndex addTriangle( VertexIndex v0, VertexIndex v1, VertexIndex v2 );

<<<<<<< HEAD
    /// @return (setter) a reference to the underlying topological
    /// structure (an half-edge data structure).
    HalfEdgeDataStructure& heds() { return myHEDS; }
    
    /// @return (setter) a const-reference to the underlying topological
    /// structure (an half-edge data structure).
    const HalfEdgeDataStructure& heds() const { return myHEDS; }
    
=======
    /// @return (setter) a reference to the topological structure of the
    /// triangulated surface (an half-edge data structure).
    HalfEdgeDataStructure& heds() { return myHEDS; }
    
    /// @return (getter) a const reference to the topological structure of the
    /// triangulated surface (an half-edge data structure).
    const HalfEdgeDataStructure& heds() const { return myHEDS; }

>>>>>>> f67c05d1
    // ------------------------- standard services ------------------------------
  public:
    /// @return the number of half edges in the structure.
    Size nbArcs() const { return myHEDS.nbHalfEdges(); }

    /// @return the number of vertices in the structure.
    Size nbVertices() const { return myHEDS.nbVertices(); }

    /// @return the number of unoriented edges in the structure.
    Size nbEdges() const { return myHEDS.nbEdges(); }

    /// @return the number of faces in the structure.
    Size nbFaces() const { return myHEDS.nbFaces(); }

    /// @return the euler characteristic of the triangulated surface
    /// (a famous topological invariant that is the number of vertices
    /// minus the number of edges plus the number of faces).
    long Euler() const { return myHEDS.Euler(); }

    /// @return the property map stored in the surface that defines vertex positions.
    /// @note The returned map only references what is stored in the surface.
    PositionsMap positions()
    {
      return PositionsMap( *this, myPositions );
    }

    /// @return a vertex property map that associates some data to any vertex.
    template <typename AnyData>
    IndexedPropertyMap< AnyData > makeVertexMap() const
    {
      return IndexedPropertyMap< AnyData >( *this, nbVertices() );
    }

    /// @param value the value that is given to all vertices at initialization.
    /// @return a vertex property map that associates some data to any vertex.
    template <typename AnyData>
    IndexedPropertyMap< AnyData > makeVertexMap( AnyData value ) const
    {
      return IndexedPropertyMap< AnyData >( *this, nbVertices(), value );
    }

    /// @return an edge property map that associates some data to any edge.
    template <typename AnyData>
    IndexedPropertyMap< AnyData > makeEdgeMap() const
    {
      return IndexedPropertyMap< AnyData >( *this, nbEdges() );
    }

    /// @param value the value that is given to all edges at initialization.
    /// @return an edge property map that associates some data to any edge.
    template <typename AnyData>
    IndexedPropertyMap< AnyData > makeEdgeMap( AnyData value ) const
    {
      return IndexedPropertyMap< AnyData >( *this, nbEdges(), value );
    }

    /// @return a face property map that associates some data to any face.
    template <typename AnyData>
    IndexedPropertyMap< AnyData > makeFaceMap() const
    {
      return IndexedPropertyMap< AnyData >( *this, nbFaces() );
    }

    /// @param value the value that is given to all faces at initialization.
    /// @return a face property map that associates some data to any face.
    template <typename AnyData>
    IndexedPropertyMap< AnyData > makeFaceMap( AnyData value ) const
    {
      return IndexedPropertyMap< AnyData >( *this, nbFaces(), value );
    }

    /// Mutable accessor to vertex data.
    /// @param v any vertex.
    /// @return the mutable data associated to \a v.
    Point& position( Vertex v );
    /// Const accessor to vertex data.
    /// @param v any vertex.
    /// @return the non-mutable data associated to \a v.
    const Point& position( Vertex v ) const;

    // ----------------------- Undirected simple graph services -------------------------
  public:
    /**
     * @return the number of vertices of the surface.
     */
    Size size() const;

    /**
     * @return an estimate of the maximum number of neighbors for this adjacency
     *
     * @note chosen here to be 8. Number of neighbors is 6 on average
     * for planar triangulations.
     */
    Size bestCapacity() const;

    /**
     * @param v any vertex
     *
     * @return the number of neighbors of this vertex
     */
    Size degree( const Vertex & v ) const;

    /**
     * Writes the neighbors of a vertex using an output iterator
     *
     *
     * @tparam OutputIterator the type of an output iterator writing
     * in a container of vertices.
     *
     * @param it the output iterator
     *
     * @param v the vertex whose neighbors will be writen
     */
    template <typename OutputIterator>
    void
    writeNeighbors( OutputIterator &it ,
		    const Vertex & v ) const;

    /**
     * Writes the neighbors of a vertex which satisfy a predicate using an
     * output iterator
     *
     *
     * @tparam OutputIterator the type of an output iterator writing
     * in a container of vertices.
     *
     * @tparam VertexPredicate the type of the predicate
     *
     * @param it the output iterator
     *
     * @param v the vertex whose neighbors will be written
     *
     * @param pred the predicate that must be satisfied
     */
    template <typename OutputIterator, typename VertexPredicate>
    void
    writeNeighbors( OutputIterator &it ,
		    const Vertex & v,
		    const VertexPredicate & pred) const;

    /// @return a (non mutable) iterator pointing on the first vertex.
    ConstIterator begin() const
    { return ConstIterator( 0 ); }

    /// @return a (non mutable) iterator pointing after the last vertex.
    ConstIterator end() const
    { return ConstIterator( nbVertices() ); }

    // ----------------------- CombinatorialSurface --------------------------
  public:

    /**
       @param v any vertex of the surface.
       @return the outgoing arcs from [v]
    */
    ArcRange outArcs( const Vertex & v ) const;

    /**
       @param v any vertex of the surface.
       @return the ingoing arcs to [v]
    */
    ArcRange inArcs( const Vertex & v ) const;

    /**
       @param v any vertex of the surface.
       @return the faces containing this vertex [v].
    */
    FaceRange facesAroundVertex( const Vertex & v ) const;

    /**
      @param a any arc (s,t)
      @return the vertex t
    */
    Vertex head( const Arc & a ) const;

    /**
      @param a any arc (s,t)
      @return the vertex s
    */
    Vertex tail( const Arc & a ) const;

    /**
       @param a any arc (s,t)
       @return the arc (t,s)
    */
    Arc opposite( const Arc & a ) const;

    /**
       Constant-time access to the next arc

       @param a any arc (s,t)
       @return the next arc
    */
    Arc next( const Arc & a ) const;

    /**
       [t] and [h] should be adjacent vertices.

       @param t the vertex at the tail of the arc.
       @param h the vertex at the head of the arc.
       @return the arc (tail, head)
    */
    Arc arc( const Vertex & t, const Vertex & h ) const;

    /**
       Convenience method for computing the face incident to a given
       arc. There is at most one face that borders an arc for
       triangulated surface since it is a combinatorial 2-manifold.

       @param a any arc on the surface.

       @return the face around the given arc or the InvalidFace if the
       arc was a boundary arc.
    */
    Face faceAroundArc( const Arc & a ) const;

    /**
       Computes the faces incident to a given arc. There is only one
       for triangulated surface since it is a combinatorial
       2-manifold.

       @param a any arc on the surface.
       @return a vector containing the faces incident to this arc.
    */
    FaceRange facesAroundArc( const Arc & a ) const;

    /**
       If f is incident to the arcs (s,t) and (t,u) (say), then
       (s,t,u) is a subsequence of the returned sequence.

       @param f any valid face on the surface (open or closed ).

       @return the sequence of vertices that touches this face. The
       order follows the order of incident arcs (the range size should be 3).
    */
    VertexRange verticesAroundFace( const Face & f ) const;

    /**
       @param f any valid face on the surface. (open or closed ).

       @note By construction, each @e anArc returned by the method on
       a face @a f is such that `this->faceAroundArc(anArc) == f`.

       @return the sequence of arcs that touches this face in their
       natural order (the range size should be 3).
    */
    ArcRange arcsAroundFace( const Face & f ) const;

    /**
       @param v any vertex.
       @return 'true' if and only if vertex \a v lies on a boundary.
       @note O(1) operation
    */
    bool isVertexBoundary( const Vertex& v ) const;

    /**
       @param v any arc.
       @return 'true' if and only if arc \a v lies on a boundary (note
       that the opposite arc does not lie on the boundary).
       @note O(1) operation
    */
    bool isArcBoundary( const Arc& v ) const;

    /**
       @return the range of all faces of the triangulated surface,
       i.e. an array containing 0, 1, 2, ..., nbVertices()-1.
    */
    FaceRange allFaces() const;
    /**
       @return the range of all arcs of the triangulated surface,
       i.e. an array containing 0, 1, 2, ..., nbArcs()-1.
    */
    ArcRange allArcs() const;
    /**
       @return the range of all vertices of the triangulated surface,
       i.e. an array containing 0, 1, 2, ..., nbVertices()-1.
    */
    VertexRange allVertices() const;

    /**
       This set of arcs is sufficient for displaying the boundary of
       the surface.

       @return the array of all arcs (oriented edges) lying on the
       boundary of the surface (in no particular order).
    */
    ArcRange allBoundaryArcs() const;

    /**
       This set of arcs is sufficient for displaying the boundary of
       the surface.

       @return the array of vertices lying on the boundary of the
       surface (in no particular order).
    */
    VertexRange allBoundaryVertices() const;

    /**
       @param a any arc.
       @return either the four vertices of the two triangles bordering \a a, or the three vertices if this is an edge on the boundary.
       @note O(1) operation
       @note Order is, if arc a is (s,t), and a belongs to triangle (s,t,u) and opposite arc belongs to triangle (t,s,v): (t,u,s,v), (t,u,s), (t,s,v) 
    */
    VertexRange verticesAroundArc( const Arc a ) const;
      
    // ----------------------- Other services ---------------------------------
  public:

    /// An edge is (topologically) flippable iff: (1) it does not lie
    /// on the boundary, (2) it is bordered by two triangles. (2) is
    /// always true for a triangulated surface.
    ///
    /// @param a any arc.
    /// @return 'true' if the edge containing \a a is topologically flippable.
    bool isFlippable( const Arc a ) const;

    /// Flip the edge associated to arc \a a.
    ///
    /// @param a any valid arc.
    ///
    /// @pre the edge must be flippable, `isFlippable( a ) == true`
    /// @see isFlippable
    ///
    /// @post After flip the arc \a a corresponding to the flipped
    /// edge (if you reflip it you get your former triangulation).
    void flip( const Arc a );

    /// Splits the edge specified by the arc \a a. The two faces
    /// incident to \a a are split into four faces.
    ///
    /// @param a any valid arc.
    /// @param data the position for the newly created vertex.
    ///
    /// @return the index of the created vertex.
    ///
    /// @pre the edge must be flippable, `isFlippable( a ) == true`
    /// @see isFlippable
    Vertex split( const Arc a, const Point& data );

    /// An edge is (topologically) mergeable iff: (1) it is bordered
    /// by two triangles (for now), (2) there is no boundary vertex in
    /// the two triangles bordering the edge (for now).
    ///
    /// @param a any arc.
    /// @return 'true' if the edge containing \a a is topologically mergeable.
    bool isMergeable( const Arc a ) const;

    /// Merges the edge specified by the half-edge \a i.
    ///
    /// @param a any valid arc.
    /// @param data the position for the merged vertex.
    ///
    /// @return the index of the merged vertex (which is the tail of
    /// the arc \a a)..
    ///
    /// @pre the edge must be mergeable, `isMergeable( i ) == true`
    /// @see isMergeable
    /// @todo We could also merge boundary triangles.
    ///
    /// @note All the underlying data-structure is renumbered so that
    /// vertex, edge, face and half-edge indices are consecutive. In
    /// other words, since 1 vertex, 3 edges, 2 faces and 6 half-edges
    /// have been deleted, then the last vertices, edges, faces,
    /// half-edges have been renumbered into the freed indices. For
    /// instance, the vertex `head(a)` does not exist anymore (but has
    /// been replaced by a renumbered vertex).
    Vertex merge( const Arc a, const Point& data );

    // ----------------------- Interface --------------------------------------
  public:

    /**
     * Writes/Displays the object on an output stream.
     * @param out the output stream where the object is written.
     */
    void selfDisplay ( std::ostream & out ) const;

    /**
     * Checks the validity/consistency of the object.
     * @return 'true' if the object is valid, 'false' otherwise.
     */
    bool isValid() const;

    // ------------------------- Protected Datas ------------------------------
  protected:
    /// Indicates if the half-edge structure has been created/updated.
    bool isHEDSValid;
    /// The half-edge data structure that stores the topology of the mesh
    HalfEdgeDataStructure myHEDS;
    /// Stores the information for each Vertex.
    PositionsStorage myPositions;
    /// Stores the triangles.
    TriangleStorage myTriangles;

    // ------------------------- Private Datas --------------------------------
  private:

    // ------------------------- Hidden services ------------------------------
  protected:

  private:

    // ------------------------- Internals ------------------------------------
  private:

  }; // end of class TriangulatedSurface


  /**
   * Overloads 'operator<<' for displaying objects of class 'TriangulatedSurface'.
   * @param out the output stream where the object is written.
   * @param object the object of class 'TriangulatedSurface' to write.
   * @return the output stream after the writing.
   */
  template <typename TPoint>
  std::ostream&
  operator<< ( std::ostream & out, const TriangulatedSurface<TPoint> & object );

} // namespace DGtal


///////////////////////////////////////////////////////////////////////////////
// Includes inline functions.
#include "DGtal/shapes/TriangulatedSurface.ih"

//                                                                           //
///////////////////////////////////////////////////////////////////////////////

#endif // !defined TriangulatedSurface_h

#undef TriangulatedSurface_RECURSES
#endif // else defined(TriangulatedSurface_RECURSES)<|MERGE_RESOLUTION|>--- conflicted
+++ resolved
@@ -245,16 +245,6 @@
     /// @return the corresponding index of the triangle.
     FaceIndex addTriangle( VertexIndex v0, VertexIndex v1, VertexIndex v2 );
 
-<<<<<<< HEAD
-    /// @return (setter) a reference to the underlying topological
-    /// structure (an half-edge data structure).
-    HalfEdgeDataStructure& heds() { return myHEDS; }
-    
-    /// @return (setter) a const-reference to the underlying topological
-    /// structure (an half-edge data structure).
-    const HalfEdgeDataStructure& heds() const { return myHEDS; }
-    
-=======
     /// @return (setter) a reference to the topological structure of the
     /// triangulated surface (an half-edge data structure).
     HalfEdgeDataStructure& heds() { return myHEDS; }
@@ -263,7 +253,6 @@
     /// triangulated surface (an half-edge data structure).
     const HalfEdgeDataStructure& heds() const { return myHEDS; }
 
->>>>>>> f67c05d1
     // ------------------------- standard services ------------------------------
   public:
     /// @return the number of half edges in the structure.
