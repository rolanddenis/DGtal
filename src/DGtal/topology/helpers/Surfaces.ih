/**
 *  This program is free software: you can redistribute it and/or modify
 *  it under the terms of the GNU Lesser General Public License as
 *  published by the Free Software Foundation, either version 3 of the
 *  License, or  (at your option) any later version.
 *
 *  This program is distributed in the hope that it will be useful,
 *  but WITHOUT ANY WARRANTY; without even the implied warranty of
 *  MERCHANTABILITY or FITNESS FOR A PARTICULAR PURPOSE.  See the
 *  GNU General Public License for more details.
 *
 *  You should have received a copy of the GNU General Public License
 *  along with this program.  If not, see <http://www.gnu.org/licenses/>.
 *
 **/

/**
 * @file Surfaces.ih
 * @author Jacques-Olivier Lachaud (\c jacques-olivier.lachaud@univ-savoie.fr )
 * Laboratory of Mathematics (CNRS, UMR 5807), University of Savoie, France
 *
 * @date 2011/03/19
 *
 * Implementation of inline methods defined in Surfaces.h
 *
 * This file is part of the DGtal library.
 */


//////////////////////////////////////////////////////////////////////////////
#include <cstdlib>
#include <vector>
#include <queue>
#include <algorithm>
#include "DGtal/kernel/CPointPredicate.h"
#include "DGtal/images/imagesSetsUtils/ImageFromSet.h"
#include "DGtal/images/ImageSelector.h"
#include "DGtal/topology/CSurfelPredicate.h"
#include "DGtal/helpers/StdDefs.h"


//////////////////////////////////////////////////////////////////////////////

///////////////////////////////////////////////////////////////////////////////
// IMPLEMENTATION of inline methods.
///////////////////////////////////////////////////////////////////////////////

///////////////////////////////////////////////////////////////////////////////
// ----------------------- Standard services ------------------------------

/**
 * Destructor.
 */
template <typename TKSpace>
inline
DGtal::Surfaces<TKSpace>::~Surfaces()
{
}
//-----------------------------------------------------------------------------
template <typename TKSpace>
template <typename PointPredicate>
typename DGtal::Surfaces<TKSpace>::SCell
DGtal::Surfaces<TKSpace>::
findABel
( const KSpace & K,
  const PointPredicate & pp,
  unsigned int nbtries) throw (DGtal::InputException)
{
  BOOST_CONCEPT_ASSERT(( concepts::CPointPredicate<PointPredicate> ));

  DGtal::InputException dgtalerror;
  Point sizes = K.upperBound() - K.lowerBound();
  Point x1 = K.lowerBound();
  Point x2;
  // (1) Find two candidates in the space.
  bool val_v1 = pp( x1 ); // dset.find( x1 ) != dset.end();
  bool found = false;
  Integer r;
  for ( unsigned int j = 0; j < nbtries; ++j )
    {
      for ( Dimension i = 0; i < K.dimension; ++i )
  {
    r = rand();
    x2[ i ] = ( r % sizes[ i ] ) + K.min( i );
  }
      bool val_v2 = pp( x2 ); // dset.find( x2 ) != dset.end();
      if ( val_v2 != val_v1 )
        {
          found = true;
          break;
        }
    }
  if ( ! found ) throw dgtalerror;
  return findABel( K, pp, x1, x2 );
}
//-----------------------------------------------------------------------------
template <typename TKSpace>
template <typename PointPredicate>
typename DGtal::Surfaces<TKSpace>::SCell
DGtal::Surfaces<TKSpace>::
findABel
( const KSpace & K,
  const PointPredicate & pp,
  Point x1, Point x2 )
{
  BOOST_CONCEPT_ASSERT(( concepts::CPointPredicate<PointPredicate> ));
  // (1) Checks the two candidates in the space.
  bool val_v1 = pp( x1 ); // dset.find( x1 ) != dset.end();
  ASSERT( val_v1 != pp( x2 ) );
  // (2) Find two candidates on the same axis.
  Dimension d = 0;
  bool alreadyOnSameAxis = true;
  for ( Dimension i = 0; i < K.dimension; ++i )
    {
      if ( x1[ i ] != x2[ i ] )
        {
          for ( Dimension j = i + 1; j < K.dimension; ++j )
            {
              if ( x1[ j ] != x2[ j ] )
                {
                  alreadyOnSameAxis = false;
                  Integer c = x2[ j ];
                  x2[ j ] = x1[ j ];
                  bool val_v2 = pp( x2 ); // dset.find( x2 ) != dset.end();
                  if ( val_v2 != val_v1 )
                    { // v2 is updated.
                      d = i;
                    }
                  else
                    { // v1 is updated.
                      x1 = x2;
                      x2[ j ] = c;
                      d = j;
                    }
                } // if ( x1[ j ] != x2[ j ] )
            } // for ( Dimension j = i + 1; j < K.dimension; ++j )
          if ( alreadyOnSameAxis )
            d = i;
        } // if ( x1[ i ] != x2[ i ] )
    } // for ( Dimension i = 0; i < K.dimension; ++i )

  // (3) Check result.
  for ( Dimension i = 0; i < K.dimension; ++i )
    {
      ASSERT( ! ( ( i == d ) && ( x1[ i ] == x2[ i ] ) ) && "[DGtal::Surfaces::findABel] Same position on the main axis." ); 
      ASSERT( ! ( ( i != d ) && ( x1[ i ] != x2[ i ] ) ) && "[DGtal::Surfaces::findABel] Different position on other axis." );
    }
  
  // (4) Dichotomy
  Point xmid = x1;
  while ( true )
    {
      xmid[ d ] = ( x1[ d ] + x2[ d ] ) / 2;
      if ( ( xmid[ d ] == x1[ d ] ) || ( xmid[ d ] == x2[ d ] ) )
        break;
      bool val_mid = pp( xmid ); // dset.find( xmid ) != dset.end();
      if ( val_mid != val_v1 )
        x2[ d ] = xmid[ d ];
      else
        x1[ d ] = xmid[ d ];
    }
  
  // (5) Check result.
  for ( Dimension i = 0; i < K.dimension; ++i )
    {
      ASSERT( ! ( ( i == d ) && ( x1[ i ] != x2[ i ] - 1 ) && ( x1[ i ] != x2[ i ] + 1 ) )
              && "[DGtal::Surfaces::findABel] Points should be adjacent on main axis." );
      ASSERT( ! ( ( i != d ) && ( x1[ i ] != x2[ i ] ) ) 
              && "[DGtal::Surfaces::findABel] Points should have the same coordinates on other axes." );
    }

  // (6) Computes bel.
  SCell spel1 = K.sSpel( x1, val_v1 ? K.POS : K.NEG );
  return K.sIncident( spel1, d, ( x1[ d ] == x2[ d ] - 1 ) );
}
//-----------------------------------------------------------------------------
template <typename TKSpace>
template <typename SCellSet, typename PointPredicate >
void
DGtal::Surfaces<TKSpace>::
trackBoundary( SCellSet & surface,
               const KSpace & K,
               const SurfelAdjacency<KSpace::dimension> & surfel_adj,
               const PointPredicate & pp,
               const SCell & start_surfel )
{
  BOOST_CONCEPT_ASSERT(( concepts::CPointPredicate<PointPredicate> ));

  SCell b;  // current surfel
  SCell bn; // neighboring surfel
  ASSERT( K.sIsSurfel( start_surfel ) );
  surface.clear(); // boundary being extracted.

  SurfelNeighborhood<KSpace> SN;
  SN.init( &K, &surfel_adj, start_surfel );
  std::queue<SCell> qbels;
  qbels.push( start_surfel );
  surface.insert( start_surfel );
  // For all pending bels
  while ( ! qbels.empty() )
    {
      b = qbels.front();
      qbels.pop();
      SN.setSurfel( b );
      for ( DirIterator q = K.sDirs( b ); q != 0; ++q )
        {
          Dimension track_dir = *q;
          // ----- 1st pass with positive orientation ------
          if ( SN.getAdjacentOnPointPredicate( bn, pp, track_dir, true ) )
            {
              if ( surface.find( bn ) == surface.end() )
                {
                  surface.insert( bn );
                  qbels.push( bn );
                }
            }
          // ----- 2nd pass with negative orientation ------
          if ( SN.getAdjacentOnPointPredicate( bn, pp, track_dir, false ) )
            {
              if ( surface.find( bn ) == surface.end() )
                {
                  surface.insert( bn );
                  qbels.push( bn );
                }
            }
        } // for ( DirIterator q = K.sDirs( b ); q != 0; ++q )
    } // while ( ! qbels.empty() )
}
//-----------------------------------------------------------------------------
template <typename TKSpace>
template <typename SCellSet, typename SurfelPredicate >
void
DGtal::Surfaces<TKSpace>::
trackSurface( SCellSet & surface,
              const KSpace & K,
              const SurfelAdjacency<KSpace::dimension> & surfel_adj,
              const SurfelPredicate & sp,
              const SCell & start_surfel )
{
  BOOST_CONCEPT_ASSERT(( concepts::CSurfelPredicate<SurfelPredicate> ));

  SCell b;  // current surfel
  SCell bn; // neighboring surfel
  ASSERT( K.sIsSurfel( start_surfel ) );
  surface.clear(); // boundary being extracted.

  SurfelNeighborhood<KSpace> SN;
  SN.init( &K, &surfel_adj, start_surfel );
  std::queue<SCell> qbels;
  qbels.push( start_surfel );
  surface.insert( start_surfel );
  // For all pending bels
  while ( ! qbels.empty() )
    {
      b = qbels.front();
      qbels.pop();
      SN.setSurfel( b );
      for ( DirIterator q = K.sDirs( b ); q != 0; ++q )
        {
          Dimension track_dir = *q;
          // ----- 1st pass with positive orientation ------
          if ( SN.getAdjacentOnSurfelPredicate( bn, sp, track_dir, true ) )
            {
              if ( surface.find( bn ) == surface.end() )
                {
                  surface.insert( bn );
                  qbels.push( bn );
                }
            }
          // ----- 2nd pass with negative orientation ------
          if ( SN.getAdjacentOnSurfelPredicate( bn, sp, track_dir, false ) )
            {
              if ( surface.find( bn ) == surface.end() )
                {
                  surface.insert( bn );
                  qbels.push( bn );
                }
            }
        } // for ( DirIterator q = K.sDirs( b ); q != 0; ++q )
    } // while ( ! qbels.empty() )
}

//-----------------------------------------------------------------------------
template <typename TKSpace>
template <typename SCellSet, typename SurfelPredicate >
void
DGtal::Surfaces<TKSpace>::
trackClosedSurface( SCellSet & surface,
                    const KSpace & K,
                    const SurfelAdjacency<KSpace::dimension> & surfel_adj,
                    const SurfelPredicate & sp,
                    const SCell & start_surfel )
{
  BOOST_CONCEPT_ASSERT(( concepts::CSurfelPredicate<SurfelPredicate> ));

  SCell b;  // current surfel
  SCell bn; // neighboring surfel
  ASSERT( K.sIsSurfel( start_surfel ) );
  surface.clear(); // boundary being extracted.

  SurfelNeighborhood<KSpace> SN;
  SN.init( &K, &surfel_adj, start_surfel );
  std::queue<SCell> qbels;
  qbels.push( start_surfel );
  surface.insert( start_surfel );
  // For all pending bels
  while ( ! qbels.empty() )
    {
      b = qbels.front();
      qbels.pop();
      SN.setSurfel( b );
      for ( DirIterator q = K.sDirs( b ); q != 0; ++q )
        {
          Dimension track_dir = *q;
          // ----- direct orientation ------
          if ( SN.getAdjacentOnSurfelPredicate( bn, sp, track_dir, 
                                                K.sDirect( b, track_dir ) ) )
            {
              if ( surface.find( bn ) == surface.end() )
                {
                  surface.insert( bn );
                  qbels.push( bn );
                }
            }
        } // for ( DirIterator q = K.sDirs( b ); q != 0; ++q )
    } // while ( ! qbels.empty() )
}


//-----------------------------------------------------------------------------
template <typename TKSpace>
template <typename PointPredicate>
void
DGtal::Surfaces<TKSpace>::track2DBoundary
( std::vector<SCell> & aSCellContour2D,
  const KSpace & K,
  const SurfelAdjacency<KSpace::dimension> & surfel_adj,
  const PointPredicate & pp,
  const SCell & start_surfel )
{
  BOOST_CONCEPT_ASSERT(( concepts::CPointPredicate<PointPredicate> ));
  ASSERT( K.dimension == 2 );

  SCell b= start_surfel;  // current surfel
  SCell bn; // neighboring surfel
  ASSERT( K.sIsSurfel( start_surfel ) );
  // std::set<SCell> setSurface;
  // setSurface.insert(start_surfel);
  aSCellContour2D.clear(); // boundary being extracted.
  aSCellContour2D.push_back(start_surfel);
  SurfelNeighborhood<KSpace> SN;
  SN.init( &K, &surfel_adj, start_surfel );
  SN.setSurfel( b );
  // search along indirect orientation.
  bool hasPrevNeighbor =  true;
  while ( hasPrevNeighbor )
    {
      hasPrevNeighbor=false;
      Dimension track_dir = *(K.sDirs( b ));
      SN.setSurfel( b );
      if ( SN.getAdjacentOnPointPredicate( bn, pp, track_dir,  
                                           ! K.sDirect( b, track_dir ) ) )
        {
          if ( bn != start_surfel )
            // if ( setSurface.find( bn ) == setSurface.end() )
            {
              hasPrevNeighbor=true;
              aSCellContour2D.push_back( bn );
              // setSurface.insert(bn);
            }
        }
      b = bn;
    }
  // since the contour is not necessary closed we search in the other direction.
  reverse(aSCellContour2D.begin(), aSCellContour2D.end());
  if ( b != start_surfel )
    { // the contour is necessarily open.
      b = start_surfel; 
      bool hasNextNeighbor =  true;
      while ( hasNextNeighbor )
        {
          hasNextNeighbor=false;
          Dimension track_dir = *(K.sDirs( b ));
          SN.setSurfel( b );
          if ( SN.getAdjacentOnPointPredicate( bn, pp, track_dir, 
                                               K.sDirect( b, track_dir ) ) )
            {
              // if ( setSurface.find( bn ) == setSurface.end() )
              // {
              aSCellContour2D.push_back( bn );
              hasNextNeighbor=true;
              // setSurface.insert(bn);
              // }
            }
          b=bn;
        }
    }
}



//-----------------------------------------------------------------------------
template <typename TKSpace>
template <typename PointPredicate>
void
DGtal::Surfaces<TKSpace>::track2DSliceBoundary
( std::vector<SCell> & aSCellContour2D,
  const KSpace & K,
  const Dimension & trackDir,
  const SurfelAdjacency<KSpace::dimension> & surfel_adj,
  const PointPredicate & pp,
  const SCell & start_surfel )
{
  BOOST_CONCEPT_ASSERT(( concepts::CPointPredicate<PointPredicate> ));
  SCell b= start_surfel;  // current surfel
  SCell bn; // neighboring surfel
  ASSERT( K.sIsSurfel( start_surfel ) );
  // std::set<SCell> setSurface;
  // setSurface.insert(start_surfel);
  aSCellContour2D.clear(); // boundary being extracted.
  aSCellContour2D.push_back(start_surfel);
  SurfelNeighborhood<KSpace> SN;
  SN.init( &K, &surfel_adj, start_surfel );
  SN.setSurfel( b );
  Dimension orthDir = K.sOrthDir( start_surfel );
  bool hasPrevNeighbor =  true;
  while ( hasPrevNeighbor )
    {
      hasPrevNeighbor=false;
      // search a tracking direction compatible with track/orth direction
      Dimension track_dir = K.sOrthDir( b ) == orthDir ? trackDir : orthDir;
      SN.setSurfel( b );
      if ( SN.getAdjacentOnPointPredicate( bn, pp, track_dir,
                                           !K.sDirect( b, track_dir ) ) )
        {
          if ( bn != start_surfel )
            //    if ( setSurface.find( bn ) == setSurface.end() )
            {
              hasPrevNeighbor=true;
              aSCellContour2D.push_back( bn );
              // setSurface.insert(bn);
            }
        }
      b = bn;
    }
  // since the contour is not necessary closed we search in the other direction.
  reverse(aSCellContour2D.begin(), aSCellContour2D.end());
  if ( b != start_surfel )
    { // the contour is necessarily open.
      b = start_surfel; 
      bool hasNextNeighbor =  true;
      while ( hasNextNeighbor )
        {
          hasNextNeighbor=false;
          // search a tracking direction compatible with constant direction
          Dimension track_dir = K.sOrthDir( b ) == orthDir ? trackDir : orthDir;
          SN.setSurfel( b );
          if ( SN.getAdjacentOnPointPredicate( bn, pp, track_dir, 
                                               K.sDirect( b, track_dir ) ) )
            {
              // if ( setSurface.find( bn ) == setSurface.end() )
              // {
              aSCellContour2D.push_back( bn );
              // setSurface.insert(bn);
              hasNextNeighbor=true;
              // }
            }
          b=bn;
        }
    }
}

//-----------------------------------------------------------------------------
template <typename TKSpace>
template <typename SurfelPredicate >
inline
void
DGtal::Surfaces<TKSpace>::
track2DSurface( std::vector<SCell> & aSCellContour,
		const KSpace & K,
		const SurfelAdjacency<KSpace::dimension> & surfel_adj,
		const SurfelPredicate & sp,
		const SCell & start_surfel )
{
  BOOST_CONCEPT_ASSERT(( concepts::CSurfelPredicate<SurfelPredicate> ));
  ASSERT( KSpace::dimension == 2 );

  SCell b= start_surfel;  // current surfel
  SCell bn; // neighboring surfel
  ASSERT( K.sIsSurfel( start_surfel ) );
  aSCellContour.clear(); // boundary being extracted.
  aSCellContour.push_back(start_surfel);
  SurfelNeighborhood<KSpace> SN;
  SN.init( &K, &surfel_adj, start_surfel );
  SN.setSurfel( b );
  // search along indirect orientation.
  bool hasPrevNeighbor =  true;
  while ( hasPrevNeighbor )
    {
      hasPrevNeighbor=false;
      Dimension track_dir = *(K.sDirs( b ));
      SN.setSurfel( b );
      if ( SN.getAdjacentOnSurfelPredicate( bn, sp, track_dir,  
					    ! K.sDirect( b, track_dir ) ) )
        {
          if ( bn != start_surfel )
            {
              hasPrevNeighbor=true;
              aSCellContour.push_back( bn );
            }
        }
      b = bn;
    }
  // since the contour is not necessary closed we search in the other direction.
  reverse( aSCellContour.begin(), aSCellContour.end() );
  if ( b != start_surfel )
    { // the contour is necessarily open.
      b = start_surfel; 
      bool hasNextNeighbor =  true;
      while ( hasNextNeighbor )
        {
          hasNextNeighbor=false;
          Dimension track_dir = *(K.sDirs( b ));
          SN.setSurfel( b );
          if ( SN.getAdjacentOnSurfelPredicate( bn, sp, track_dir, 
						K.sDirect( b, track_dir ) ) )
            {
              aSCellContour.push_back( bn );
              hasNextNeighbor=true;
            }
          b=bn;
        }
    }
}

//-----------------------------------------------------------------------------
template <typename TKSpace>
template <typename SurfelPredicate >
inline
void
DGtal::Surfaces<TKSpace>::
track2DSliceSurface( std::vector<SCell> & aSCellContour,
		     const KSpace & K, 
		     const Dimension & trackDir,
		     const SurfelAdjacency<KSpace::dimension> & surfel_adj,
		     const SurfelPredicate & sp,
		     const SCell & start_surfel )
{
  BOOST_CONCEPT_ASSERT(( concepts::CSurfelPredicate<SurfelPredicate> ));
  SCell b= start_surfel;  // current surfel
  SCell bn; // neighboring surfel
  ASSERT( K.sIsSurfel( start_surfel ) );
  aSCellContour.clear(); // boundary being extracted.
  aSCellContour.push_back(start_surfel);
  SurfelNeighborhood<KSpace> SN;
  SN.init( &K, &surfel_adj, start_surfel );
  SN.setSurfel( b );
  Dimension orthDir = K.sOrthDir( start_surfel );
  bool hasPrevNeighbor =  true;
  while ( hasPrevNeighbor )
    {
      hasPrevNeighbor=false;
      // search a tracking direction compatible with track/orth direction
      Dimension track_dir = K.sOrthDir( b ) == orthDir ? trackDir : orthDir;
      SN.setSurfel( b );
      if ( SN.getAdjacentOnSurfelPredicate( bn, sp, track_dir,
					    !K.sDirect( b, track_dir ) ) )
        {
          if ( bn != start_surfel )
            {
              hasPrevNeighbor=true;
              aSCellContour.push_back( bn );
            }
        }
      b = bn;
    }
  // since the contour is not necessary closed we search in the other direction.
  reverse( aSCellContour.begin(), aSCellContour.end() );
  if ( b != start_surfel )
    { // the contour is necessarily open.
      b = start_surfel; 
      bool hasNextNeighbor =  true;
      while ( hasNextNeighbor )
        {
          hasNextNeighbor=false;
          // search a tracking direction compatible with constant direction
          Dimension track_dir = K.sOrthDir( b ) == orthDir ? trackDir : orthDir;
          SN.setSurfel( b );
          if ( SN.getAdjacentOnSurfelPredicate( bn, sp, track_dir, 
						K.sDirect( b, track_dir ) ) )
            {
              aSCellContour.push_back( bn );
              hasNextNeighbor=true;
            }
          b=bn;
        }
    }
}



//-----------------------------------------------------------------------------
template <typename TKSpace>
template <typename PointPredicate>
inline
void
DGtal::Surfaces<TKSpace>::track2DBoundaryPoints
( std::vector<Point> & aVectorOfPoints,
  const KSpace & K, 
  const SurfelAdjacency<KSpace::dimension> & surfel_adj,
  const PointPredicate & pp,
  const SCell & start_surfel )
{
  aVectorOfPoints.clear();
  
  // Getting the consecutive surfels of the 2D boundary
  std::vector<SCell> vectBdrySCell;
  Surfaces<KSpace>::track2DBoundary( vectBdrySCell,
                                     K, surfel_adj, pp, start_surfel );
  typedef typename std::vector<SCell>::const_iterator SCellConstIterator;
  for ( SCellConstIterator it = vectBdrySCell.begin(),
          it_end = vectBdrySCell.end(); 
        it != it_end; ++it )
    {
      Dimension track = *( K.sDirs( *it ) );
      SCell pointel = K.sIndirectIncident( *it, track );
      aVectorOfPoints.push_back( K.sCoords( pointel ) );
    }
}




//-----------------------------------------------------------------------------
template <typename TKSpace>
template <typename PointPredicate>
void
DGtal::Surfaces<TKSpace>::
extractAll2DSCellContours( std::vector< std::vector<SCell> > & aVectSCellContour2D,
                           const KSpace & aKSpace,
                           const SurfelAdjacency<KSpace::dimension> & aSurfelAdj,
                           const PointPredicate & pp )
{
  std::set<SCell> bdry;
  sMakeBoundary( bdry, aKSpace, pp, 
                 aKSpace.lowerBound(), aKSpace.upperBound() );
  aVectSCellContour2D.clear();
  while( ! bdry.empty() )
    {
      std::vector<SCell> aContour;
      SCell aCell = *(bdry.begin()); 
      track2DBoundary( aContour, aKSpace, aSurfelAdj, pp, aCell );
      aVectSCellContour2D.push_back( aContour );
      // removing cells from boundary;
      for( unsigned int i = 0; i < aContour.size(); i++ )
        {
          SCell sc = aContour.at(i);
          bdry.erase(sc);
        }
    }
}



//-----------------------------------------------------------------------------
template <typename TKSpace>
template <typename PointPredicate>
void 
DGtal::Surfaces<TKSpace>::orientSCellExterior(std::vector<SCell> & aVectOfSCell,
                                              const KSpace & aKSpace,   const PointPredicate & pp  ){
  for( typename std::vector<SCell>::iterator it = aVectOfSCell.begin();
       it!=aVectOfSCell.end(); it++){
    SCell incidUpperDim = aKSpace.sDirectIncident(*it, aKSpace.sOrthDir(*it)); 
    if( pp( aKSpace.sCoords(incidUpperDim) )){
      aKSpace.sSetSign (*it, !aKSpace.sDirect(*it, aKSpace.sOrthDir(*it)) ); 
    }else{
      aKSpace.sSetSign (*it, aKSpace.sDirect(*it, !aKSpace.sOrthDir(*it)) ); 
    }  
  }
}




//-----------------------------------------------------------------------------
template <typename TKSpace>
template <typename PointPredicate>
void
DGtal::Surfaces<TKSpace>::
extractAllConnectedSCell
( std::vector< std::vector<SCell> > & aVectConnectedSCell,
  const KSpace & aKSpace,
  const SurfelAdjacency<KSpace::dimension> & aSurfelAdj,
  const PointPredicate & pp,
  bool forceOrientCellExterior ) 
{
  std::set<SCell> bdry;
  sMakeBoundary( bdry, aKSpace, pp,
                 aKSpace.lowerBound(), 
                 aKSpace.upperBound() );
  aVectConnectedSCell.clear();
  while(!bdry.empty()){
    std::set<SCell>  aConnectedSCellSet;
    SCell aCell = *(bdry.begin()); 
    trackBoundary(aConnectedSCellSet, aKSpace, aSurfelAdj, pp, aCell );
    //transform into vector<SCell>
    std::vector<SCell> vCS;
    for(typename std::set<SCell>::iterator it = aConnectedSCellSet.begin(); it!= aConnectedSCellSet.end(); ++it){
      vCS.push_back(*it); 
      // removing cells from boundary;      
      bdry.erase(*it);
    }
    if(forceOrientCellExterior){
      orientSCellExterior(vCS, aKSpace, pp);
    }
    aVectConnectedSCell.push_back(vCS);
  }
}
    



//-----------------------------------------------------------------------------
template <typename TKSpace>
template <typename PointPredicate>
void
DGtal::Surfaces<TKSpace>::
extractAllPointContours4C( std::vector< std::vector< Point > > & aVectPointContour2D,
                           const KSpace & aKSpace,
                           const PointPredicate & pp,
                           const SurfelAdjacency<2> & aSAdj)
{
  aVectPointContour2D.clear();
  
  std::vector< std::vector<SCell> > vectContoursBdrySCell;
  extractAll2DSCellContours( vectContoursBdrySCell,
                             aKSpace, aSAdj, pp );
  
  for(unsigned int i=0; i< vectContoursBdrySCell.size(); i++){
    std::vector< Point > aContour;
    for(unsigned int j=0; j< vectContoursBdrySCell.at(i).size(); j++){
      SCell sc = vectContoursBdrySCell.at(i).at(j);
      float x = (float) 
        ( NumberTraits<typename TKSpace::Integer>::castToInt64_t( aKSpace.sKCoord(sc, 0) ) >> 1 );
      float y = (float) 
        ( NumberTraits<typename TKSpace::Integer>::castToInt64_t( aKSpace.sKCoord(sc, 1) ) >> 1 );
      bool xodd = ( aKSpace.sKCoord(sc, 0) & 1 );
      bool yodd = ( aKSpace.sKCoord(sc, 1) & 1 );
      double x0 = !xodd ? x  - 0.5 : (!aKSpace.sSign(sc)? x  - 0.5: x  + 0.5) ;
      double y0 = !yodd ? y  - 0.5 : (!aKSpace.sSign(sc)? y  - 0.5: y + 0.5);
      double x1 = !xodd ? x  - 0.5 : (aKSpace.sSign(sc)? x  - 0.5: x  + 0.5) ;
      double y1 = !yodd ? y  - 0.5 : (aKSpace.sSign(sc)? y  - 0.5: y  + 0.5);      
      
      Point ptA((const int)(x0+0.5), (const int)(y0-0.5));
      Point ptB((const int)(x1+0.5), (const int)(y1-0.5)) ;
      aContour.push_back(ptA);
      if(sc== vectContoursBdrySCell.at(i).at(vectContoursBdrySCell.at(i).size()-1)){
        aContour.push_back(ptB);
      }
    }
    aVectPointContour2D.push_back(aContour);
  }
}



//-----------------------------------------------------------------------------
template <typename TKSpace>
template <typename SCellSet, typename PointPredicate >
void
DGtal::Surfaces<TKSpace>::
trackClosedBoundary( SCellSet & surface,
                     const KSpace & K,
                     const SurfelAdjacency<KSpace::dimension> & surfel_adj,
                     const PointPredicate & pp,
                     const SCell & start_surfel )
{
  SCell b;  // current surfel
  SCell bn; // neighboring surfel
  ASSERT( K.sIsSurfel( start_surfel ) );
  surface.clear(); // boundary being extracted.

  SurfelNeighborhood<KSpace> SN;
  SN.init( &K, &surfel_adj, start_surfel );
  std::queue<SCell> qbels;
  qbels.push( start_surfel );
  surface.insert( start_surfel );
  // For all pending bels
  while ( ! qbels.empty() )
    {
      b = qbels.front();
      qbels.pop();
      SN.setSurfel( b );
      for ( DirIterator q = K.sDirs( b ); q != 0; ++q )
        {
          Dimension track_dir = *q;
          // ----- One pass, look for direct orientation ------
          if ( SN.getAdjacentOnPointPredicate( bn, pp, track_dir, 
                                               K.sDirect( b, track_dir ) ) )
            {
              if ( surface.find( bn ) == surface.end() )
                {
                  surface.insert( bn );
                  qbels.push( bn );
                }
            }
        } // for ( DirIterator q = K.sDirs( b ); q != 0; ++q )
    } // while ( ! qbels.empty() )
}

//-----------------------------------------------------------------------------
template <typename TKSpace>
template <typename CellSet, typename PointPredicate >
void 
DGtal::Surfaces<TKSpace>::
uMakeBoundary( CellSet & aBoundary,
               const KSpace & aKSpace,
               const PointPredicate & pp,
               const Point & aLowerBound, 
               const Point & aUpperBound  )
{
  unsigned int k;
  bool in_here, in_further;
  for ( k = 0; k < aKSpace.dimension; ++k )
    {
      Cell dir_low_uid = aKSpace.uSpel( aLowerBound );
      Cell dir_up_uid = aKSpace.uGetDecr( aKSpace.uSpel( aUpperBound ), k);
      Cell p = dir_low_uid;
      do 
        {
          in_here = pp( aKSpace.uCoords(p) );
          in_further = pp( aKSpace.uCoords(aKSpace.uGetIncr( p, k )) );
          if ( in_here != in_further ) // boundary element
            { // add it to the set.
              aBoundary.insert( aKSpace.uIncident( p, k, true ));
            }
        }
      while ( aKSpace.uNext( p, dir_low_uid, dir_up_uid ) );
    }
}



//-----------------------------------------------------------------------------
template <typename TKSpace>
template <typename SCellSet, typename PointPredicate >
void 
DGtal::Surfaces<TKSpace>::
sMakeBoundary( SCellSet & aBoundary,
               const KSpace & aKSpace,
               const PointPredicate & pp,
               const Point & aLowerBound, 
               const Point & aUpperBound  )
{
  unsigned int k;
  bool in_here, in_further;
 
  for ( k = 0; k < aKSpace.dimension; ++k )
    {
      Cell dir_low_uid = aKSpace.uSpel( aLowerBound );
      Cell dir_up_uid = aKSpace.uGetDecr( aKSpace.uSpel( aUpperBound ), k);
      Cell p = dir_low_uid;
      do 
        {
          in_here = pp( aKSpace.uCoords(p) );
          in_further = pp( aKSpace.uCoords(aKSpace.uGetIncr( p, k )) );
          if ( in_here != in_further ) // boundary element
            { // add it to the set.
              aBoundary.insert( aKSpace.sIncident( aKSpace.signs( p, in_here ),
                                                   k, true ));
            }
        }
      while ( aKSpace.uNext( p, dir_low_uid, dir_up_uid ) );
    }
}


//-----------------------------------------------------------------------------
template <typename TKSpace>
template <typename OutputIterator, typename PointPredicate >
void 
DGtal::Surfaces<TKSpace>::
uWriteBoundary( OutputIterator & out_it,
                const KSpace & aKSpace,
                const PointPredicate & pp,
                const Point & aLowerBound, const Point & aUpperBound  )
{
  unsigned int k;
  bool in_here, in_further;
  for ( k = 0; k < aKSpace.dimension; ++k )
    {
      Cell dir_low_uid = aKSpace.uSpel( aLowerBound );
      Cell dir_up_uid = aKSpace.uGetDecr( aKSpace.uSpel( aUpperBound ), k);
      Cell p = dir_low_uid;
      do 
        {
          in_here = pp( aKSpace.uCoords(p) );
          in_further = pp( aKSpace.uCoords(aKSpace.uGetIncr( p, k )) );
          if ( in_here != in_further ) // boundary element
            { // writes it into the output iterator.
              *out_it++ = aKSpace.uIncident( p, k, true );
            }
        }
      while ( aKSpace.uNext( p, dir_low_uid, dir_up_uid ) );
    }
}



//-----------------------------------------------------------------------------
template <typename TKSpace>
template <typename OutputIterator, typename PointPredicate >
void 
DGtal::Surfaces<TKSpace>::
sWriteBoundary( OutputIterator & out_it,
                const KSpace & aKSpace,
                const PointPredicate & pp,
                const Point & aLowerBound, const Point & aUpperBound  )
{
  // bool in_here, in_further;
  bool in_here = false, in_before = false;
  
  typedef typename KSpace::Space Space;
  typedef HyperRectDomain<Space> Domain;
  std::vector< Dimension > axes( aKSpace.dimension ); 
  for ( Dimension k = 0; k < aKSpace.dimension; ++k )
    axes[ k ] = k;
  
  // We look for surfels in every direction.
  for ( Dimension k = 0; k < aKSpace.dimension; ++k )
    {
      // When looking for surfels, the visiting must follow the k-th
      // axis first so as to reuse the predicate "pp( p )".
      std::swap( axes[ 0 ], axes[ k ] );

      // We keep direct coordinates manipulation (instead of using KSpace methods) 
      // to allow correct domain span even with periodic Khalimsky space.
      Point low = aLowerBound; ++low[ k ];
      Point up = aUpperBound;
      const Domain domain( low, up );
      const Integer x = low[ k ];
      
      for ( auto const& p : domain.subRange( axes ) )
        {
          auto cell = aKSpace.sSpel( p, true );
          
          if ( p[ k ] == x)
            {
              in_here = pp( aKSpace.sCoords( cell ) );
              in_before = pp( aKSpace.sCoords( aKSpace.sGetDecr( cell, k ) ) );
            }
          else
            { 
              in_before = in_here;
              in_here = pp( aKSpace.sCoords( cell ) );
            }
          if ( in_here != in_before ) // boundary element
            { // writes it into the output iterator.
              aKSpace.sSetSign( cell, in_here );
              *out_it++ = aKSpace.sIncident( cell, k, false );
            }
        }
    }
}

template <typename TKSpace>
template <typename SurfelPredicate, typename TImageContainer>
unsigned int
DGtal::Surfaces<TKSpace>::uFillInterior( const KSpace & aKSpace, 
                                         const SurfelPredicate & aSurfPred,
                                         TImageContainer & anImage,
                                         const typename TImageContainer::Value & aValue,
                                         bool empty_is_inside, 
                                         bool incrementMode)
{
  unsigned int numberCellFilled = 0;
  std::deque<Cell> pixels;      
<<<<<<< HEAD
  Cell p =  aKSpace.uFirst( typename KSpace::PreCell( Point(1,1) ) );
  const Cell lowerCell = aKSpace.uFirst( p );
  const Cell upperCell = aKSpace.uLast( p );
=======
  Cell p =  aKSpace.uFirst(aKSpace.uCell(Point::diagonal(1)));  
  Cell lowerCell = aKSpace.uFirst(p);
  Cell upperCell = aKSpace.uLast(p);
 
>>>>>>> fba3584a
  bool in_mode = empty_is_inside;   
  do 
    {
      if ( p != aKSpace.uGetMax( p, 0 ) )
        { 
          pixels.push_front( p );
          SCell b = aKSpace.sIncident( aKSpace.signs( p, KSpace::POS ), 0, true );
          if ( aSurfPred( b )  )
            {
              while ( ! pixels.empty() )
                {
                  Point aPoint = aKSpace.uCoords(pixels.front());
                  anImage.setValue(aPoint, aValue + (incrementMode ? anImage(aPoint) :0));
                  pixels.pop_front();
                  numberCellFilled++;
                }
              in_mode = false;
            }
          else if ( aSurfPred( aKSpace.sOpp( b ) )  )
            {
               pixels.clear();
              in_mode = true;

            }
        }
      else
	{
	  pixels.push_front( p );
	  if ( in_mode )
	    {
	      while ( ! pixels.empty() )
		{
                  Point aPoint = aKSpace.uCoords(pixels.front());
                  anImage.setValue(aPoint, aValue + (incrementMode ? anImage(aPoint) :0));
		  pixels.pop_front();
                  numberCellFilled++;
		}
	    }
	  else
	    pixels.clear();
	  in_mode = empty_is_inside;
	}
    }  while ( aKSpace.uNext(p, lowerCell, upperCell)  );

  return numberCellFilled;
}




template <typename TKSpace>
template <typename SurfelPredicate, typename TImageContainer>
unsigned int 
DGtal::Surfaces<TKSpace>::uFillExterior( const KSpace & aKSpace, 
                                         const SurfelPredicate & aSurfPred,
                                         TImageContainer & anImage,
                                         const typename TImageContainer::Value & aValue,
                                         bool empty_is_outside, 
                                         bool incrementMode)
{
  unsigned int numberCellFilled=0;
  std::deque<Cell> pixels;      
<<<<<<< HEAD
  Cell p =  aKSpace.uFirst( typename KSpace::PreCell( Point(1,1) ) );
  const Cell lowerCell = aKSpace.uFirst( p );
  const Cell upperCell = aKSpace.uLast( p );
=======
  Cell p =  aKSpace.uFirst(aKSpace.uCell(Point::diagonal(1)));  
  Cell lowerCell = aKSpace.uFirst(p);
  Cell upperCell = aKSpace.uLast(p);
  
>>>>>>> fba3584a
  bool in_mode = empty_is_outside;   
  do 
    {
      if ( p != aKSpace.uGetMax( p, 0 ) )
        { 
          pixels.push_front( p );
          SCell b = aKSpace.sIncident( aKSpace.signs( p, KSpace::POS ), 0, true );
          if ( aSurfPred( b ) )
            {
              pixels.clear();
              in_mode = true;
            }
          else if ( aSurfPred( aKSpace.sOpp( b ) )  )
            {
              while ( ! pixels.empty() )
                {
                  Point aPoint = aKSpace.uCoords(pixels.front());
                  anImage.setValue(aPoint, aValue + (incrementMode ? anImage(aPoint) :0));
                  pixels.pop_front();
                  numberCellFilled++;
                }
              in_mode = false;
            }
        }
      else
	{
	  pixels.push_front( p );
	  if ( in_mode )
	    {
	      while ( ! pixels.empty() )
		{
                  Point aPoint = aKSpace.uCoords(pixels.front());
                  anImage.setValue(aPoint, aValue + (incrementMode ? anImage(aPoint) :0));
                  pixels.pop_front();
                  numberCellFilled++;
                }
	    }
	  else
	    pixels.clear();
	  in_mode = empty_is_outside;
	}
    }  while ( aKSpace.uNext(p, lowerCell, upperCell)  );
  return numberCellFilled;
}




///////////////////////////////////////////////////////////////////////////////
// Interface - public :

/**
 * Writes/Displays the object on an output stream.
 * @param out the output stream where the object is written.
 */
template <typename TKSpace>
inline
void
DGtal::Surfaces<TKSpace>::selfDisplay ( std::ostream & out ) const
{
  out << "[Surfaces]";
}

/**
 * Checks the validity/consistency of the object.
 * @return 'true' if the object is valid, 'false' otherwise.
 */
template <typename TKSpace>
inline
bool
DGtal::Surfaces<TKSpace>::isValid() const
{
  return true;
}



///////////////////////////////////////////////////////////////////////////////
// Implementation of inline functions                                        //

template <typename TKSpace>
inline
std::ostream&
DGtal::operator<< ( std::ostream & out, 
                    const Surfaces<TKSpace> & object )
{
  object.selfDisplay( out );
  return out;
}

//                                                                           //
///////////////////////////////////////////////////////////////////////////////

<|MERGE_RESOLUTION|>--- conflicted
+++ resolved
@@ -975,16 +975,10 @@
 {
   unsigned int numberCellFilled = 0;
   std::deque<Cell> pixels;      
-<<<<<<< HEAD
   Cell p =  aKSpace.uFirst( typename KSpace::PreCell( Point(1,1) ) );
   const Cell lowerCell = aKSpace.uFirst( p );
   const Cell upperCell = aKSpace.uLast( p );
-=======
-  Cell p =  aKSpace.uFirst(aKSpace.uCell(Point::diagonal(1)));  
-  Cell lowerCell = aKSpace.uFirst(p);
-  Cell upperCell = aKSpace.uLast(p);
- 
->>>>>>> fba3584a
+  
   bool in_mode = empty_is_inside;   
   do 
     {
@@ -1047,16 +1041,10 @@
 {
   unsigned int numberCellFilled=0;
   std::deque<Cell> pixels;      
-<<<<<<< HEAD
   Cell p =  aKSpace.uFirst( typename KSpace::PreCell( Point(1,1) ) );
   const Cell lowerCell = aKSpace.uFirst( p );
   const Cell upperCell = aKSpace.uLast( p );
-=======
-  Cell p =  aKSpace.uFirst(aKSpace.uCell(Point::diagonal(1)));  
-  Cell lowerCell = aKSpace.uFirst(p);
-  Cell upperCell = aKSpace.uLast(p);
   
->>>>>>> fba3584a
   bool in_mode = empty_is_outside;   
   do 
     {
