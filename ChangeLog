<<<<<<< HEAD
	=== DGtal 0.7 ===

* Package IO
	- New GenericReader and Generic Writer for both 2D, 3D and ND images.
	


	=== DGtal 0.6 ===
=======
=== DGtal 0.7 ===

*General*
	- the "boost option"  dependency was removed.



=== DGtal 0.6 ===
>>>>>>> a4602985
 
 *General*
    - Multithread capabilities via OpenMP are now detected during DGtal
      build. Example of usage can be found in the Volumetric module.

 *Documentation*
    - update documentation for boost concepts, so that subconcepts are
      displayed and html reference pages are pointed.
    - package/module documentation files are now in their associated
      package folder (e.g. kernel/doc/ for kernel package related
      documentation pages). The "make doc" command (or "make dox", see
      below) generates the documentation in the "html/" sub-folder of your
      current build folder.
    - latex citations within doxygen documents are now working
 
 *Base Package*
    - correct concept checks for some range concepts.
    - Statistic class moved to math package

 *Kernel Package*
    - digital sets are now also point predicates, update of
      DigitalSetDomain accordingly. As a consequence, SetPredicate is
      now deprecated.

    - new documentation for module digital sets.

 *Arithmetic Package*
    - new class for representing lattice polytopes in 2D (with cut
      operations)
    - bugfix in LighterSternBrocot::Fraction
    - bugfix in ArithmeticalDSS (thanks, Kacper)

 *Image Package*
    - Update on image writers (no colormap required for scalar only writers).
      Documentation updated.
    - New image adapters to adapt both domains and values of an image (ImageAdapter 
      and ConstImageAdapter).
    - several enhancements of the main image concept and its image
      container models

 *Geometry Package*
    - New primitives for digital plane recognition. Naive planes, and
      more generally planes with arbitrary axis-width can be detected
      and recognized incrementally. Based on a COBA algorithm
      implementation, which uses 2D lattice polytopes.
    - Fréchet segment computer added to compute bounded simplifications of
      digital curves for instance.
    - Complete rewritting of volumetric tools by separable processes:
      new generic algorithms (VoronoiMap, PowerMap) and metric
      concepts hierarchy (l_2, l_p, ...p) to efficiently compute
      DistanceTransformation, ReverseDistanceTransformation and
      preliminary medial axis extraction.
    - Separable volumetric tools are now multithread using OpenMP.
    - New curvature estimator in 2D/3D based on integral invariants
      (both mean and gaussian curvatures in 3D).

 *Shape Package*
    - New operators available on digital and Euclidean shapes (Union,
      Intersection, Minus)

 *Topology Package*
    - update documentation for digital surfaces and digital surface
      containers so as to emphasize the fact that the ranges are only
      single-pass.

 *Graph Package*
    - New package gathering graph related structures and algorithms
      (visitors, graph concepts, ...)
    - Add concepts for graph visitors
    - Add boost::graph support for DigitalSurface
    - Add documentation for graph package.

 *Math Package*
    - Exact exponentiation x^p by squaring on O(log p) added
      (BasicMathFunctions::power).

 *For developers*
    - new "make dox" target to only build dox file documentation
      ("make doc" for complete documentation build)


=== DGtal 0.5.1 ===
Posted on June, 6th, 2012 by David Coeurjolly

    - New way to cite package/module authors in the documentation
    - Improvement of DGtal::GridCurve ranges
    - Improvement of package concepts  in the  documentation
    - new documentation for DGTal build on MSWindows
    - arithmetic is now a main package (previously in math)
    - Specialized classes for classical metric adjacencies


=== DGtal 0.5 ===
Posted on May, 9th, 2012 by David Coeurjolly

Many changes have been pushed to this release with a lot of nice
tools.  Before going into details component by component, we would
like to focus on a couple of new cool features:

  - new arithmetic package (fractions, models of fraction,
    Stern-Brocot, continued fraction,...)
  - new nD DigitalSurface model (collections of (n-1) topological cells
    with many tools/utilities to track surface elements)
  - update of the build system to make easier the use of DGtal in your
    projects.
  - DGtal and DGtalTools
  - many bugfixes..

* Overall  Project

  - In previous DGtal releases, tools were given in the source
    "tools/" folder. In this release, we have chosen to move the
    tools to another GitHub project
    (http://github.com/DGtal-team/DGtalTools) with a specific
    development process. Please have a look to this project to get
    nice tools built upon the DGtal library.

  - cmake scripts and DGtalConfig have been widely updated to make
    easier the use of the library in your own code

  - We are debugging both the code and the scripts to make it compile
    on windows. We still have couple of issues but most of DGtal
    compiles.

  - Again, efforts have been done on the documentation.


* Package Topology:

 - Creation of the graph concept (see Doxygen documentation)

 - Graph tools have been added: breadth first visitor for any model of
   graph

 - Creation of high-level classes to represent several kinds of
   digital surfaces. Surfaces are n-1 dimensional objetcs and may be
   open or closed. There are several models of digital surface
   containers: boundary of a set of points, explicit set of surfels,
   boundary of a digital object defined by a predicate, frontier
   between two regions, light containers that are discovered on
   traversal but not stored explicitly, etc.

 - All these digital surfaces can be manipulated through the same
   object (DigitalSurface), whichever the container.

 - DigitalSurface is a model of a graph whose vertices are the surfels
   and whose arcs are the connections between surfels.

 - Definition of umbrellas over digital surfaces, that forms faces on
   the surface graph.

 - In 3D, digital surface form combinatorial 2-manifolds with boundary

 - Digital surface can be exported in OFF format

 - Several examples using digital surfaces are provided, like
   extracting isosurfaces from images or volume files defining
   surfaces in labelled images.

* Package Algebraic (new package)

 - Definition of n-variate polynomial as a one-dimensional polynomial
   whose coefficients are n-1-variate polynomials. Coefficient ring
   and dimension are templated.

 - Creation of a reader that can transform a string representation of
   multivariate polynomial into such polynomial object. Use
   boost::spirit.

 - Example using package Topology to extract and display implicit
   polynomial surfaces in 3D.

* Package Arithmetic (new package)

 - Standard arithmetic computations are provided: greatest common
   divisor, Bézout vectors, continued fractions,  convergent.

 - Several representations of irreducible fractions are provided. They
   are based on the Stern-Brocot tree structure. With these fractions,
   amortized constant time operations are provided for computing
   reduced fractions.

 - An implementation of patterns and subpatterns is provided, based on
   the irreducible fractions.
 - A representation of digital standard line in the first quadrant is
   provided, as well as fast algorithms to recognize digital straight
   subsegments.


* Package Image

  - Complete refactoring of Images and ImageContainers (more
    consistent design)
  
  - Documentation added

  - Graph of concepts added in the documentation
  

* Package Geometry

  - New SegmentComputer (a.k.a. geometrical primitives to use for
    recognition, curve decomposition,...) : ArithDSS3D (3D DSS), DCA
    (Digital Circular Arcs), CombinatorialDSSS, ...

  - New normal vector field estimation based on elementary normal
    vector convolution in n-D

  - Distance Transformation by Fast Marching Method added.

* Package IO

  - Complete refactoring of the way a DGtal object is displayed in
    boards/viewers. 
 
  - New 2D board  backend: you can export your drawning in TikZ for
    latex includes.
	

=== DGtal 0.4 ===
Posted on September 26, 2011 by David Coeurjolly

	* Global changes:
	   - A better decomposition of DGtal algorithms and
	data structures into packages.
	   - By default, DGtal is built with minimal dependencies.
	   - Concepts and concept checking mechanism have been
	considerably improved.
	
	* Kernel Package: refactoring of Integer types considered in
	DGtal.

	* Topology Package: Interpixel/cellular topological model,
	boundary tracking tools, ...

	* Geometry Package: 
	  - many things have been added in the 1D contour analysis module:
	multi-modal representation of 1D contours and curves (GridCurve facade),
	decomposition/segmentation into primitives, many differential
	estimators added, helpers for multigrid comparison of estimators
	  - multigrid digital set generators from implicit and parametric
	shapes in dimension 2.
	
	* I/O Package: refactoring/enhancements of DGtal boards and
	viewers,  enhancement of 2D boards with libcairo and a new
	Board3Dto2D board has been added.
	

	* Tools: multigrid shapeGenerator/contourGenerator added,
	lengthEstimator/estimatorComparator  added for differential
	estimator multigrid comparison, connected components extraction in
	3D, ...
	  
	* Documentation: User guide has been improved thanks to a
	decomposition of the library into packages.

=== DGtal 0.3.1 ===
Posted on April 4, 2011 by David Coeurjolly
	
	* Quick release due to a build problem on linux. No more feature
	added.
	* Preliminary cellular grid documentation added.
	* Documentation cleanup.



	
=== DGtal 0.3.0 ===
Posted on April 1, 2011 by David Coeurjolly

Beside the DGtal presentation at DGCI 2011, we are pleased to announce a new DGtal release 0.3.0.

New features:

    User-guide added (based on doxygen system)
    Kernel: new concepts and controls to enhance the Interger type management, new iterators (Range/SubRange) on HyperRectDomains.
    Topology: interpixel model added (cells, boundary tracking mechanisms,…)
    Geometry 2D: 2D curve primitive decomposition, tangential cover, convexity/concavity decomposition.
    Geometry nD: reverse Euclidean distance transformation
    Visualisation: stream mechanism to visualize 3D DGtal objects with libQGLViewer (optional)
    Shape generator factory added in nD

BugFixes, enhancements:

    Many bugs have been fixed for this release.
    cmake DGtal dependency checking process is more stable now

Known problems:

    For technical reasons, we haven’t be able to verify that this release also compile on Windows Visual Studio systems (see ticket #87). A new release will fix this problem as soon as possible.
    All open tickets





=== Older Releases ===





2011-04-01 dcoeurjo
	* Release 0.3.0
	* Kernel: global enhancement of different Integer types and
	associated concepts.
	* Topology: interpixel topology, cells, surface tracking
	* Geometry2D: contour primitive decomposition, tangential cover,
	convexity/concavity decomposition.
	* GeometrynD: Reverse DT transformation (Euclidean)
	* Infrastructure: 3D visualisation of DGtal objects with
	libQGLViewer, shape factory
	* IO: PointListReader added
	* Documentation: first DGtal user-guide


2010-01-12 dcoeurjo
	* Release 0.2
	* Kernel: DGtalBoard mechanism for 2D drawing of DGtal objects, ..
	* Geometry package 
	   - Volumetric: distance transformation with separable	metric
	(l2, l1 and linfinity) in arbitrary dimension
	   - 2D: Arithmetical DSS, Greedy decomposition of a contour into
	primitives, FreemanChain code iterators
	* Topolopy package: Set, Adjacencies, Object, border extraction,
	connected components computation, ...
	* IO: 2D file formats with Magick++, Vol/Raw format in 3D, Raw
	format in n-D (non-portable)
	* Misc: Compiles on linux, MacOS and VisualStudio 2008


2010-21-05 dcoeurjo
	* Iterators added to PointVector
  * Debug methods removed in Trace class
  * Many bug fixes for VS compatibility

2010-05-15 dcoeurjo
  * Assert.h: added macro ASSERT() added based on the boost/assert.hpp (TODO: implement a nice callback)
  * Point and Vector templated classes added
  * Space.*: skeleton of a DGtal::Space added

2010-03-03 dcoeurjo
	* math/MeasureOfStraightLines: new class to compute the measure of a set of Straight lines defined as a polygon in the (a,b) parameter space.
	* test_measure: added

2010-02-17 dcoeurjo
  * Trace: new class models for output streams in Trace class.
  * TraceWriter/TraceWriterTerm/TraceWriterFile: added

2010-02-12 dcoeurjo
  * models: bug fix  in INLINE commands
  * Trace/Clock: minor edit and bug report

2010-01-05 dcoeurjo
  * Trace can be initialized on diffrent output stream (e.g. std::cerr or a file stream)
  * test_trace: update to test the new API

2010-01-04 dcoeurjo
  * Clock: no more static variables and methods (in order to have several running clocks)
  * Trace: new interface and the endBlock displays and returns the ellapsed time within the block 

2009-12-28 dcoeurjo
  * Trace: a new class to trace out messages to the standard output. Four type of messages are possible: info, debug, error and "emphased". On color linux terminal, messages appears with an appropriate color foreground.
  * test_trace: an illustration of the Trace interface

2009-12-14 dcoeurjo
  * CMakeLists, test_clock updates to ensure compatibility with VisualStudio
  * New cmake options
    - OPTION(BUILD_SHARED_LIBS "Build shared libraries." ON)
    - OPTION(BUILD_TESTS "Build tests." ON)

2009-12-11 dcoeurjo
	* CMakeLists scripts and first backport from imagene (Clock class)

2009-12-11 dcoeurjo
	* Repository cleanup: 
		  - Modeles and genereateClass.sh removed
      - JOL scripts & templates added
	

2009-12-03 dcoeurjo
	* Modeles: class templates added with generateClass.sh script<|MERGE_RESOLUTION|>--- conflicted
+++ resolved
@@ -1,22 +1,14 @@
-<<<<<<< HEAD
-	=== DGtal 0.7 ===
+=== DGtal 0.7 ===
+
+*General*
+	- the "boost option"  dependency was removed.
 
 * Package IO
 	- New GenericReader and Generic Writer for both 2D, 3D and ND images.
 	
 
 
-	=== DGtal 0.6 ===
-=======
-=== DGtal 0.7 ===
-
-*General*
-	- the "boost option"  dependency was removed.
-
-
-
 === DGtal 0.6 ===
->>>>>>> a4602985
  
  *General*
     - Multithread capabilities via OpenMP are now detected during DGtal
