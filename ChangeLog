=== DGtal 0.7 ===

*General*
    - The "boost program option library" dependency was removed.
    - DGtal needs boost >= 1.46


*Geometry Package*
    - Generic adapter to transform a metric (model of CMetric) with monotonic (see doc)
      properties to a separable metric (model of CSeparableMetric)
      which can be used in VoronoiMap/DistanceTransformation algorithms.
    - New possibility to access the 3 2D ArithmeticDSS object within an ArithmeticDSS3d.


<<<<<<< HEAD
* Package IO
	- A new display of 2D and 3D image in Display3D class (implemented in Viewer3D only).



	
=======
>>>>>>> 0d5e8be1
*Shape Package*
    - The class MeshFromPoints was transformed into Mesh (more from shapes/fromPoints to shapes/ directory).
    - Iterator in mesh points and mesh face.


*IO Package*
    - New reader: HDF5 file with 2D image dataset(s) (8-bit with palette and 24-bit truecolor with INTERLACE_PIXEL).



=== DGtal 0.6 ===
 
 *General*
    - Multithread capabilities via OpenMP are now detected during DGtal
      build. Example of usage can be found in the Volumetric module.

 *Documentation*
    - update documentation for boost concepts, so that subconcepts are
      displayed and html reference pages are pointed.
    - package/module documentation files are now in their associated
      package folder (e.g. kernel/doc/ for kernel package related
      documentation pages). The "make doc" command (or "make dox", see
      below) generates the documentation in the "html/" sub-folder of your
      current build folder.
    - latex citations within doxygen documents are now working
 
 *Base Package*
    - correct concept checks for some range concepts.
    - Statistic class moved to math package

 *Kernel Package*
    - digital sets are now also point predicates, update of
      DigitalSetDomain accordingly. As a consequence, SetPredicate is
      now deprecated.

    - new documentation for module digital sets.

 *Arithmetic Package*
    - new class for representing lattice polytopes in 2D (with cut
      operations)
    - bugfix in LighterSternBrocot::Fraction
    - bugfix in ArithmeticalDSS (thanks, Kacper)

 *Image Package*
    - Update on image writers (no colormap required for scalar only writers).
      Documentation updated.
    - New image adapters to adapt both domains and values of an image (ImageAdapter 
      and ConstImageAdapter).
    - several enhancements of the main image concept and its image
      container models

 *Geometry Package*
    - New primitives for digital plane recognition. Naive planes, and
      more generally planes with arbitrary axis-width can be detected
      and recognized incrementally. Based on a COBA algorithm
      implementation, which uses 2D lattice polytopes.
    - Fréchet segment computer added to compute bounded simplifications of
      digital curves for instance.
    - Complete rewritting of volumetric tools by separable processes:
      new generic algorithms (VoronoiMap, PowerMap) and metric
      concepts hierarchy (l_2, l_p, ...p) to efficiently compute
      DistanceTransformation, ReverseDistanceTransformation and
      preliminary medial axis extraction.
    - Separable volumetric tools are now multithread using OpenMP.
    - New curvature estimator in 2D/3D based on integral invariants
      (both mean and gaussian curvatures in 3D).

 *Shape Package*
    - New operators available on digital and Euclidean shapes (Union,
      Intersection, Minus)

 *Topology Package*
    - update documentation for digital surfaces and digital surface
      containers so as to emphasize the fact that the ranges are only
      single-pass.

 *Graph Package*
    - New package gathering graph related structures and algorithms
      (visitors, graph concepts, ...)
    - Add concepts for graph visitors
    - Add boost::graph support for DigitalSurface
    - Add documentation for graph package.

 *Math Package*
    - Exact exponentiation x^p by squaring on O(log p) added
      (BasicMathFunctions::power).

 *For developers*
    - new "make dox" target to only build dox file documentation
      ("make doc" for complete documentation build)


=== DGtal 0.5.1 ===
Posted on June, 6th, 2012 by David Coeurjolly

    - New way to cite package/module authors in the documentation
    - Improvement of DGtal::GridCurve ranges
    - Improvement of package concepts  in the  documentation
    - new documentation for DGTal build on MSWindows
    - arithmetic is now a main package (previously in math)
    - Specialized classes for classical metric adjacencies


=== DGtal 0.5 ===
Posted on May, 9th, 2012 by David Coeurjolly

Many changes have been pushed to this release with a lot of nice
tools.  Before going into details component by component, we would
like to focus on a couple of new cool features:

  - new arithmetic package (fractions, models of fraction,
    Stern-Brocot, continued fraction,...)
  - new nD DigitalSurface model (collections of (n-1) topological cells
    with many tools/utilities to track surface elements)
  - update of the build system to make easier the use of DGtal in your
    projects.
  - DGtal and DGtalTools
  - many bugfixes..

* Overall  Project

  - In previous DGtal releases, tools were given in the source
    "tools/" folder. In this release, we have chosen to move the
    tools to another GitHub project
    (http://github.com/DGtal-team/DGtalTools) with a specific
    development process. Please have a look to this project to get
    nice tools built upon the DGtal library.

  - cmake scripts and DGtalConfig have been widely updated to make
    easier the use of the library in your own code

  - We are debugging both the code and the scripts to make it compile
    on windows. We still have couple of issues but most of DGtal
    compiles.

  - Again, efforts have been done on the documentation.


* Package Topology:

 - Creation of the graph concept (see Doxygen documentation)

 - Graph tools have been added: breadth first visitor for any model of
   graph

 - Creation of high-level classes to represent several kinds of
   digital surfaces. Surfaces are n-1 dimensional objetcs and may be
   open or closed. There are several models of digital surface
   containers: boundary of a set of points, explicit set of surfels,
   boundary of a digital object defined by a predicate, frontier
   between two regions, light containers that are discovered on
   traversal but not stored explicitly, etc.

 - All these digital surfaces can be manipulated through the same
   object (DigitalSurface), whichever the container.

 - DigitalSurface is a model of a graph whose vertices are the surfels
   and whose arcs are the connections between surfels.

 - Definition of umbrellas over digital surfaces, that forms faces on
   the surface graph.

 - In 3D, digital surface form combinatorial 2-manifolds with boundary

 - Digital surface can be exported in OFF format

 - Several examples using digital surfaces are provided, like
   extracting isosurfaces from images or volume files defining
   surfaces in labelled images.

* Package Algebraic (new package)

 - Definition of n-variate polynomial as a one-dimensional polynomial
   whose coefficients are n-1-variate polynomials. Coefficient ring
   and dimension are templated.

 - Creation of a reader that can transform a string representation of
   multivariate polynomial into such polynomial object. Use
   boost::spirit.

 - Example using package Topology to extract and display implicit
   polynomial surfaces in 3D.

* Package Arithmetic (new package)

 - Standard arithmetic computations are provided: greatest common
   divisor, Bézout vectors, continued fractions,  convergent.

 - Several representations of irreducible fractions are provided. They
   are based on the Stern-Brocot tree structure. With these fractions,
   amortized constant time operations are provided for computing
   reduced fractions.

 - An implementation of patterns and subpatterns is provided, based on
   the irreducible fractions.
 - A representation of digital standard line in the first quadrant is
   provided, as well as fast algorithms to recognize digital straight
   subsegments.


* Package Image

  - Complete refactoring of Images and ImageContainers (more
    consistent design)
  
  - Documentation added

  - Graph of concepts added in the documentation
  

* Package Geometry

  - New SegmentComputer (a.k.a. geometrical primitives to use for
    recognition, curve decomposition,...) : ArithDSS3D (3D DSS), DCA
    (Digital Circular Arcs), CombinatorialDSSS, ...

  - New normal vector field estimation based on elementary normal
    vector convolution in n-D

  - Distance Transformation by Fast Marching Method added.

* Package IO

  - Complete refactoring of the way a DGtal object is displayed in
    boards/viewers. 
 
  - New 2D board  backend: you can export your drawning in TikZ for
    latex includes.
	

=== DGtal 0.4 ===
Posted on September 26, 2011 by David Coeurjolly

	* Global changes:
	   - A better decomposition of DGtal algorithms and
	data structures into packages.
	   - By default, DGtal is built with minimal dependencies.
	   - Concepts and concept checking mechanism have been
	considerably improved.
	
	* Kernel Package: refactoring of Integer types considered in
	DGtal.

	* Topology Package: Interpixel/cellular topological model,
	boundary tracking tools, ...

	* Geometry Package: 
	  - many things have been added in the 1D contour analysis module:
	multi-modal representation of 1D contours and curves (GridCurve facade),
	decomposition/segmentation into primitives, many differential
	estimators added, helpers for multigrid comparison of estimators
	  - multigrid digital set generators from implicit and parametric
	shapes in dimension 2.
	
	* I/O Package: refactoring/enhancements of DGtal boards and
	viewers,  enhancement of 2D boards with libcairo and a new
	Board3Dto2D board has been added.
	

	* Tools: multigrid shapeGenerator/contourGenerator added,
	lengthEstimator/estimatorComparator  added for differential
	estimator multigrid comparison, connected components extraction in
	3D, ...
	  
	* Documentation: User guide has been improved thanks to a
	decomposition of the library into packages.

=== DGtal 0.3.1 ===
Posted on April 4, 2011 by David Coeurjolly
	
	* Quick release due to a build problem on linux. No more feature
	added.
	* Preliminary cellular grid documentation added.
	* Documentation cleanup.



	
=== DGtal 0.3.0 ===
Posted on April 1, 2011 by David Coeurjolly

Beside the DGtal presentation at DGCI 2011, we are pleased to announce a new DGtal release 0.3.0.

New features:

    User-guide added (based on doxygen system)
    Kernel: new concepts and controls to enhance the Interger type management, new iterators (Range/SubRange) on HyperRectDomains.
    Topology: interpixel model added (cells, boundary tracking mechanisms,…)
    Geometry 2D: 2D curve primitive decomposition, tangential cover, convexity/concavity decomposition.
    Geometry nD: reverse Euclidean distance transformation
    Visualisation: stream mechanism to visualize 3D DGtal objects with libQGLViewer (optional)
    Shape generator factory added in nD

BugFixes, enhancements:

    Many bugs have been fixed for this release.
    cmake DGtal dependency checking process is more stable now

Known problems:

    For technical reasons, we haven’t be able to verify that this release also compile on Windows Visual Studio systems (see ticket #87). A new release will fix this problem as soon as possible.
    All open tickets





=== Older Releases ===





2011-04-01 dcoeurjo
	* Release 0.3.0
	* Kernel: global enhancement of different Integer types and
	associated concepts.
	* Topology: interpixel topology, cells, surface tracking
	* Geometry2D: contour primitive decomposition, tangential cover,
	convexity/concavity decomposition.
	* GeometrynD: Reverse DT transformation (Euclidean)
	* Infrastructure: 3D visualisation of DGtal objects with
	libQGLViewer, shape factory
	* IO: PointListReader added
	* Documentation: first DGtal user-guide


2010-01-12 dcoeurjo
	* Release 0.2
	* Kernel: DGtalBoard mechanism for 2D drawing of DGtal objects, ..
	* Geometry package 
	   - Volumetric: distance transformation with separable	metric
	(l2, l1 and linfinity) in arbitrary dimension
	   - 2D: Arithmetical DSS, Greedy decomposition of a contour into
	primitives, FreemanChain code iterators
	* Topolopy package: Set, Adjacencies, Object, border extraction,
	connected components computation, ...
	* IO: 2D file formats with Magick++, Vol/Raw format in 3D, Raw
	format in n-D (non-portable)
	* Misc: Compiles on linux, MacOS and VisualStudio 2008


2010-21-05 dcoeurjo
	* Iterators added to PointVector
  * Debug methods removed in Trace class
  * Many bug fixes for VS compatibility

2010-05-15 dcoeurjo
  * Assert.h: added macro ASSERT() added based on the boost/assert.hpp (TODO: implement a nice callback)
  * Point and Vector templated classes added
  * Space.*: skeleton of a DGtal::Space added

2010-03-03 dcoeurjo
	* math/MeasureOfStraightLines: new class to compute the measure of a set of Straight lines defined as a polygon in the (a,b) parameter space.
	* test_measure: added

2010-02-17 dcoeurjo
  * Trace: new class models for output streams in Trace class.
  * TraceWriter/TraceWriterTerm/TraceWriterFile: added

2010-02-12 dcoeurjo
  * models: bug fix  in INLINE commands
  * Trace/Clock: minor edit and bug report

2010-01-05 dcoeurjo
  * Trace can be initialized on diffrent output stream (e.g. std::cerr or a file stream)
  * test_trace: update to test the new API

2010-01-04 dcoeurjo
  * Clock: no more static variables and methods (in order to have several running clocks)
  * Trace: new interface and the endBlock displays and returns the ellapsed time within the block 

2009-12-28 dcoeurjo
  * Trace: a new class to trace out messages to the standard output. Four type of messages are possible: info, debug, error and "emphased". On color linux terminal, messages appears with an appropriate color foreground.
  * test_trace: an illustration of the Trace interface

2009-12-14 dcoeurjo
  * CMakeLists, test_clock updates to ensure compatibility with VisualStudio
  * New cmake options
    - OPTION(BUILD_SHARED_LIBS "Build shared libraries." ON)
    - OPTION(BUILD_TESTS "Build tests." ON)

2009-12-11 dcoeurjo
	* CMakeLists scripts and first backport from imagene (Clock class)

2009-12-11 dcoeurjo
	* Repository cleanup: 
		  - Modeles and genereateClass.sh removed
      - JOL scripts & templates added
	

2009-12-03 dcoeurjo
	* Modeles: class templates added with generateClass.sh script<|MERGE_RESOLUTION|>--- conflicted
+++ resolved
@@ -12,15 +12,6 @@
     - New possibility to access the 3 2D ArithmeticDSS object within an ArithmeticDSS3d.
 
 
-<<<<<<< HEAD
-* Package IO
-	- A new display of 2D and 3D image in Display3D class (implemented in Viewer3D only).
-
-
-
-	
-=======
->>>>>>> 0d5e8be1
 *Shape Package*
     - The class MeshFromPoints was transformed into Mesh (more from shapes/fromPoints to shapes/ directory).
     - Iterator in mesh points and mesh face.
@@ -28,7 +19,7 @@
 
 *IO Package*
     - New reader: HDF5 file with 2D image dataset(s) (8-bit with palette and 24-bit truecolor with INTERLACE_PIXEL).
-
+    - A new display of 2D and 3D image in Display3D class (implemented in Viewer3D only).
 
 
 === DGtal 0.6 ===
