=== DGtal 0.8 ===

*IO Package*

<<<<<<< HEAD
    - Better handling of materials in Board3D and OBJ exports.
=======
*IO Package*
    - New 'basic' display mode for surfels (oriented or not), useful for large digital surface displays (quads instead of 3D prism)
>>>>>>> 365d80dc


=== DGtal 0.7 ===

*General*

    - Unit tests build is now disabled by default (to turn it on, run cmake with "-DBUILD_TESTING=on")

    - The "boost program option library" dependency was removed.

    - DGtal needs boost >= 1.46.

    - Thanks to new compiler warning option (-Wdocumentation), the doxygen documentation has been considerably improved.

*Base Package*

    - Complete rewriting of Clone, Alias and ConstAlias
      classes. Parameter passing is now documented with a standardized
      method to determine parameters unambiguously. Associated classed
      CowPtr, CountedPtrOrPtr and CountedConstPtrOrConstPtr are now used
      in conjunction with the previous classes.

    - Few improvments in Clock and Trace base classes.

*Kernel Package*

    - Two initialisation methods (initRemoveOneDim and initAddOneDim)
      for the Projector Functor from the BasicPointFunctors class in
      order to simplify the slice images (with example and test in 2D
      slice image extraction from 3D volume file).

    - New basic functors:
	- SliceRotator2D: to rotate 2D Slice images from 3D volume.
	- Point2DEmbedderIn3D: a simple functor to embed in 3d a 2d points (useful to extract 2D image from 3D volume).

    - Sets have been updated to own their domain with a copy-on-write pointer, in order to avoid some inconsistencies.

*Topology Package*

    - Fixing bugs in Object::isSimple for some digital
      topologies. Speed of Object::isSimple has been improved. Homotopic
      thinning is much faster (even without a precomputed simplicity
      table).

    - Objects have been updated to use Clone services.

*Geometry Package*

    - New classes to deal with arithmetical digital straight segments.
      Now the representation of the primitives and their recognition
      along a discrete structure are separated. The unique class ArithmeticalDSS,
      which was a segment computer, has been replaced by mainly three classes:
      ArithmeticalDSL, ArithmeticalDSS and ArithmeticalDSSComputer.
      This is described in a doc page of the geometry package.
      Note that Backward/Forward suffixes have been renamed into Back/Front.
      Moreover, get prefixes for data members accessors have been removed.

    - Generic adapter to transform a metric (model of CMetric) with
      monotonic (see doc) properties to a separable metric (model of
      CSeparableMetric) which can be used in
      VoronoiMap/DistanceTransformation algorithms.

    - New possibility to access the 3 2D ArithmeticDSS object within an
      ArithmeticDSS3d.

    - New local estimator adapter to make easy implementation of locally defined differential
      estimator on digital surfaces.

    - New documentation on local estimators from digital surface
      patches and surfel functors. New normal vector estimator from
      weighted sum of elementary surfel normal vectors added.

    - With an optional binding with CGAL and Eigen3, new curvature and
      normal vector estimators have been added. For instance, you can
      now estimate curvature from polynomial surface fitting (Jet
      Fitting) and Monge forms.

    - Minor improvements in the spherical accumulator.

    - Improvement of integral invariant estimators (better memory footprint, ...).
      They also allow to estimate principal curvatures using Covariance matrix.
      Covariance matrix is also "masks" based, so the computation is efficient.

    - New algorithms to compute the minimal characteristics of a
      Digital Straight Line subsegment in logarithmic time using local
      convex hulls or Farey Fan. Also works when the DSL
      characteristics are not integers.

    - Chord algorithm for (naive) plane recognition and width computation.

    - New organization for computing primitives. Introduction of the concept
      of PrimitiveComputer and specialization. COBA algorithm and Chord algorithm
      are now models of AdditivePrimitiveComputer.

    - Introduction of the primitive ParallelStrip, computed by COBA and Chord algorithms

    - New documentation for planarity decision, plane recognition and width computation.
      Quantitative and qualitative evaluation of COBA and Chord algorithm.

    - Bug fix in COBA algorithm when extending an empty computer with a group of points.

    - add standard plane recognition with adapter classes both for COBA and Chord algorithm.

*Shape Package*

    - The class MeshFromPoints was transformed into Mesh (more from
      shapes/fromPoints to shapes/ directory), iterators on mesh
      points and mesh face.

*Topology Package*

    - The class SCellToMidPoint is now deprecated. Use CanonicSCellEmbedder instead
      to map a signed cell to its corresponding point in the Euclidean space

*IO Package*

    - Complete refactoring of 3D viewers and boards (Viewer3D, Board3DTo2D).
    - New Board3D to export 3D displays to OBJ 3D vector format.
    - A new display of 2D and 3D image in Viewer3D.
    - New reader: HDF5 file with 2D image dataset(s) (8-bit with palette and 24-bit truecolor with INTERLACE_PIXEL).
    - New GenericReader and Generic Writer for both 2D, 3D and ND images.
    - Adding a Table Reader to extract objets given in a specific column from a text file.
    - Adding missing PPM Reader.
    - Adding missing DICOM reader (with ITK library)
    - Adding ITK reader and ITK writer
    - OpenInventor (SOQT/Coin3D) based viewer has been removed (please consider release <=0.6 if interested).

*Image Package*

    - New concepts : CImageFactory to define the concept describing an
      image factory and CImageCacheReadPolicy/CImageCacheWritePolicy
      to define the concept describing cache read/write policies.

    - New classes : ImageFactoryFromImage to implement a factory to
      produce images from a "bigger/original" one according to a given
      domain, ImageCache to implement an images cache with 'read and
      write' policies, TiledImageFromImage to implement a tiled image
      from a "bigger/original" one.

    - ImageContainerByITKImage complies with CImage.
      The container has been moved from the DGtal::experimental namespace to
      the main DGtal namespace.

*Graph Package*

    - New graph visitor, which allows to visit a graph according to
      any distance object (like the Euclidean distance to some point).

*Math Package*

    - add Histogram class and CBinner concept.
    - add math concepts diagram.


=== DGtal 0.6 ===

 *General*
    - Multithread capabilities via OpenMP are now detected during DGtal
      build. Example of usage can be found in the Volumetric module.

 *Documentation*
    - update documentation for boost concepts, so that subconcepts are
      displayed and html reference pages are pointed.
    - package/module documentation files are now in their associated
      package folder (e.g. kernel/doc/ for kernel package related
      documentation pages). The "make doc" command (or "make dox", see
      below) generates the documentation in the "html/" sub-folder of your
      current build folder.
    - latex citations within doxygen documents are now working

 *Base Package*
    - correct concept checks for some range concepts.
    - Statistic class moved to math package

 *Kernel Package*
    - digital sets are now also point predicates, update of
      DigitalSetDomain accordingly. As a consequence, SetPredicate is
      now deprecated.
    - exposed Compare template parameter of underlying std::set in
      DigitalSetBySTLSet class.

    - new documentation for module digital sets.

 *Arithmetic Package*
    - new class for representing lattice polytopes in 2D (with cut
      operations)
    - bugfix in LighterSternBrocot::Fraction
    - bugfix in ArithmeticalDSS (thanks, Kacper)

 *Image Package*
    - Update on image writers (no colormap required for scalar only writers).
      Documentation updated.
    - New image adapters to adapt both domains and values of an image (ImageAdapter
      and ConstImageAdapter).
    - several enhancements of the main image concept and its image
      container models

 *Geometry Package*
    - New primitives for digital plane recognition. Naive planes, and
      more generally planes with arbitrary axis-width can be detected
      and recognized incrementally. Based on a COBA algorithm
      implementation, which uses 2D lattice polytopes.
    - Fréchet segment computer added to compute bounded simplifications of
      digital curves for instance.
    - Complete rewritting of volumetric tools by separable processes:
      new generic algorithms (VoronoiMap, PowerMap) and metric
      concepts hierarchy (l_2, l_p, ...p) to efficiently compute
      DistanceTransformation, ReverseDistanceTransformation and
      preliminary medial axis extraction.
    - Separable volumetric tools are now multithread using OpenMP.
    - New curvature estimator in 2D/3D based on integral invariants
      (both mean and gaussian curvatures in 3D).

 *Shape Package*
    - New operators available on digital and Euclidean shapes (Union,
      Intersection, Minus)

 *Topology Package*
    - update documentation for digital surfaces and digital surface
      containers so as to emphasize the fact that the ranges are only
      single-pass.

 *Graph Package*
    - New package gathering graph related structures and algorithms
      (visitors, graph concepts, ...)
    - Add concepts for graph visitors
    - Add boost::graph support for DigitalSurface
    - Add documentation for graph package.

 *Math Package*
    - Exact exponentiation x^p by squaring on O(log p) added
      (BasicMathFunctions::power).

 *For developers*
    - new "make dox" target to only build dox file documentation
      ("make doc" for complete documentation build)


=== DGtal 0.5.1 ===
Posted on June, 6th, 2012 by David Coeurjolly

    - New way to cite package/module authors in the documentation
    - Improvement of DGtal::GridCurve ranges
    - Improvement of package concepts  in the  documentation
    - new documentation for DGTal build on MSWindows
    - arithmetic is now a main package (previously in math)
    - Specialized classes for classical metric adjacencies


=== DGtal 0.5 ===
Posted on May, 9th, 2012 by David Coeurjolly

Many changes have been pushed to this release with a lot of nice
tools.  Before going into details component by component, we would
like to focus on a couple of new cool features:

  - new arithmetic package (fractions, models of fraction,
    Stern-Brocot, continued fraction,...)
  - new nD DigitalSurface model (collections of (n-1) topological cells
    with many tools/utilities to track surface elements)
  - update of the build system to make easier the use of DGtal in your
    projects.
  - DGtal and DGtalTools
  - many bugfixes..

* Overall  Project

  - In previous DGtal releases, tools were given in the source
    "tools/" folder. In this release, we have chosen to move the
    tools to another GitHub project
    (http://github.com/DGtal-team/DGtalTools) with a specific
    development process. Please have a look to this project to get
    nice tools built upon the DGtal library.

  - cmake scripts and DGtalConfig have been widely updated to make
    easier the use of the library in your own code

  - We are debugging both the code and the scripts to make it compile
    on windows. We still have couple of issues but most of DGtal
    compiles.

  - Again, efforts have been done on the documentation.


* Package Topology:

 - Creation of the graph concept (see Doxygen documentation)

 - Graph tools have been added: breadth first visitor for any model of
   graph

 - Creation of high-level classes to represent several kinds of
   digital surfaces. Surfaces are n-1 dimensional objetcs and may be
   open or closed. There are several models of digital surface
   containers: boundary of a set of points, explicit set of surfels,
   boundary of a digital object defined by a predicate, frontier
   between two regions, light containers that are discovered on
   traversal but not stored explicitly, etc.

 - All these digital surfaces can be manipulated through the same
   object (DigitalSurface), whichever the container.

 - DigitalSurface is a model of a graph whose vertices are the surfels
   and whose arcs are the connections between surfels.

 - Definition of umbrellas over digital surfaces, that forms faces on
   the surface graph.

 - In 3D, digital surface form combinatorial 2-manifolds with boundary

 - Digital surface can be exported in OFF format

 - Several examples using digital surfaces are provided, like
   extracting isosurfaces from images or volume files defining
   surfaces in labelled images.

* Package Algebraic (new package)

 - Definition of n-variate polynomial as a one-dimensional polynomial
   whose coefficients are n-1-variate polynomials. Coefficient ring
   and dimension are templated.

 - Creation of a reader that can transform a string representation of
   multivariate polynomial into such polynomial object. Use
   boost::spirit.

 - Example using package Topology to extract and display implicit
   polynomial surfaces in 3D.

* Package Arithmetic (new package)

 - Standard arithmetic computations are provided: greatest common
   divisor, Bézout vectors, continued fractions,  convergent.

 - Several representations of irreducible fractions are provided. They
   are based on the Stern-Brocot tree structure. With these fractions,
   amortized constant time operations are provided for computing
   reduced fractions.

 - An implementation of patterns and subpatterns is provided, based on
   the irreducible fractions.
 - A representation of digital standard line in the first quadrant is
   provided, as well as fast algorithms to recognize digital straight
   subsegments.


* Package Image

  - Complete refactoring of Images and ImageContainers (more
    consistent design)

  - Documentation added

  - Graph of concepts added in the documentation


* Package Geometry

  - New SegmentComputer (a.k.a. geometrical primitives to use for
    recognition, curve decomposition,...) : ArithDSS3D (3D DSS), DCA
    (Digital Circular Arcs), CombinatorialDSSS, ...

  - New normal vector field estimation based on elementary normal
    vector convolution in n-D

  - Distance Transformation by Fast Marching Method added.

* Package IO

  - Complete refactoring of the way a DGtal object is displayed in
    boards/viewers.

  - New 2D board  backend: you can export your drawning in TikZ for
    latex includes.


=== DGtal 0.4 ===
Posted on September 26, 2011 by David Coeurjolly

	* Global changes:
	   - A better decomposition of DGtal algorithms and
	data structures into packages.
	   - By default, DGtal is built with minimal dependencies.
	   - Concepts and concept checking mechanism have been
	considerably improved.

	* Kernel Package: refactoring of Integer types considered in
	DGtal.

	* Topology Package: Interpixel/cellular topological model,
	boundary tracking tools, ...

	* Geometry Package:
	  - many things have been added in the 1D contour analysis module:
	multi-modal representation of 1D contours and curves (GridCurve facade),
	decomposition/segmentation into primitives, many differential
	estimators added, helpers for multigrid comparison of estimators
	  - multigrid digital set generators from implicit and parametric
	shapes in dimension 2.

	* I/O Package: refactoring/enhancements of DGtal boards and
	viewers,  enhancement of 2D boards with libcairo and a new
	Board3Dto2D board has been added.


	* Tools: multigrid shapeGenerator/contourGenerator added,
	lengthEstimator/estimatorComparator  added for differential
	estimator multigrid comparison, connected components extraction in
	3D, ...

	* Documentation: User guide has been improved thanks to a
	decomposition of the library into packages.

=== DGtal 0.3.1 ===
Posted on April 4, 2011 by David Coeurjolly

	* Quick release due to a build problem on linux. No more feature
	added.
	* Preliminary cellular grid documentation added.
	* Documentation cleanup.




=== DGtal 0.3.0 ===
Posted on April 1, 2011 by David Coeurjolly

Beside the DGtal presentation at DGCI 2011, we are pleased to announce a new DGtal release 0.3.0.

New features:

    User-guide added (based on doxygen system)
    Kernel: new concepts and controls to enhance the Interger type management, new iterators (Range/SubRange) on HyperRectDomains.
    Topology: interpixel model added (cells, boundary tracking mechanisms,…)
    Geometry 2D: 2D curve primitive decomposition, tangential cover, convexity/concavity decomposition.
    Geometry nD: reverse Euclidean distance transformation
    Visualisation: stream mechanism to visualize 3D DGtal objects with libQGLViewer (optional)
    Shape generator factory added in nD

BugFixes, enhancements:

    Many bugs have been fixed for this release.
    cmake DGtal dependency checking process is more stable now

Known problems:

    For technical reasons, we haven’t be able to verify that this release also compile on Windows Visual Studio systems (see ticket #87). A new release will fix this problem as soon as possible.
    All open tickets





=== Older Releases ===





2011-04-01 dcoeurjo
	* Release 0.3.0
	* Kernel: global enhancement of different Integer types and
	associated concepts.
	* Topology: interpixel topology, cells, surface tracking
	* Geometry2D: contour primitive decomposition, tangential cover,
	convexity/concavity decomposition.
	* GeometrynD: Reverse DT transformation (Euclidean)
	* Infrastructure: 3D visualisation of DGtal objects with
	libQGLViewer, shape factory
	* IO: PointListReader added
	* Documentation: first DGtal user-guide


2010-01-12 dcoeurjo
	* Release 0.2
	* Kernel: DGtalBoard mechanism for 2D drawing of DGtal objects, ..
	* Geometry package
	   - Volumetric: distance transformation with separable	metric
	(l2, l1 and linfinity) in arbitrary dimension
	   - 2D: Arithmetical DSS, Greedy decomposition of a contour into
	primitives, FreemanChain code iterators
	* Topolopy package: Set, Adjacencies, Object, border extraction,
	connected components computation, ...
	* IO: 2D file formats with Magick++, Vol/Raw format in 3D, Raw
	format in n-D (non-portable)
	* Misc: Compiles on linux, MacOS and VisualStudio 2008


2010-21-05 dcoeurjo
	* Iterators added to PointVector
  * Debug methods removed in Trace class
  * Many bug fixes for VS compatibility

2010-05-15 dcoeurjo
  * Assert.h: added macro ASSERT() added based on the boost/assert.hpp (TODO: implement a nice callback)
  * Point and Vector templated classes added
  * Space.*: skeleton of a DGtal::Space added

2010-03-03 dcoeurjo
	* math/MeasureOfStraightLines: new class to compute the measure of a set of Straight lines defined as a polygon in the (a,b) parameter space.
	* test_measure: added

2010-02-17 dcoeurjo
  * Trace: new class models for output streams in Trace class.
  * TraceWriter/TraceWriterTerm/TraceWriterFile: added

2010-02-12 dcoeurjo
  * models: bug fix  in INLINE commands
  * Trace/Clock: minor edit and bug report

2010-01-05 dcoeurjo
  * Trace can be initialized on diffrent output stream (e.g. std::cerr or a file stream)
  * test_trace: update to test the new API

2010-01-04 dcoeurjo
  * Clock: no more static variables and methods (in order to have several running clocks)
  * Trace: new interface and the endBlock displays and returns the ellapsed time within the block

2009-12-28 dcoeurjo
  * Trace: a new class to trace out messages to the standard output. Four type of messages are possible: info, debug, error and "emphased". On color linux terminal, messages appears with an appropriate color foreground.
  * test_trace: an illustration of the Trace interface

2009-12-14 dcoeurjo
  * CMakeLists, test_clock updates to ensure compatibility with VisualStudio
  * New cmake options
    - OPTION(BUILD_SHARED_LIBS "Build shared libraries." ON)
    - OPTION(BUILD_TESTS "Build tests." ON)

2009-12-11 dcoeurjo
	* CMakeLists scripts and first backport from imagene (Clock class)

2009-12-11 dcoeurjo
	* Repository cleanup:
		  - Modeles and genereateClass.sh removed
      - JOL scripts & templates added


2009-12-03 dcoeurjo
	* Modeles: class templates added with generateClass.sh script<|MERGE_RESOLUTION|>--- conflicted
+++ resolved
@@ -2,12 +2,8 @@
 
 *IO Package*
 
-<<<<<<< HEAD
     - Better handling of materials in Board3D and OBJ exports.
-=======
-*IO Package*
     - New 'basic' display mode for surfels (oriented or not), useful for large digital surface displays (quads instead of 3D prism)
->>>>>>> 365d80dc
 
 
 === DGtal 0.7 ===
