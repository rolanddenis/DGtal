--- conflicted
+++ resolved
@@ -81,14 +81,11 @@
 
  - Adding raw I/O capabilities for non integral types and signed integers.
    (Roland Denis [#1084](https://github.com/DGtal-team/DGtal/pull/1084))
-<<<<<<< HEAD
-=======
 
 - *Shapes Package*
  - New methods to remove faces from a Mesh  or to obtain the barycenter of a
    face.
    (Bertrand Kerautret [#1091](https://github.com/DGtal-team/DGtal/pull/1091))
->>>>>>> 355536b4
 
 ## Bug Fixes
 
