# DGtal 0.9

## New Features / Critical Changes

- *Configuration*
 - Continuous integration enabled on both linux and macosx
   systems. Furthermore, the nightly build documentation is
   automatically deployed.  (David Coeurjolly,
   [#955](https://github.com/DGtal-team/DGtal/pull/955))


## Changes

- *Geometry Package*
 - New EstimatorCache class to cache quantities estimated by a
   surfel local estimator. (David Coeurjolly,
   [#927](https://github.com/DGtal-team/DGtal/pull/927))
 - New digital surface local estimator that computes a sphere
  fitting. It requires to have the Patate library installed (and
  WITH_PATATE=true): http://patate.gforge.inria.fr/html/. See
  SphereFittingEstimator (David Coeurjolly,
  [#929](https://github.com/DGtal-team/DGtal/pull/929))

- *Math Package*
 - Utilities added (OrderedLinearRegression) to perform sequential
   linear model estimation of scalar data. (David Coeurjolly, Jérémy
   Levallois [#935](https://github.com/DGtal-team/DGtal/pull/935),
   backport from imagene)

- *IO Package*
 - Limited interaction added to QGLViewer Viewer3D class. The user
   may assign integer identifiers (OpenGL names) to surfels and
   callback functions, which are called when surfels are
   selected. (Jacques-Olivier Lachaud
   [#942](https://github.com/DGtal-team/DGtal/pull/942))
 - Balls can be exported to OBJ in Board3D and ball resolution can now
   be specified in Viewer3D and Board3D (David Coeurjolly,
   [#945](https://github.com/DGtal-team/DGtal/pull/945))
 - Viewer3d cleanings with better organisation through the
   separation of all code generating the GL lists. (Bertrand Kerautret)
  ([#945](https://github.com/DGtal-team/DGtal/pull/945))
 - Operators added to perform computations on Color objects (addition,
   substraction scaling...). Color is now CopyConstructible and
   Assignable (David Coeurjolly
   [#940](https://github.com/DGtal-team/DGtal/pull/940))
 - Improvement of memory footprint of DGtal::Color (David Coeurjolly,
   [#961](https://github.com/DGtal-team/DGtal/pull/961)


- *Shapes Package*
 - Adds a vertex Iterator in the Mesh class in addition to the
   ConstIterator and adds a new method to change the color of a
   specific face. (Bertrand Kerautret,
   [#937](https://github.com/DGtal-team/DGtal/pull/937))
 - New methods to generate basic 3D tubular meshes and height
   fields. New mesh module documentation added. (Bertrand Kerautret,
   [#969](https://github.com/DGtal-team/DGtal/pull/969))
 - Refactoring of CSG operations on Euclidean / Digital shapes to easily
   combine several operations.
   EuclideanShapesUnion, EuclideanShapesIntersection and
   EuclideanShapesMinus are now deprecated. Use EuclideanShapesCSG
   instead.
   DigitalShapesUnion, DigitalShapesIntersection and
   DigitalShapesMinus are now deprecated. Use DigitalShapesCSG
   instead. (Jérémy Levallois
   [#962](https://github.com/DGtal-team/DGtal/pull/962))

## Bug Fixes

- *Configuration*
 - Fix issue #925, detection of Eigen3 (3.1 minimum) and also issue
 #924, DGtal configuration file when using Eigen3.  (Jacques-Olivier
 Lachaud, [#926](https://github.com/DGtal-team/DGtal/pull/926))

- *Base Package*
 - Fix bug with LabelledMap copy constructor and copy iterator. (Roland
   Denis, [#973](https://github.com/DGtal-team/DGtal/pull/973))
 - Fix bug with Labels iterator when first index is set (Roland Denis,
 [#972](https://github.com/DGtal-team/DGtal/pull/972))
 - Iterator category fix for boost > 1.57 (David Coeurjolly,
 [#938](https://github.com/DGtal-team/DGtal/pull/938))

- *Geometry Package*
 - Fix bug occuring in the computation of the Faithful Polygon (class FP)
   in the closed case, ie. with circulators.
   (Tristan Roussillon, [#939](https://github.com/DGtal-team/DGtal/pull/939))
 - Fixing DSS based length estimator on open curves. (David
   Coeurjolly, [#941](https://github.com/DGtal-team/DGtal/pull/941))
 - Fix bug of method ArithmeticalDSL::getPoint with negative values
   of positions as input arguments.
   (Tristan Roussillon, [#944](https://github.com/DGtal-team/DGtal/pull/944))
 - Fix Bezout Vector computation (Isabelle Sivignon,
 [#948](https://github.com/DGtal-team/DGtal/pull/948))
 - Fix issues with SphereFitting and TensorVoting local estimators on
   digital surfaces (Jérémy Levallois, David Coeurjolly
   [#970](https://github.com/DGtal-team/DGtal/pull/970))

- *IO Package*
 - Performance improvement of color managment in Display3D, Board3D
   and Viewer3D: no more "createNew...List" when setting a new
   color. (David Coeurjolly,
   [#958](https://github.com/DGtal-team/DGtal/pull/958))
 - Radius and resolution of balls have been fixed when used to
   represent a 3D point in grid mode (David Coeurjolly,
   [#978](https://github.com/DGtal-team/DGtal/pull/978))
<<<<<<< HEAD
 - Change in the mesh export in OFF format: now it tries by default to export colors (if stored).
   (Bertrand Kerautret, [#985](https://github.com/DGtal-team/DGtal/pull/985))
=======
 - Bugfix in quad visualization in BoardD3D and Viewer3D (David
   Coeurjolly, [#980](https://github.com/DGtal-team/DGtal/pull/980))
>>>>>>> 70642017

# DGtal 0.8


## New Features / Critical Changes

- *General*
 - This Changelog has been ported to MarkDown (David Coeurjolly,
   [#846](https://github.com/DGtal-team/DGtal/pull/846))
 - The DGtal main website is now http://dgtal.org

 - Global refactoring of base functors (David Coeurjolly,
   [#861](https://github.com/DGtal-team/DGtal/pull/861))
    - BasicFunctor functors have been moved to functors:: namespace.
    - DefaultFunctor has been renamed functors::Identity.
    - xxxFunctor have been renamed to xxx.

 - Moving graph, topology, geometry/estimation concepts into
   namespace concepts::, also moving some functors into namespace
   functors:: (Jacques-Olivier Lachaud,
   [#912](https://github.com/DGtal-team/DGtal/pull/912)).

- *DEC Package*
 - DGtal 0.8 contains the first release of the Discrete Exterior
   Calculus Package. DEC provides an easy and efficient way to
   describe linear operator over various structure. Basic operators,
   such as Hodge duality operator or exterior derivative, can be
   combined to create classical vector analysis operator such as
   gradient, curl and divergence. (Pierre Gueth,
   [#877](https://github.com/DGtal-team/DGtal/pull/877))


- *Geometry Package*
 - Add digital nD Voronoi Covariance Measure support, as well as
  digital geometric estimators based on it. Add tests and examples of
  feature detection with VCM. (Jacques-Olivier Lachaud,
  [#803](https://github.com/DGtal-team/DGtal/pull/803))

 - Add Integral Invariant estimators so that they meet the concept of
  surface local estimator. Add geometric functors to define easily all
  the geometric estimators that can be built from the volume and
  coariance matrix. Previous estimators (IntegralInvariantMeanCurvatureEstimator
  and IntegralInvariantGaussianCurvatureEstimator) are removed. Please use
  the new ones instead. (Jeremy Levallois, Jacques-Olivier Lachaud,
  [#803](https://github.com/DGtal-team/DGtal/pull/803)
  [#856](https://github.com/DGtal-team/DGtal/pull/856)
  [#893](https://github.com/DGtal-team/DGtal/pull/893))

 - Various geometric predicates are now available in order to test the
  orientation of three points in the planes. Most classes are template
  classes parametrized by a type for the points (or its coordinates)
  and an integral type for the computations. They always return an
  exact value (or sign), provided that the integral type used for the
  computations is well chosen with respect to the coordinates of the
  points. Some implementations do not increase the size of the input
  integers during the computations. (Tristan Roussillon,
  [#755](https://github.com/DGtal-team/DGtal/pull/755))

 - Logarithmic construction of an arithmetical DSS of minimal
   parameters from a bounding DSL and two end points (ctor of
   ArithmeticalDSS) (Tristan Roussillon,
   [#819](https://github.com/DGtal-team/DGtal/pull/819))

 - Proof-of-concept that path-based norms can be implemented in a
   separable approach using logarithmic cost predicates
   (experimental::ChamferNorm2D). (David Coeurjolly,
   [#898](https://github.com/DGtal-team/DGtal/pull/898))

 - Logarithmic construction of an arithmetical DSS of minimal
   parameters from a bounding DSS (of known leaning points)
   and two end points (ctor of
    ArithmeticalDSS) (Tristan Roussillon,
    [#914](https://github.com/DGtal-team/DGtal/pull/914))

 - Feature extraction algorithm from Tensor Voting.(Jérémy Levallois,
   David Coeurjolly,
   [#895](https://github.com/DGtal-team/DGtal/pull/895))

 - Ray shooting intersection predicates (ray-triangle, ray-quad,
   ray-surfel) added in geometry/tools (David Coeurjolly,
   [#904](https://github.com/DGtal-team/DGtal/pull/904))


- *IO Package*
  - Now VolReader/VolWriter and LongvolReader/LongvolWriter support the
   usage of Center-(X,Y,Z) parameters, as described in Vol file
   specification. (Jérémy Levallois,
   [#879](https://github.com/DGtal-team/DGtal/pull/879))

- *Math Package*

    - New classes to compute nD eigen decomposition of symmetric
      matrix (class EigenDecomposition).  Add tests. (Jacques-Olivier
      Lachaud, #803)
    - Simple Linear Regression tool added (backport from
      imagene). (David
      Coeurjolly, [#794](https://github.com/DGtal-team/DGtal/pull/794))

- *Kernel package*
  - BasicPointFunctors functors have been moved in the functors::
    namespace (David Coeurjolly,
    [#863](https://github.com/DGtal-team/DGtal/pull/863))

- *For developpers*
     - Google Benchmark can be enabled to allow micro-benchmarking in
         some DGtal unit tests (https://github.com/google/benchmark)
         (David Coeurjolly,
         [#790](https://github.com/DGtal-team/DGtal/pull/790))

- *Images*
   - Classes to perform rigid transformations of 2D and 3D images
     (Kacper Pluta,
     [#869](https://github.com/DGtal-team/DGtal/pull/869))

## Changes

- *Base Package*
 - Add comparison operators in variants of CountedPtr. Improve
   coverage of these classes and fix compilation problem
   (Jacques-Olivier Lachaud)
 - Update doc of CountedPtr, CountedPtrOrPtr and
   CountedConstPtrOrConstPtr. Add asserts. Add tests. Fix issue 773
   (https://github.com/DGtal-team/DGtal/issues/773). (Jacques-Olivier
   Lachaud, [#894](https://github.com/DGtal-team/DGtal/pull/894)).
 - XXXOutputRangeYYY classes are now called
   XXXRangeWithWritableIteratorYYY (Tristan Roussillon,
   [#850](https://github.com/DGtal-team/DGtal/pull/850)).

- *Geometry Package*
 - Fix and add concept of CSurfelLocalEstimator and related ground
  truth estimators for implicit polynomial shapes
  (TrueDigitalSurfaceLocalEstimator). (Jacques-Olivier Lachaud,
  [#803](https://github.com/DGtal-team/DGtal/pull/803))
 - Random-access iterators added in ArithmeticalDSL. (Tristan
   Roussillon, [#801](https://github.com/DGtal-team/DGtal/pull/801))
 - Updates in Metric concepts: better and simpler concept structure
   and a new adapter to adapt any euclidean metric to a digital one
   (with values on Z) (David Coeurjolly,
   [#870](https://github.com/DGtal-team/DGtal/pull/870)
 - CubicalSudivision has been renamed SpatialCubicalSubdivision and
   moved to "geometry/tools" (David Coeurjolly,
   [#862](https://github.com/DGtal-team/DGtal/pull/862))

- *IO Package*
  - Better handling of materials in Board3D and OBJ exports. (David
    Coeurjolly,
    [#784](https://github.com/DGtal-team/DGtal/pull/784))
  - New 'basic' display mode for surfels (oriented or not), useful for
    large digital surface displays (quads instead of 3D prism)
    (Bertrand Kerautret,
    [#783](https://github.com/DGtal-team/DGtal/pull/783))
  - New clear() method to subclasses of Display3D (Viewer3D and
    Board3D) to clear the current drawning buffer. (Kacper Pluta,
    [#807](https://github.com/DGtal-team/DGtal/pull/807))
  - New draw() method for 3D display models (Viewer3D and Board3D) to
    display surfels with prescribed normal vectors (David Coeurjolly,
    [#802](https://github.com/DGtal-team/DGtal/pull/802)).
  - When exporting an 3D visualization to OBJ, a new option will
    rescale the geometry to fit in [-1/2,1/2]^3. (David Coeurjolly,
    [#820](https://github.com/DGtal-team/DGtal/pull/820))
  - New raw import/export for 32 bits images (Bertrand Kerautret,
	[#877](https://github.com/DGtal-team/DGtal/pull/876))

- *Kernel Package*

  - New functor DomainSubSampler allowing to apply different
    samplings with larger or smaller size on N dimensional domain. New tests
    and examples are given for 2D and 3D images (Bertrand Kerautret,
    [825](https://github.com/DGtal-team/DGtal/pull/825) and
    [882](https://github.com/DGtal-team/DGtal/pull/882)).

- *Shapes Package*
  - Shape concepts have been moved to concepts:: namespace (David
  Coeurjolly, [#871](https://github.com/DGtal-team/DGtal/pull/871))

- *Topology Package*
  - Surfaces::findABell accepts now arbitrary pair of points (Jacques-Olivier Lachaud, David Coeurjolly,
    [#851](https://github.com/DGtal-team/DGtal/pull/851))



## Bug Fixes


- *Base Package*

  - Fixing issue on Circulator/IteratorFunctions (related to #770 on
    MacOS).

- *Kernel Package*
  - BinaryPointPredicate is now specialized for DGtal::AndBoolFct2 and
    DGtal::OrBoolFct2 in order to guarantee that the second computation
    is not performed when the first point predicate return false (resp. true)
    with DGtal::AndBoolFct2 (resp. DGtal::OrBoolFct2) (Tristan Roussillon
    [#852](https://github.com/DGtal-team/DGtal/pull/852)).

- *Geometry Package*
  - Bug fix in PowerMap construction. (David Coeurjolly,
    [#814](https://github.com/DGtal-team/DGtal/pull/814))
  - Bug fix in 3d display of StandardDSS6Computer (Tristan Roussillon
    [#854](https://github.com/DGtal-team/DGtal/pull/854))

- *Topology Package*
  - small fix in ImplicitDigitalSurface. (Jacques-Olivier Lachaud,
    [#803](https://github.com/DGtal-team/DGtal/pull/803))
  - fix examples volTrackBoundary and volScanBoundary for DEBUG mode (Jacques-Olivier Lachaud, David Coeurjolly,
    [#851](https://github.com/DGtal-team/DGtal/pull/851))
  - New methods to fill the interior/exterior of digital contours (in the Surface class of topology/helpers).  (Bertrand Kerautret   [#827](https://github.com/DGtal-team/DGtal/pull/827))


- *Graph Package*
  - fix examples volDistanceTraversal for DEBUG mode (Jacques-Olivier Lachaud, David Coeurjolly,
    [#851](https://github.com/DGtal-team/DGtal/pull/851))

- *Image Package*
  - Fixing template types in ImageAdapter (David Coeurjolly,
    [#835](https://github.com/DGtal-team/DGtal/pull/835))
  - Fixing image thresholders (SimpleThresholdForegroundPredicate and
    IntervalForegroundPredicate) which require CConstImage instead of
    CImage (David Coeurjolly,
    [#843](https://github.com/DGtal-team/DGtal/pull/843))

- *IO*
  - Bug fix for reading PGM(P2) 3D. (Kacper Pluta,
   [#853](https://github.com/DGtal-team/DGtal/pull/853))
  - Renaming BasicColorToScalarFunctors namespace to functors:: (David
    Coeurjolly,  [#857](https://github.com/DGtal-team/DGtal/pull/857))
  - Fix OpenGL warnings by redefining openGL primitive (glSphere) (Bertrand Kerautret [#981](https://github.com/DGtal-team/DGtal/pull/891))

=== DGtal 0.7 ===

*General*

    - Unit tests build is now disabled by default (to turn it on, run cmake with "-DBUILD_TESTING=on")

    - The "boost program option library" dependency was removed.

    - DGtal needs boost >= 1.46.

    - Thanks to new compiler warning option (-Wdocumentation), the doxygen documentation has been considerably improved.

*Base Package*

    - Complete rewriting of Clone, Alias and ConstAlias
      classes. Parameter passing is now documented with a standardized
      method to determine parameters unambiguously. Associated classed
      CowPtr, CountedPtrOrPtr and CountedConstPtrOrConstPtr are now used
      in conjunction with the previous classes.

    - Few improvments in Clock and Trace base classes.

*Kernel Package*

    - Two initialisation methods (initRemoveOneDim and initAddOneDim)
      for the Projector Functor from the BasicPointFunctors class in
      order to simplify the slice images (with example and test in 2D
      slice image extraction from 3D volume file).

    - New basic functors:
	- SliceRotator2D: to rotate 2D Slice images from 3D volume.
	- Point2DEmbedderIn3D: a simple functor to embed in 3d a 2d points (useful to extract 2D image from 3D volume).

    - Sets have been updated to own their domain with a copy-on-write pointer, in order to avoid some inconsistencies.

*Topology Package*

    - Fixing bugs in Object::isSimple for some digital
      topologies. Speed of Object::isSimple has been improved. Homotopic
      thinning is much faster (even without a precomputed simplicity
      table).

    - Objects have been updated to use Clone services.

*Geometry Package*

    - New classes to deal with arithmetical digital straight segments.
      Now the representation of the primitives and their recognition
      along a discrete structure are separated. The unique class ArithmeticalDSS,
      which was a segment computer, has been replaced by mainly three classes:
      ArithmeticalDSL, ArithmeticalDSS and ArithmeticalDSSComputer.
      This is described in a doc page of the geometry package.
      Note that Backward/Forward suffixes have been renamed into Back/Front.
      Moreover, get prefixes for data members accessors have been removed.

    - Generic adapter to transform a metric (model of CMetric) with
      monotonic (see doc) properties to a separable metric (model of
      CSeparableMetric) which can be used in
      VoronoiMap/DistanceTransformation algorithms.

    - New possibility to access the 3 2D ArithmeticDSS object within an
      ArithmeticDSS3d.

    - New local estimator adapter to make easy implementation of locally defined differential
      estimator on digital surfaces.

    - New documentation on local estimators from digital surface
      patches and surfel functors. New normal vector estimator from
      weighted sum of elementary surfel normal vectors added.

    - With an optional binding with CGAL and Eigen3, new curvature and
      normal vector estimators have been added. For instance, you can
      now estimate curvature from polynomial surface fitting (Jet
      Fitting) and Monge forms.

    - Minor improvements in the spherical accumulator.

    - Improvement of integral invariant estimators (better memory footprint, ...).
      They also allow to estimate principal curvatures using Covariance matrix.
      Covariance matrix is also "masks" based, so the computation is efficient.

    - New algorithms to compute the minimal characteristics of a
      Digital Straight Line subsegment in logarithmic time using local
      convex hulls or Farey Fan. Also works when the DSL
      characteristics are not integers.

    - Chord algorithm for (naive) plane recognition and width computation.

    - New organization for computing primitives. Introduction of the concept
      of PrimitiveComputer and specialization. COBA algorithm and Chord algorithm
      are now models of AdditivePrimitiveComputer.

    - Introduction of the primitive ParallelStrip, computed by COBA and Chord algorithms

    - New documentation for planarity decision, plane recognition and width computation.
      Quantitative and qualitative evaluation of COBA and Chord algorithm.

    - Bug fix in COBA algorithm when extending an empty computer with a group of points.

    - add standard plane recognition with adapter classes both for COBA and Chord algorithm.

*Shape Package*

    - The class MeshFromPoints was transformed into Mesh (more from
      shapes/fromPoints to shapes/ directory), iterators on mesh
      points and mesh face.

*Topology Package*

    - The class SCellToMidPoint is now deprecated. Use CanonicSCellEmbedder instead
      to map a signed cell to its corresponding point in the Euclidean space

*IO Package*

    - Complete refactoring of 3D viewers and boards (Viewer3D, Board3DTo2D).
    - New Board3D to export 3D displays to OBJ 3D vector format.
    - A new display of 2D and 3D image in Viewer3D.
    - New reader: HDF5 file with 2D image dataset(s) (8-bit with palette and 24-bit truecolor with INTERLACE_PIXEL).
    - New GenericReader and Generic Writer for both 2D, 3D and ND images.
    - Adding a Table Reader to extract objets given in a specific column from a text file.
    - Adding missing PPM Reader.
    - Adding missing DICOM reader (with ITK library)
    - Adding ITK reader and ITK writer
    - OpenInventor (SOQT/Coin3D) based viewer has been removed (please consider release <=0.6 if interested).

*Image Package*

    - New concepts : CImageFactory to define the concept describing an
      image factory and CImageCacheReadPolicy/CImageCacheWritePolicy
      to define the concept describing cache read/write policies.

    - New classes : ImageFactoryFromImage to implement a factory to
      produce images from a "bigger/original" one according to a given
      domain, ImageCache to implement an images cache with 'read and
      write' policies, TiledImageFromImage to implement a tiled image
      from a "bigger/original" one.

    - ImageContainerByITKImage complies with CImage.
      The container has been moved from the DGtal::experimental namespace to
      the main DGtal namespace.

*Graph Package*

    - New graph visitor, which allows to visit a graph according to
      any distance object (like the Euclidean distance to some point).

*Math Package*

    - add Histogram class and CBinner concept.
    - add math concepts diagram.


=== DGtal 0.6 ===

 *General*
    - Multithread capabilities via OpenMP are now detected during DGtal
      build. Example of usage can be found in the Volumetric module.

 *Documentation*
    - update documentation for boost concepts, so that subconcepts are
      displayed and html reference pages are pointed.
    - package/module documentation files are now in their associated
      package folder (e.g. kernel/doc/ for kernel package related
      documentation pages). The "make doc" command (or "make dox", see
      below) generates the documentation in the "html/" sub-folder of your
      current build folder.
    - latex citations within doxygen documents are now working

 *Base Package*
    - correct concept checks for some range concepts.
    - Statistic class moved to math package

 *Kernel Package*
    - digital sets are now also point predicates, update of
      DigitalSetDomain accordingly. As a consequence, SetPredicate is
      now deprecated.
    - exposed Compare template parameter of underlying std::set in
      DigitalSetBySTLSet class.

    - new documentation for module digital sets.

 *Arithmetic Package*
    - new class for representing lattice polytopes in 2D (with cut
      operations)
    - bugfix in LighterSternBrocot::Fraction
    - bugfix in ArithmeticalDSS (thanks, Kacper)

 *Image Package*
    - Update on image writers (no colormap required for scalar only writers).
      Documentation updated.
    - New image adapters to adapt both domains and values of an image (ImageAdapter
      and ConstImageAdapter).
    - several enhancements of the main image concept and its image
      container models

 *Geometry Package*
    - New primitives for digital plane recognition. Naive planes, and
      more generally planes with arbitrary axis-width can be detected
      and recognized incrementally. Based on a COBA algorithm
      implementation, which uses 2D lattice polytopes.
    - Fréchet segment computer added to compute bounded simplifications of
      digital curves for instance.
    - Complete rewritting of volumetric tools by separable processes:
      new generic algorithms (VoronoiMap, PowerMap) and metric
      concepts hierarchy (l_2, l_p, ...p) to efficiently compute
      DistanceTransformation, ReverseDistanceTransformation and
      preliminary medial axis extraction.
    - Separable volumetric tools are now multithread using OpenMP.
    - New curvature estimator in 2D/3D based on integral invariants
      (both mean and gaussian curvatures in 3D).

 *Shape Package*
    - New operators available on digital and Euclidean shapes (Union,
      Intersection, Minus)

 *Topology Package*
    - update documentation for digital surfaces and digital surface
      containers so as to emphasize the fact that the ranges are only
      single-pass.

 *Graph Package*
    - New package gathering graph related structures and algorithms
      (visitors, graph concepts, ...)
    - Add concepts for graph visitors
    - Add boost::graph support for DigitalSurface
    - Add documentation for graph package.

 *Math Package*
    - Exact exponentiation x^p by squaring on O(log p) added
      (BasicMathFunctions::power).

 *For developers*
    - new "make dox" target to only build dox file documentation
      ("make doc" for complete documentation build)


=== DGtal 0.5.1 ===
Posted on June, 6th, 2012 by David Coeurjolly

    - New way to cite package/module authors in the documentation
    - Improvement of DGtal::GridCurve ranges
    - Improvement of package concepts  in the  documentation
    - new documentation for DGTal build on MSWindows
    - arithmetic is now a main package (previously in math)
    - Specialized classes for classical metric adjacencies


=== DGtal 0.5 ===
Posted on May, 9th, 2012 by David Coeurjolly

Many changes have been pushed to this release with a lot of nice
tools.  Before going into details component by component, we would
like to focus on a couple of new cool features:

  - new arithmetic package (fractions, models of fraction,
    Stern-Brocot, continued fraction,...)
  - new nD DigitalSurface model (collections of (n-1) topological cells
    with many tools/utilities to track surface elements)
  - update of the build system to make easier the use of DGtal in your
    projects.
  - DGtal and DGtalTools
  - many bugfixes..

* Overall  Project

  - In previous DGtal releases, tools were given in the source
    "tools/" folder. In this release, we have chosen to move the
    tools to another GitHub project
    (http://github.com/DGtal-team/DGtalTools) with a specific
    development process. Please have a look to this project to get
    nice tools built upon the DGtal library.

  - cmake scripts and DGtalConfig have been widely updated to make
    easier the use of the library in your own code

  - We are debugging both the code and the scripts to make it compile
    on windows. We still have couple of issues but most of DGtal
    compiles.

  - Again, efforts have been done on the documentation.


* Package Topology:

 - Creation of the graph concept (see Doxygen documentation)

 - Graph tools have been added: breadth first visitor for any model of
   graph

 - Creation of high-level classes to represent several kinds of
   digital surfaces. Surfaces are n-1 dimensional objetcs and may be
   open or closed. There are several models of digital surface
   containers: boundary of a set of points, explicit set of surfels,
   boundary of a digital object defined by a predicate, frontier
   between two regions, light containers that are discovered on
   traversal but not stored explicitly, etc.

 - All these digital surfaces can be manipulated through the same
   object (DigitalSurface), whichever the container.

 - DigitalSurface is a model of a graph whose vertices are the surfels
   and whose arcs are the connections between surfels.

 - Definition of umbrellas over digital surfaces, that forms faces on
   the surface graph.

 - In 3D, digital surface form combinatorial 2-manifolds with boundary

 - Digital surface can be exported in OFF format

 - Several examples using digital surfaces are provided, like
   extracting isosurfaces from images or volume files defining
   surfaces in labelled images.

* Package Algebraic (new package)

 - Definition of n-variate polynomial as a one-dimensional polynomial
   whose coefficients are n-1-variate polynomials. Coefficient ring
   and dimension are templated.

 - Creation of a reader that can transform a string representation of
   multivariate polynomial into such polynomial object. Use
   boost::spirit.

 - Example using package Topology to extract and display implicit
   polynomial surfaces in 3D.

* Package Arithmetic (new package)

 - Standard arithmetic computations are provided: greatest common
   divisor, Bézout vectors, continued fractions,  convergent.

 - Several representations of irreducible fractions are provided. They
   are based on the Stern-Brocot tree structure. With these fractions,
   amortized constant time operations are provided for computing
   reduced fractions.

 - An implementation of patterns and subpatterns is provided, based on
   the irreducible fractions.
 - A representation of digital standard line in the first quadrant is
   provided, as well as fast algorithms to recognize digital straight
   subsegments.


* Package Image

  - Complete refactoring of Images and ImageContainers (more
    consistent design)

  - Documentation added

  - Graph of concepts added in the documentation


* Package Geometry

  - New SegmentComputer (a.k.a. geometrical primitives to use for
    recognition, curve decomposition,...) : ArithDSS3D (3D DSS), DCA
    (Digital Circular Arcs), CombinatorialDSSS, ...

  - New normal vector field estimation based on elementary normal
    vector convolution in n-D

  - Distance Transformation by Fast Marching Method added.

* Package IO

  - Complete refactoring of the way a DGtal object is displayed in
    boards/viewers.

  - New 2D board  backend: you can export your drawning in TikZ for
    latex includes.


=== DGtal 0.4 ===
Posted on September 26, 2011 by David Coeurjolly

	* Global changes:
	   - A better decomposition of DGtal algorithms and
	data structures into packages.
	   - By default, DGtal is built with minimal dependencies.
	   - Concepts and concept checking mechanism have been
	considerably improved.

	* Kernel Package: refactoring of Integer types considered in
	DGtal.

	* Topology Package: Interpixel/cellular topological model,
	boundary tracking tools, ...

	* Geometry Package:
	  - many things have been added in the 1D contour analysis module:
	multi-modal representation of 1D contours and curves (GridCurve facade),
	decomposition/segmentation into primitives, many differential
	estimators added, helpers for multigrid comparison of estimators
	  - multigrid digital set generators from implicit and parametric
	shapes in dimension 2.

	* I/O Package: refactoring/enhancements of DGtal boards and
	viewers,  enhancement of 2D boards with libcairo and a new
	Board3Dto2D board has been added.


	* Tools: multigrid shapeGenerator/contourGenerator added,
	lengthEstimator/estimatorComparator  added for differential
	estimator multigrid comparison, connected components extraction in
	3D, ...

	* Documentation: User guide has been improved thanks to a
	decomposition of the library into packages.

=== DGtal 0.3.1 ===
Posted on April 4, 2011 by David Coeurjolly

	* Quick release due to a build problem on linux. No more feature
	added.
	* Preliminary cellular grid documentation added.
	* Documentation cleanup.




=== DGtal 0.3.0 ===
Posted on April 1, 2011 by David Coeurjolly

Beside the DGtal presentation at DGCI 2011, we are pleased to announce a new DGtal release 0.3.0.

New features:

    User-guide added (based on doxygen system)
    Kernel: new concepts and controls to enhance the Interger type management, new iterators (Range/SubRange) on HyperRectDomains.
    Topology: interpixel model added (cells, boundary tracking mechanisms,…)
    Geometry 2D: 2D curve primitive decomposition, tangential cover, convexity/concavity decomposition.
    Geometry nD: reverse Euclidean distance transformation
    Visualisation: stream mechanism to visualize 3D DGtal objects with libQGLViewer (optional)
    Shape generator factory added in nD

BugFixes, enhancements:

    Many bugs have been fixed for this release.
    cmake DGtal dependency checking process is more stable now

Known problems:

    For technical reasons, we haven’t be able to verify that this release also compile on Windows Visual Studio systems (see ticket #87). A new release will fix this problem as soon as possible.
    All open tickets





=== Older Releases ===





2011-04-01 dcoeurjo
	* Release 0.3.0
	* Kernel: global enhancement of different Integer types and
	associated concepts.
	* Topology: interpixel topology, cells, surface tracking
	* Geometry2D: contour primitive decomposition, tangential cover,
	convexity/concavity decomposition.
	* GeometrynD: Reverse DT transformation (Euclidean)
	* Infrastructure: 3D visualisation of DGtal objects with
	libQGLViewer, shape factory
	* IO: PointListReader added
	* Documentation: first DGtal user-guide


2010-01-12 dcoeurjo
	* Release 0.2
	* Kernel: DGtalBoard mechanism for 2D drawing of DGtal objects, ..
	* Geometry package
	   - Volumetric: distance transformation with separable	metric
	(l2, l1 and linfinity) in arbitrary dimension
	   - 2D: Arithmetical DSS, Greedy decomposition of a contour into
	primitives, FreemanChain code iterators
	* Topolopy package: Set, Adjacencies, Object, border extraction,
	connected components computation, ...
	* IO: 2D file formats with Magick++, Vol/Raw format in 3D, Raw
	format in n-D (non-portable)
	* Misc: Compiles on linux, MacOS and VisualStudio 2008


2010-21-05 dcoeurjo
	* Iterators added to PointVector
  * Debug methods removed in Trace class
  * Many bug fixes for VS compatibility

2010-05-15 dcoeurjo
  * Assert.h: added macro ASSERT() added based on the boost/assert.hpp (TODO: implement a nice callback)
  * Point and Vector templated classes added
  * Space.*: skeleton of a DGtal::Space added

2010-03-03 dcoeurjo
	* math/MeasureOfStraightLines: new class to compute the measure of a set of Straight lines defined as a polygon in the (a,b) parameter space.
	* test_measure: added

2010-02-17 dcoeurjo
  * Trace: new class models for output streams in Trace class.
  * TraceWriter/TraceWriterTerm/TraceWriterFile: added

2010-02-12 dcoeurjo
  * models: bug fix  in INLINE commands
  * Trace/Clock: minor edit and bug report

2010-01-05 dcoeurjo
  * Trace can be initialized on diffrent output stream (e.g. std::cerr or a file stream)
  * test_trace: update to test the new API

2010-01-04 dcoeurjo
  * Clock: no more static variables and methods (in order to have several running clocks)
  * Trace: new interface and the endBlock displays and returns the ellapsed time within the block

2009-12-28 dcoeurjo
  * Trace: a new class to trace out messages to the standard output. Four type of messages are possible: info, debug, error and "emphased". On color linux terminal, messages appears with an appropriate color foreground.
  * test_trace: an illustration of the Trace interface

2009-12-14 dcoeurjo
  * CMakeLists, test_clock updates to ensure compatibility with VisualStudio
  * New cmake options
    - OPTION(BUILD_SHARED_LIBS "Build shared libraries." ON)
    - OPTION(BUILD_TESTS "Build tests." ON)

2009-12-11 dcoeurjo
	* CMakeLists scripts and first backport from imagene (Clock class)

2009-12-11 dcoeurjo
	* Repository cleanup:
		  - Modeles and genereateClass.sh removed
      - JOL scripts & templates added


2009-12-03 dcoeurjo
	* Modeles: class templates added with generateClass.sh script<|MERGE_RESOLUTION|>--- conflicted
+++ resolved
@@ -103,13 +103,10 @@
  - Radius and resolution of balls have been fixed when used to
    represent a 3D point in grid mode (David Coeurjolly,
    [#978](https://github.com/DGtal-team/DGtal/pull/978))
-<<<<<<< HEAD
  - Change in the mesh export in OFF format: now it tries by default to export colors (if stored).
    (Bertrand Kerautret, [#985](https://github.com/DGtal-team/DGtal/pull/985))
-=======
  - Bugfix in quad visualization in BoardD3D and Viewer3D (David
    Coeurjolly, [#980](https://github.com/DGtal-team/DGtal/pull/980))
->>>>>>> 70642017
 
 # DGtal 0.8
 
