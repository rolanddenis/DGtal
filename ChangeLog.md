
# DGtal 1.0

## New Features / Critical Changes

- *Base package*
  - Adding FunctorHolder to transform any callable object (e.g. function,
    functor, lambda function,...) into a valid DGtal functor.
    (Roland Denis, [#1332](https://github.com/DGtal-team/DGtal/pull/1332))

- *Documentation*
  - Module page about functions, functors and lambdas in DGtal.
    (Roland Denis, [#1332](https://github.com/DGtal-team/DGtal/pull/1332))

- *Image package*
  - Adding ConstImageFunctorHolder to transform any callable object
    (e.g. function, functor, lambda function,...) into a CConstImage model.
    (Roland Denis, [#1332](https://github.com/DGtal-team/DGtal/pull/1332))

- *Kernel package*
  - Adding PointFunctorHolder to transform any callable object (e.g. function,
    functor, lambda function,...) into a CPointFunctor model.
    (Roland Denis, [#1332](https://github.com/DGtal-team/DGtal/pull/1332))
  - The conversion between PointVector of different component types now follows
    the classical conversion rules (e.g. float to double is OK but double
    to int fails if the conversion is not explicitly specified).
    Component type after an arithmetic operation also follows the classical
    arithmetic conversion rules (e.g int * double returns a double).
    Adding some related conversion functors.
    (Roland Denis, [#1345](https://github.com/DGtal-team/DGtal/pull/1345))
  - Making binary operators of PointVector (+-\*/ but also dot, crossProduct,
    inf, isLower,...) available as external functions. The component type of
    the result follows the classical arithmetic conversion rules.
    (Roland Denis, [#1345](https://github.com/DGtal-team/DGtal/pull/1345))

- *Helpers*
  - Classes Shortcuts and ShortcutsGeometry to simplify coding with
    DGtal. Integrate a lot of volume, digital surfaces, mesh,
    surface, geometry, estimators functions, with many conversion
    and input/output tools. (Jacques-Olivier Lachaud,
    [#1357](https://github.com/DGtal-team/DGtal/pull/1357))

## Changes

- *Configuration/General*
  - Simplifying Travis CI scripts (David Coeurjolly, [#1371](https://github.com/DGtal-team/DGtal/pull/1371))

- *Topology*
  - Remove the internal object from VoxelComplex, improving performance
    (Pablo Hernandez, [#1369](https://github.com/DGtal-team/DGtal/pull/1369))

- *Geometry*
  - New LpMetric class (model of CMetricSpace) for distance computations in R^n.
    (David Coeurjolly,  [#1388](https://github.com/DGtal-team/DGtal/pull/1388))
 
- *Documentation*
  - Improving KhalimskySpace related classes documentations by displaying
    a short description in the member list.
    (Roland Denis,  [#1398](https://github.com/DGtal-team/DGtal/pull/1398))

## Bug Fixes

- *Configuration/General*
  - Continuous integration AppVeyor fix
    [#1326](https://github.com/DGtal-team/DGtal/pull/1326)
  - Fixing documentation checks and updating Travis scripts
    (Roland Denis, [#1335](https://github.com/DGtal-team/DGtal/pull/1335))
  - Fixing warning of Clang when including GraphicsMagick v1.3.31
    (Roland Denis, [#1366](https://github.com/DGtal-team/DGtal/pull/1366))
  - Fix compilation warnings with gcc 8.2.1
    (Boris Mansencal, [#1384](https://github.com/DGtal-team/DGtal/pull/1384))
  - Fix compilation with Visual Studio (15.9.5) and some io tests
    (Boris Mansencal, [#1380](https://github.com/DGtal-team/DGtal/pull/1380))
  - Fixing & updating Travis: documentation deployement and DGtalTools job
    (Roland Denis, [#1383](https://github.com/DGtal-team/DGtal/pull/1383))
  - Various warnings fixed on Xcode (David Coeurjolly,
    [#1389](https://github.com/DGtal-team/DGtal/pull/1389))
  - Fix compilation and adding debug version for the generated file with Visual Studio
    (Raphael Lenain, [#1395](https://github.com/DGtal-team/DGtal/pull/1395))
  - Correct pragma pop in ITK related files
    (Boris Mansencal, [#1400](https://github.com/DGtal-team/DGtal/pull/1400))

- *Base*
  - Fixing wrong members in PredicateCombiner (David Coeurjolly,
    [#1321](https://github.com/DGtal-team/DGtal/pull/1321))
  - Fix testClone2.cpp and efficiency issue in Clone/CountedPtr mechanism (Jacques-Olivier Lachaud,
    [#1382](https://github.com/DGtal-team/DGtal/pull/1382)). Fix issue
    [#1203](https://github.com/DGtal-team/DGtal/issues/1203))

- *Shapes*
  - Add two new star shapes: Astroid and Lemniscate
   (Adrien Krähenbühl, Chouaib Fellah,
   [#1325](https://github.com/DGtal-team/DGtal/pull/1325))
  - Fixing openmp flags (David Coeurjolly,
    [#1324](https://github.com/DGtal-team/DGtal/pull/1324))
  - Add assignment operator to ImageContainerByITKImage (Pablo Hernandez,
    [#1336](https://github.com/DGtal-team/DGtal/pull/1336))
  - Fix compilation warning: const qualifier ignored in cast (Pablo Hernandez,
    [#1337](https://github.com/DGtal-team/DGtal/pull/1337))
  - Filter data passed to acos in order to avoid division by zero or an argument
    out of range. (Kacper Pluta, [#1359](https://github.com/DGtal-team/DGtal/pull/1359))

- *IO*
  - Improve ITKReader, testITKio and testITKReader (Boris Mansencal,
    [#1379](https://github.com/DGtal-team/DGtal/pull/1379))
    [#1394](https://github.com/DGtal-team/DGtal/pull/1394))
  - Fix wrong typedef for double case in ITKReader (Adrien Krähenbühl,
    [#1259](https://github.com/DGtal-team/DGtal/pull/1322))
  - Fix safeguard when using ImageMagick without cmake activation (David Coeurjolly,
    [#1344](https://github.com/DGtal-team/DGtal/pull/1344))
  - Fix Color::Green definition (David Coeurjolly,
    [#1385](https://github.com/DGtal-team/DGtal/pull/1385))
  - Fix Visual Studio ContourHelper tests.
    (Bertrand Kerautret, [#1386](https://github.com/DGtal-team/DGtal/pull/1386))

- *Documentation*
  - Replacing html internal links by ref command in Digital Topology module
    documentation. Also ignoring doxygen warning when ref begins with a digit.
    (Roland Denis, [#1340](https://github.com/DGtal-team/DGtal/pull/1340))
  - Fix examples filenames in Digital Topology module documentation (Isabelle
    Sivignon, [#1331](https://github.com/DGtal-team/DGtal/pull/1331))
  - Fix doc bug with Hull2D namespace, (Tristan Roussillon,
    [#1330](https://github.com/DGtal-team/DGtal/pull/1330))
  - Checking boost version when including boost/common_factor_rt (David Coeurjolly,
    [#1344](https://github.com/DGtal-team/DGtal/pull/1344))
  - Fix computational costs of separable metric predicates in the documentation.
    (David Coeurjolly, [#1374](https://github.com/DGtal-team/DGtal/pull/1374))
  - Fixing doxygen warnings (typo and doxygen upgrade to v1.8.14)
    (Roland Denis, [#1376](https://github.com/DGtal-team/DGtal/pull/1376))

- *DEC*
  - Adding missing headers in some files of DEC.
    (Roland Denis, [#1349](https://github.com/DGtal-team/DGtal/pull/1349))

- *Math*
  - Fix possible division by zero in the MultiStatistics class.
    (Kacper Pluta, [#1358](https://github.com/DGtal-team/DGtal/pull/1358))

- *Image*
  - Fix bug in ImageLinearCellEmbedder.
    (Jacques-Olivier Lachaud, [#1356](https://github.com/DGtal-team/DGtal/pull/1356))

- *Kernel*
  - Adding square norm method to Point/Vector class. (David Coeurjolly,
    [#1365](https://github.com/DGtal-team/DGtal/pull/1365))
<<<<<<< HEAD
  - Fixing issue #1341 about unwanted conversions between PointVector with
    different component types (like from double to int) by making explicit
    the default conversion constructor and checking type compatiblity when
    using operators.
    (Roland Denis, [#1345](https://github.com/DGtal-team/DGtal/pull/1345))
  - Fixing issue #1387 about the wrong result of PointVector::crossProduct
    in 2D. Also disabling this method for dimensions other than 2 and 3.
    (Roland Denis, [#1345](https://github.com/DGtal-team/DGtal/pull/1345))
  - Fixing many issues related to invalid conversion between PointVectors
    of different component types.
    (David Coeurjolly, Roland Denis, Monir Hadji, Bertrand Kerautret,
    Tristan Roussillon, [#1345](https://github.com/DGtal-team/DGtal/pull/1345))
=======
  - Fix NumberTraits for `long long int` types and refactor it.
    (Roland Denis, [#1397](https://github.com/DGtal-team/DGtal/pull/1397))
>>>>>>> edf87af7

- *Helpers*
  - Small fixes in Shortcuts and ShortcutsGeometry, doc, and colormaps.
    (Jacques-Olivier Lachaud, [#1364](https://github.com/DGtal-team/DGtal/pull/1364))

- *Topology*
  - Specializes the method DigitalSurface::facesAroundVertex in the
    3D case, such that faces (ie pointels) are ordered
    counterclockwise with respect of the vertex (ie surfel) seen from
    the exterior. (Jacques-Olivier Lachaud,
    [#1377](https://github.com/DGtal-team/DGtal/pull/1377))

  - This PR fixes two issues related to CubicalComplexFunctions:
    issue [#1362](https://github.com/DGtal-team/DGtal/issues/1362) and
    issue [#1381](https://github.com/DGtal-team/DGtal/issues/1381) for
    programs testCubicalComplex, testVoxelComplex and
    testParDirCollapse. (Jacques-Olivier Lachaud,
    [#1390](https://github.com/DGtal-team/DGtal/pull/1390))

  - Move operators outside of functions namespace in VoxelComplexFunctions.
    (Pablo Hernandez, [#1392](https://github.com/DGtal-team/DGtal/pull/1392))

- *Miscellaneous*
  - Fix Small bug in Integral Invariant Volume Estimator in 2D
    (Thomas Caissard, [#1316](https://github.com/DGtal-team/DGtal/pull/1316))
  - Change from private to public access of types Input and Output in SCellToPoint
    (Daniel Antunes, [#1346](https://github.com/DGtal-team/DGtal/pull/1346))
  - Correct small typo when compiling with DEBUG defined
    (Boris Mansencal, [#1401](https://github.com/DGtal-team/DGtal/pull/1401))

# DGtal 0.9.4.1

## Bug Fixes

- *Documentation*
  - Fixing path to Mathjax CDN in documentation (David Coeurjolly,
    [#1318](https://github.com/DGtal-team/DGtal/pull/1318))

# DGtal 0.9.4

## New Features / Critical Changes

- *Shapes*
  - Mesh Voxelizer using 6- or 26-separability templated
   (David Coeurjolly, Monir Hadji,
   [#1209](https://github.com/DGtal-team/DGtal/pull/1209))

- *Topology Package*
  - Adding the half-edge data structure to represent arbitrary
    two-dimensional combinatorial surfaces with or without boundary
    (Jacques-Olivier Lachaud
     [#1266](https://github.com/DGtal-team/DGtal/pull/1266))
  - Add VoxelComplex, an extension for CubicalComplex, implementing the Critical-Kernels
    framework, based on the work of M.Couprie and G.Bertrand on isthmus.
    (Pablo Hernandez, [#1147](https://github.com/DGtal-team/DGtal/pull/1147))

- *Shapes Package*
  - Adding classes and helpers to create triangulated surfaces and
    polygonal surfaces to convert them from/to mesh, as well as a conversion from digital
    surfaces to dual triangulated or polygonal surface (Jacques-Olivier
    Lachaud [#1266](https://github.com/DGtal-team/DGtal/pull/1266))

- *Geometry Package*
  - Laplace-Beltrami operators on digital surfaces. (Thomas Caissard,
    [#1303](https://github.com/DGtal-team/DGtal/pull/1303))



## Changes

- *Math package*
  - New SimpleMatrix constructor with a initializer_list argument
    (Nicolas Normand,
    [#1250](https://github.com/DGtal-team/DGtal/pull/1250))

- *IO*
  - New simple way to extend the QGLViewer-based Viewer3D interface,
    for instance to add callbacks to key or mouse events, or to modify
    what is drawn on the window.
    (Jacques-Olivier Lachaud, [#1259](https://github.com/DGtal-team/DGtal/pull/1259))
  - TableReader can now read all elements contained in each line of a file
    with the new method getLinesElementsFromFile().
    (Bertrand Kerautret,
    [#1260](https://github.com/DGtal-team/DGtal/pull/1260))
  - New ImageMagick writer to export images to PNG or JPG formats for
    instance.  (David Coeurjolly,
    [#1304](https://github.com/DGtal-team/DGtal/pull/1304))
  - SimpleDistanceColorMap new colormap to easily display distance maps.
    (David Coeurjolly, [#1302](https://github.com/DGtal-team/DGtal/pull/1302))   
  - Fix in MagicReader allowing to load colored images. (David
    Coeurjolly, [#1305](https://github.com/DGtal-team/DGtal/pull/1305))
  - Include New ImageMagick writer in GenericWriter.  (Bertrand Kerautret,
    [#1306](https://github.com/DGtal-team/DGtal/pull/1306))

## Bug Fixes

- *Build*
  - Fix compilation by using DGtal from swift wrapping (Bertrand Kerautret,
    [#1309](https://github.com/DGtal-team/DGtal/pull/1309))
  - Fix C++11 cmake flags and cmake >3.1 is now required (David Coeurjolly,
    Pablo H Cerdan, [#1290](https://github.com/DGtal-team/DGtal/pull/1290))
  - Fix HDF5 link missing in compilation (Bertrand Kerautret,
     [#1301](https://github.com/DGtal-team/DGtal/pull/1301))
  - Fix compilation with QGLViewer (2.7.x) and Qt5 (Boris Mansencal,
     [#1300](https://github.com/DGtal-team/DGtal/pull/1300))

- *Shapes Package*
  - Fix ImplicitPolynomial3Shape and TrueDigitalSurfaceLocalEstimator.
    Improves projection operator on implicit surface and curvature
    computations. (Jacques-Olivier Lachaud,
    [#1279](https://github.com/DGtal-team/DGtal/pull/1279))

- *Configuration/General*
  - Upgrading the benchmarks to match with the new google-benchmark API
   (David Coeurjolly,
     [#1244]((https://github.com/DGtal-team/DGtal/pull/1244))
  - The documentation mainpage now refers to the DGtalTools documentation
    (David Coeurjolly,
    [#1249]((https://github.com/DGtal-team/DGtal/pull/1249))
  - Fix ITK related try_compile command to work for non-default locations.
    (Pablo Hernandez,
    [#1286]((https://github.com/DGtal-team/DGtal/pull/1286))

- *IO*
  - Fix for compilation with 2.7.0 QGLViewer version.
   (Bertrand Kerautret, [#1280](https://github.com/DGtal-team/DGtal/pull/1280))
  - Fix on the ITK reader when used with a functor which is not able to
    handle 32/16 bits images. Also includes a new testITKReader and ITK tests in
    GenericReader.
    (Bertrand Kerautret, [#1255](https://github.com/DGtal-team/DGtal/pull/1255))
  - Viewer3D: fix bad light source move according X/Y mouse move and new Key_Z to
    move away/closer the light source.
    (Bertrand Kerautret, [#1262](https://github.com/DGtal-team/DGtal/pull/1262))
  - Fix ImageContainerByITKImage, fill the itk image buffer with 0 when using the
    domain constructor.
    (Pablo Hernandez, [#1307](https://github.com/DGtal-team/DGtal/pull/1307))

- *Kernel Package*
  - Fix testBasicPointFunctor. (Bertrand Kerautret
    [#1245](https://github.com/DGtal-team/DGtal/pull/1245))

- *Arithmetic Package*
 - Fix SternBrocot and variants static instanciations. (Jacques-Olivier Lachaud
   [#1293](https://github.com/DGtal-team/DGtal/pull/1293))

- *Topology Package*
  - Fix invalid KhalimskyCell coordinates in ctopo-fillContours.cpp example.
    (Roland Denis, [#1296](https://github.com/DGtal-team/DGtal/pull/1296))

- *Documentation*
  - Add import with functors in GenericReader in the main default reader.
    (mainly motivated to show documentation of specialized version of
    importWithValueFunctor and importWithColorFunctor). The tiff format
    was also added to the generic readers when ITK is present (Bertrand
    Kerautret [1251](https://github.com/DGtal-team/DGtal/pull/1245))
  - Fix exampleArithDSS3d compilation (which was not activated).
    (Bertrand Kerautret
    [#1254](https://github.com/DGtal-team/DGtal/pull/1254))

- *DEC*
  - Fix dependencies flags for DEC examples.
    (Jean-David Génevaux, [#1310](https://github.com/DGtal-team/DGtal/pull/1310))

# DGtal 0.9.3

## New Features / Critical Changes

- *Configuration/General*
  - The project has a now a unique compiled library: DGtal. The DGtalIO
   target has been removed. (David Coeurjolly,
   [#1226](https://github.com/DGtal-team/DGtal/pull/1226))
  - New mandatory dependency for DGtal: zlib must be installed in the system.
   (David Coeurjolly, [#1228](https://github.com/DGtal-team/DGtal/pull/1228))
  - Remove cpp11 deprecated usage of std::binder1st and std::binder2nd  --generates error with c++17 flag.
   (Pablo Hernandez, [#1287](https://github.com/DGtal-team/DGtal/pull/1287))
  - Remove cpp11 deprecated usage of std::unary_function and std::binary_function --generates error with c++17 flag.
   (Pablo Hernandez, [#1291](https://github.com/DGtal-team/DGtal/pull/1291))

- *Topology Package*
  -  Implementation of ParDirCollapse with CollapseSurface and CollapseIsthmus.
    (Mohamad ONAYSSI, Bibiana MARTINEZ, Mohamed MELLOULI, Kacper PLUTA,
    [#1199](https://github.com/DGtal-team/DGtal/pull/1199))

- *Geometry Package*
  - VoronoiMap, PowerMap, (Reverse)DistanceTransformation and ReducedMedialAxis
   now work on toric domains (with per-dimension periodicity specification).
   (David Coeurjolly, Roland Denis,
   [#1206](https://github.com/DGtal-team/DGtal/pull/1206))

- *IO*
  - New version (3) for the VOL file format that allows (zlib) compressed volumetric
   data. VolReady and VolWriter can still manage Version 2 Vols.
   (David Coeurjolly, [#1228](https://github.com/DGtal-team/DGtal/pull/1228))

## Changes

- *Configuration/General*
  - Continuous integration Travis bots are now based on ubunutu/trusty containers.
   (David Coeurjolly, [#1227](https://github.com/DGtal-team/DGtal/pull/1208))
  - Set flag -std=c++11 only if needed. Modern compilers set compatible flags
   by default (gnu++14, etc). (Pablo H Cerdan,
   [#1222](https://github.com/DGtal-team/DGtal/pull/1222))

- *Documentation*
   - All the example descriptions are now in their the examples file (instead in
    dox files).
    (Bertrand Kerautret, [#1240](https://github.com/DGtal-team/DGtal/pull/1240))

## Bug Fixes

- *Configuration/General*
  - Fixing errors and warnings raised by g++ 4.7.x.
   (Roland Denis, [#1202](https://github.com/DGtal-team/DGtal/pull/1202))
  - Explicit M_PI definition if needed.
   (David Coeurjolly, [#1208](https://github.com/DGtal-team/DGtal/pull/1208))
  - Continuous integration Travis bots are now based on ubunutu/trusty containers.
   (David Coeurjolly, [#1227](https://github.com/DGtal-team/DGtal/pull/1208))
  - Fix usage of DESTDIR at install time for linux packagers.
   (Pablo Hernandez, [#1235](https://github.com/DGtal-team/DGtal/pull/1235))
  - Fix, let CMake handle DESTDIR instead of manual manipulation.
   (Pablo Hernandez, [#1238](https://github.com/DGtal-team/DGtal/pull/1238))

- *Geometry Package*
  - ArithDSSIterator: fix missing postfix ++.
   (I. Sivignon, [#1187](https://github.com/DGtal-team/DGtal/pull/1187))
  - ContourHelper: add a method to transform a contour into a 8 connected path.
   (B. Kerautret, [#1127](https://github.com/DGtal-team/DGtal/pull/1127))

- *IO Package*
  - Missing TContainer template parameter for overloaded functions/methods that
   rely on PointVector.
   (Roland Denis, [#1232](https://github.com/DGtal-team/DGtal/pull/1232))
  - Viewer3D: fix bad rendering when changing the scale.
   (Bertrand Kerautret, [#1217](https://github.com/DGtal-team/DGtal/pull/1217))

- *Documentation*
  - Fixing various BibTeX references.
   (Bertrand Kerautret, [##1237](https://github.com/DGtal-team/DGtal/pull/1237))

# DGtal 0.9.2

## New Features / Critical Changes

- *Documentation*
  - Fixing all doxygen warnings.
   (Roland Denis, [#1182](https://github.com/DGtal-team/DGtal/pull/1182))
  - New "@seeDGtalTools" doxygen command to cite a DGtalTools tool in
   DGtal documentation (David Coeurjolly,
   [#1179](https://github.com/DGtal-team/DGtal/pull/1179))

- *Geometry Package*
  - New robust normal vector estimator using spherical accumulators and statistical
   voting (Boulc'h & Marlet, SGP 2012).
   (David Coeurjolly, [#1149](https://github.com/DGtal-team/DGtal/pull/1149))

- *Math Package*
  - New RealFFT class for in-place real-complex Fast Fourier Transform using
   fftw3 library.
   (Roland Denis, [#1185](https://github.com/DGtal-team/DGtal/pull/1185))

- *Topology Package*
  - Adding periodic closure for KhalimskySpaceND and per-dimension closure
   specification.
   (Roland Denis, [#1086](https://github.com/DGtal-team/DGtal/pull/1086))
  - Adding CPreCellularGridSpaceND concept and KhalimskyPreSpaceND model
   to manipulate unbounded Khalimsky space and cells.
   KhalimskySpaceND now checks that all given cells are within the bounds.
   (Roland Denis, [#1086](https://github.com/DGtal-team/DGtal/pull/1086))

## Changes
- *Configuration/General*
  - Travis Continuous integration will check that doxygen raises no warnings
   and that the documented file names are valid.
   (David Coeurjolly, Roland Denis,
        [#1182](https://github.com/DGtal-team/DGtal/pull/1182))
  - Cleaning remaining preprocessor directives related to C++11 features.
   (Roland Denis, [#1141](https://github.com/DGtal-team/DGtal/pull/1141))
  - Travis Continuous integration will check that DGtalTools still compiles with
   changes in new pull-requests. (David Coeurjolly,
   [#1133](https://github.com/DGtal-team/DGtal/pull/1133))
  - Add cmake configuration file NeighborhoodTablesConfig to
   decompress and install look up tables. (Pablo Hernandez-Cerdan,
   [#1155](https://github.com/DGtal-team/DGtal/pull/1155))
  - Documentation graphs are now in SVG instead of PNG. (David Coeurjolly,
   [#1192](https://github.com/DGtal-team/DGtal/pull/1192))
  - Check and add all DGtal examples in the Examples listing section.
   (Bertrand Kerautret,[#1166](https://github.com/DGtal-team/DGtal/pull/1166))))

- *Base Package*
  - Alias and ConstAlias now raise compilation error when using invalid
   constructor, like from a rvalue reference. Adding ConstAlias in many classes
   that need it.
   (Roland Denis, [#1140](https://github.com/DGtal-team/DGtal/pull/1140))
   (With ITK related compilation fix, Bertrand Kerautret
   [#1153](https://github.com/DGtal-team/DGtal/pull/1153))
  - Moving all base concepts into namespace concepts. Update doc and
   concepts graphs accordingly. (Jacques-Olivier Lachaud, [#1164]
   (https://github.com/DGtal-team/DGtal/pull/1164))

- *IO Package*
  - Viewer3D: improvement of the viewer state record by saving the rendering
   mode. A new setter was also added to desable/enable double face rendering.
   (Bertrand Kerautret [#1166](https://github.com/DGtal-team/DGtal/pull/1162))
  - Viewer3D: add a mode to display ball primitive with OpenGL point instead of
   quadrangulated mesh.
   (Bertrand Kerautret [#1162](https://github.com/DGtal-team/DGtal/pull/1162))
  - Viewer3D: add a new mode to have the light source position defined from the
   camera (default) or from the scene coordinate system (key P to change
   position mode). A new lambertian rendering mode was added.
   (Bertrand Kerautret [#1149](https://github.com/DGtal-team/DGtal/pull/1149))
  - Add the possibility to interact in QGLViewer Viewer3D class with the voxel
   primitive (was limited to surfel). As with surfel, the user may assign integer
   identifiers (OpenGL names) to voxel and callback functions, which are called
   when voxel are selected. The selected elements are now highlighted.
   (Bertrand Kerautret, [#1146](https://github.com/DGtal-team/DGtal/pull/1146))

- *Topology Package*
  - Add pre-calculated look up tables to speed up Object::isSimple calculations.
   (Pablo Hernandez-Cerdan, [#1155](https://github.com/DGtal-team/DGtal/pull/1155))

## Bug Fixes
- *Configuration/General*
  - Simplification of the windows build instructions. (David
   Coeurjolly, [#1160](https://github.com/DGtal-team/DGtal/pull/1160))
  - Various fixes in the documentation (e.g. links to concepts
   pages). (David Coeurjolly,
   [#1161](https://github.com/DGtal-team/DGtal/pull/1161))
  - Fixing issues raised on some algorithms when changing Euclidean ring
   for SpaceND and KhalimskySpaceND. (Jérémy Levallois,
   [#1163](https://github.com/DGtal-team/DGtal/pull/1163))
  - Moving last concepts to concepts:: namespace. (David Coeurjolly,
   [#1193](https://github.com/DGtal-team/DGtal/pull/1193))

- *DEC Package*
  - Fix compatibility with eigen 3.2.8 by changing default index type for sparse matrix.
   (Pierre Gueth, [#1197](https://github.com/DGtal-team/DGtal/pull/1197))
  - Fixing warnings in DiscreteExteriorCalculus and DiscreteExteriorCalculusFactory.
   (Roland Denis, [#1139](https://github.com/DGtal-team/DGtal/pull/1139))

- *Geometry Package*
  - VoronoiCovarianceMeasure: fix dimension-specific code.
   (Roland Denis, [#1145](https://github.com/DGtal-team/DGtal/pull/1145))
  - AlphaThickSegmentComputer: fix segment display errors which could appear
   when displaying a small segment. Fix a non initialized attribute with
   some improvements on bounding box computation with orientation check.
   (B. Kerautret, [#1123](https://github.com/DGtal-team/DGtal/pull/1123))
  - Frechet Shortcut: fix implicit rounding.
   (I. Sivignon, [#1180](https://github.com/DGtal-team/DGtal/pull/1180))

- *Image Package*
  - Fixing issue [#779](https://github.com/DGtal-team/DGtal/issues/779) by
   storing domain with smart pointer in ImageContainerBySTLMap.
   (Roland Denis [#1151](https://github.com/DGtal-team/DGtal/pull/1151))

- *IO Package*
  - Display3D: Fix embedder usage when using default constructor in Debug mode.
   (Roland Denis [#1143](https://github.com/DGtal-team/DGtal/pull/1143))
  - Viewer3D: Fix a problem when the show() method was called at the end of the
   main program (the list creation was not called).
   (Bertrand Kerautret [#1138](https://github.com/DGtal-team/DGtal/pull/1138))
  - Viewer3D: add three new modes for shape rendering (default, metallic and
   plastic). The rendering can be changed by using the key M. The user can
   also choose its own rendering with some setter/getter on the opengl
   lightning/properties. (B. Kerautret,
   [#1128](https://github.com/DGtal-team/DGtal/pull/1128))
  - readers: fix a vol/pgm/raw reading bug occurring on Windows 10 due to the
   different interpretations of end of line \r\n on Window versus \n on
   unix/mac. Changing reading mode with binary mode instead text mode fix
   the issue. (Bertrand Kerautret
   [#1130](https://github.com/DGtal-team/DGtal/pull/1130))
  - Fixing issue [#899](https://github.com/DGtal-team/DGtal/issues/899) in
   all color maps, (David Coeurjolly, Bertrand Kerautret
   [#1134](https://github.com/DGtal-team/DGtal/pull/1134))
  -  GenericReader: include longvol reader in GenericReader for 64 bit images.
   Update the test for 64 bit longvol. (Bertrand Kerautret
   [#1135](https://github.com/DGtal-team/DGtal/pull/1135))
  - Fix the extension removal in Obj filename export in Board3D. (David
   Coeurjolly,[#1154](https://github.com/DGtal-team/DGtal/pull/1154)))
  - Fix issue when drawing DSS with both points and bounding box. (David
   Coeurjolly,[#1186](https://github.com/DGtal-team/DGtal/pull/1186)))

- *Topology Package*
   - Fix wrong starting point for surface tracking in example code
    frontierAndBoundary.cpp.
    (Roland Denis, [#1144](https://github.com/DGtal-team/DGtal/pull/1144))
   - Fix interior/exterior fill methods of topology/helpers/Surfaces class which
    was wrong on 3d and on closed Khalimsky space.
    (Bertrand Kerautret, [#1156](https://github.com/DGtal-team/DGtal/pull/1156))
   - Fix issue [#1168]
    (https://github.com/DGtal-team/DGtal/issues/1168), related to bad
    linear interpolation for binary volume data in
    volMarchingCubes.cpp (Jacques-Olivier Lachaud,
    [#1169](https://github.com/DGtal-team/DGtal/pull/1169))

- *Shape Package*
   - Fix a tubular mesh construction problem (missing faces) which appears
    when the center line is oriented in a main axis direction (in
    createTubularMesh()). Also improves and fixes the face construction.
    (Bertrand Kerautret, [#1157](https://github.com/DGtal-team/DGtal/pull/1157))

# DGtal 0.9.1

## New Features / Critical Changes

- *Configuration/General*
  - A CONTRIBUTING.md file has been added to describe how to contribute
   to the library. (David Coeurjolly,
   [#1112](https://github.com/DGtal-team/DGtal/pull/1112))
  - DGtal requires now to have a C++11 enabled compiler (gcc>4.6,
   clang>2.9, VS14, ...).  This allows us to use new C++11 features in
   DGtal core and to have more generic and reliable code. (David
   Coeurjolly, [#1080](https://github.com/DGtal-team/DGtal/pull/1080))
  - DGtal core now compiles on Microsoft Windows, Visual Studio (only
   VS14 or above). Many issues have been fixed for compatibility with
   'cl' compiler. (David Coeurjolly, Jérémy Levallois,
   [#1074](https://github.com/DGtal-team/DGtal/pull/1074))
  - DGtal with QGLViewer option activated now compiles on Microsoft Windows,
   Visual Studio (only VS14 or above). (Bertrand Kerautret,
   [#1106](https://github.com/DGtal-team/DGtal/pull/1106))

- *Base Package*
  - Traits class for containers in order to probe their category at
   compile time.  (Jacques-Olivier Lachaud,
   [#1079](https://github.com/DGtal-team/DGtal/pull/1079))
  - Generic set operations for arbitrary containers. You may use
   overloaded operators like &, |,  -, ^ on arbitrary containers (list,
   vector, unordered_set, map, etc).  (Jacques-Olivier Lachaud,
   [#1079](https://github.com/DGtal-team/DGtal/pull/1079))

- *Geometry Package*
  - Hull2DHelpers: implementation of the rotating caliper algorithm to compute
   the width (vertical/horizontal or Euclidean) of a convex hull.
   (Bertrand Kerautret, [#1052](https://github.com/DGtal-team/DGtal/pull/1052))
  - MelkmanConvexHull: new reverse method to allow point insertions and convex
   hull computation on both side of a point sequence.
   (Bertrand Kerautret, [#1073](https://github.com/DGtal-team/DGtal/pull/1073))
  - LogScaleProfile: new class to represent a (multi)scale profile e.g. a sequence
   of statistics on digital lengths parameterized by a grid resolution.
   (Backport of the ScaleProfile class of
   [ImaGene](https://gforge.liris.cnrs.fr/projects/imagene) ).
   (Bertrand Kerautret, Jacques-Olivier Lachaud
   [#1075](https://github.com/DGtal-team/DGtal/pull/1075))
  - IteratorCompletion provides iterators and ranges access from a basic set of methods.
   (Roland Denis, [#1029](https://github.com/DGtal-team/DGtal/pull/1029))

- *Image Package*
  - ArrayImageAdapter adds a read-write image adapter from any random-access iterator,
   e.g. from a C-array.
   (Roland Denis, [#1029](https://github.com/DGtal-team/DGtal/pull/1029))

- *Math Package*
  - MultiStatistics: new class to compute different statistics (like
   mean variance, median) on multiple variables.  (Backport of the
   Statistics class of
   [ImaGene](https://gforge.liris.cnrs.fr/projects/imagene) ).
   (Bertrand Kerautret, Jacques-Olivier Lachaud
   [#1076](https://github.com/DGtal-team/DGtal/pull/1076))

- *Topology Package*
  - New class CubicalComplex and functions associated to
   it. Arbitrary cubical complexes can be represented, displayed and
   multiple operations are defined onto them: incidence, closing,
   opening, closure, star, link, interior, boundary, set operations
   and relations, as a collapse operation.
   (Jacques-Olivier Lachaud, [#1079](https://github.com/DGtal-team/DGtal/pull/1079))


## Changes
- *Configuration*
  - Types and classes in helper namespaces ```Z2i``` and ```Z3i``` for
   ```StdDefs.h``` header (2D and 3D digital geometry with
   computations on 32bit integers) are now explicitly instanciated in
   the compiled library. This reduces compilation time when such types
   are used. (David Coeurjolly,
   [#1117](https://github.com/DGtal-team/DGtal/pull/1117))

- *DEC Package*
  - DiscreteExteriorCalculus holds both primal and dual sizes of each cell.
   Subsequent changes have been made to insertSCell.
   (Pierre Gueth [#1082](https://github.com/DGtal-team/DGtal/pull/1082))
  - Convenient static members for KForm :
   KForm::ones(), KForm::zeros() and KForm::dirac(KSpace::Cell).
   (Pierre Gueth [#1082](https://github.com/DGtal-team/DGtal/pull/1082))
- *Base Package*
  - Enabling circulators in SimpleRandomAccessRangeFromPoint.
   (Roland Denis, [#1060](https://github.com/DGtal-team/DGtal/pull/1060))

- *Base*
  - Deprecated OldAlias, OldClone, OldConstAlias have been removed. (David
   Coeurjolly, [#1074](https://github.com/DGtal-team/DGtal/pull/1074))

- *IO*
  - By default, closing a Viewer3D does not save automatically the viewer
   state anymore (in a .qglviewer.xml file). The automatic save can be
   activated by a flag (myAutoSaveState). (Bertrand Kerautret
    [#1088](https://github.com/DGtal-team/DGtal/pull/1088))
  - In the Viewer3D, the light source position is now saved in the
    QGLViewer state file (.qglviewer.xml). (Bertrand Kerautret
    [#1087](https://github.com/DGtal-team/DGtal/pull/1087))
  - Minor improvements of default settings in Viewer3D. (David
   Coeurjolly, [#1066](https://github.com/DGtal-team/DGtal/pull/1066))
  - change the chronological order to display primitives (in the draw
   function) in order to see the cube primitive through the
   transparency of the ball primitives. (Bertrand Kerautret,
   [#1081](https://github.com/DGtal-team/DGtal/pull/1081))
  - New possibility to move the light source direction using the mouse move
   in Viewer3D (with the key SHIFT+CTRL (SHIFT+CMD on mac)). The light source
   direction is now defined according the main coordinate system (no more from
   the camera center).
   (Bertrand Kerautret [#1070](https://github.com/DGtal-team/DGtal/pull/1070))
  - Adding raw I/O capabilities for non integral types and signed integers.
   (Roland Denis [#1084](https://github.com/DGtal-team/DGtal/pull/1084))

- *Shapes Package*
  - New methods to remove faces from a Mesh  or to obtain the barycenter of a
   face.
   (Bertrand Kerautret [#1091](https://github.com/DGtal-team/DGtal/pull/1091))

## Bug Fixes

- *Configuration/General*
  - catch unit test framework upgraded to the develop version. (David
 Coeurjolly, [#1055](https://github.com/DGtal-team/DGtal/pull/1055))
  - Fixing boost include path issue when building tools using DGtal and
   its cmake DGtalConfig.cmake. (David Coeurjolly,
   [#1059](https://github.com/DGtal-team/DGtal/pull/1059))
  - Fixing parenthese warnings in Catch. Waiting for an official fix.
   (Roland Denis, [#1069](https://github.com/DGtal-team/DGtal/pull/1069))
  - Fix constness in selfDisplay and operator<<.  (Pierre Gueth
   [#1082](https://github.com/DGtal-team/DGtal/pull/1082))
  - DGtal cmake configuration scripts are now installed in the
   ```${PREFIX_PATH}/lib/DGtal/``` folder on linux systems (when
   running ```make install``` command). The documentation is copied to
   the folder ```${PREFIX_PATH}/share/DGtal/html/```. This fixes issue
   [#1095](https://github.com/DGtal-team/DGtal/issues/1095). (David
   Coeurjolly,
   [#1103](https://github.com/DGtal-team/DGtal/issues/1103))
  - Fix for swapped coordinates in TangentFromDSS2DFunctor. (Kacper
   Pluta,
   [#1083](https://github.com/DGtal-team/DGtal/issues/1083))
  - Update of the README.md page. (David Coeurjolly,
   [#1109](https://github.com/DGtal-team/DGtal/issues/1109))

- *Base Package*
  - Fix wrong initialization of reverse iterators in
   SimpleRandomAccess(Const)RangeFromPoint.  (Roland Denis,
   [#1060](https://github.com/DGtal-team/DGtal/pull/1060))

- *Geometry Package*
  - Fix pseudo-random number generator in KanungoNoise (David
   Coeurjolly,
   [#1078](https://github.com/DGtal-team/DGtal/pull/1078))

- *IO Package*
  - Fix line export in Board3D.
   (Bertrand Kerautret [##1119](https://github.com/DGtal-team/DGtal/pull/1119))
  - Fix viewer tests including qt4 headers even with configuring WITH_QT5=ON.
   (Pablo Hernandez-Cerdan, [#1100](https://github.com/DGtal-team/DGtal/pull/1100))
  - Fix Viewer3D axis display when they are included in a transparent element.
   (issue #873)
   (Bertrand Kerautret [##1108](https://github.com/DGtal-team/DGtal/pull/1108)))


# DGtal 0.9

## New Features / Critical Changes
- *Geometry Package*

- New segment computer allowing the recognition of thick digital segments,
  adapted to noisy contours (from a given thickness parameter). The current
  implementation (mainly a backport from imagene) is a model of
  CForwardSegmentComputer with a ParallelStrip primitive. This primitive is
  similar to the blurred segment of [Debled-Rennesson etal 2005] with isothetic
  thickness. It is also an implementation of the alpha-thick segment of Alexandre
  Faure and Fabien Feschet.
  (Bertrand Kerautret,  [#963](https://github.com/DGtal-team/DGtal/pull/963))


- *Configuration/General*
  - Continuous integration enabled on both linux and macosx
   systems. Furthermore, the nightly build documentation is
   automatically deployed.  (David Coeurjolly,
   [#955](https://github.com/DGtal-team/DGtal/pull/955))
  - New unit test framework based on
   [catch](https://github.com/philsquared/Catch). Catch allows to
   design quick and efficient unit tests with nice trace
   outputs. (David Coeurjolly,
   [#1019](https://github.com/DGtal-team/DGtal/pull/1019))
  - Documentation added for Catch. (David Coeurjolly,
   [#1042](https://github.com/DGtal-team/DGtal/pull/1042))


- *Kernel*
  - New template class DigitalSetlByAssociativeContainer allows to
   define digital sets from any associative container of the STL. For
   instance, using std::unordered_set (c++11) or boost::unordered_set (hash
   function based containers), speed-up up to 40% can be measured when
   processing digital sets. (David Coeurjolly,
   [#1023](https://github.com/DGtal-team/DGtal/pull/1023)
  - By default, Z2i::DigitalSet, Z3i::DigitalSet and digital set from
   DigitalSetSelector use the new hash function based
   container. (David Coeurjolly,
   [#1023](https://github.com/DGtal-team/DGtal/pull/1023)
  - Specializations of std::hash (c++11) and boost::hash to define a hash
   functions on DGtal points. (David Coeurjolly,
   [#1023](https://github.com/DGtal-team/DGtal/pull/1023)

## Changes

- *DEC Package*
  - Coherent signed cells support allows lower dimension manifold embedding.
   (Pierre Gueth [#977](https://github.com/DGtal-team/DGtal/pull/977))
  - OppositeDuality struct allows generic hodge and laplace definition.
   (Pierre Gueth [#977](https://github.com/DGtal-team/DGtal/pull/977))
  - Easy k-form and vector field transversal using .length() and .getSCell().
   (Pierre Gueth [#977](https://github.com/DGtal-team/DGtal/pull/977))
  - Unified operators interface :
   .hodge<order, duality>() replace primalHodge<order>() and dualHodge<order>(),
   .laplace<duality>() replace primalLaplace() and dualLaplace().
   (Pierre Gueth [#977](https://github.com/DGtal-team/DGtal/pull/977))
  - New antiderivative<order, duality>() operator.
   (Pierre Gueth [#977](https://github.com/DGtal-team/DGtal/pull/977))
  - New flatDirectional<duality, direction>() and sharpDirectional<duality,
   direction>() operators defined as flat(vector_field_along_direction) and
   sharp(1-form).extractZeroForm(direction). (Pierre Gueth
   [#977](https://github.com/DGtal-team/DGtal/pull/977))
  - DiscreteExteriorCalculus<dim_embedded, dim_ambient, Backend>
   takes 2 dimension template parameters for embedding
   manifold in ambient euclidean space.
   (Pierre Gueth [#977](https://github.com/DGtal-team/DGtal/pull/977))
  - Basic openmp support for derivative computation.
   (Pierre Gueth [#977](https://github.com/DGtal-team/DGtal/pull/977))
  - New propagation example and extended embedding tests.
   (Pierre Gueth [#977](https://github.com/DGtal-team/DGtal/pull/977))
  - Improved operator generation using new CSparseMatrix concepts.
   (Pierre Gueth [#1007](https://github.com/DGtal-team/DGtal/pull/1007))
  - DEC constructors are replaced by static factory functions:
   DiscreteExteriorCalculusFactory::createFromDigitalSet and
   DiscreteExteriorCalculusFactory::createFromNSCells.
   (Pierre Gueth [#1008](https://github.com/DGtal-team/DGtal/pull/1008))
  - Mutable iterator on DiscreteExteriorCalculus.
   (Pierre Gueth [#1008](https://github.com/DGtal-team/DGtal/pull/1008))
  - Unary minus operators for k-forms, vector fields and linear operators.
   (Pierre Gueth [#1020](https://github.com/DGtal-team/DGtal/pull/1020))
  - Introduction of .updateIndexes() that needs to be called after any
   call to .insertSCell() or .eraseCell().
   (Pierre Gueth [#1020](https://github.com/DGtal-team/DGtal/pull/1020))
  - Transpose of linear operators.
   (Pierre Gueth [#1020](https://github.com/DGtal-team/DGtal/pull/1020))
  - Intensity operator on vector fields.
   (Pierre Gueth [#1020](https://github.com/DGtal-team/DGtal/pull/1020))
  - Reorder operators to remap indexes.
   (Pierre Gueth [#1020](https://github.com/DGtal-team/DGtal/pull/1020))

- *Geometry Package*
  - New EstimatorCache class to cache quantities estimated by a
   surfel local estimator. (David Coeurjolly,
   [#927](https://github.com/DGtal-team/DGtal/pull/927))
  - New digital surface local estimator that computes a sphere
  fitting. It requires to have the Patate library installed (and
  WITH_PATATE=true): http://patate.gforge.inria.fr/html/. See
  SphereFittingEstimator (David Coeurjolly,
  [#929](https://github.com/DGtal-team/DGtal/pull/929))
  - Algorithm to compute the union of two DSSs in logarithmic time
	(Isabelle Sivignon,
	[#949](https://github.com/DGtal-team/DGtal/pull/949))
  - InexactPredicateLpSeparableMetric class is now templated by an
   EuclideanRing type. (David Coeurjolly,
   [#1017](https://github.com/DGtal-team/DGtal/pull/1017))
  - Main example files of geometry/curves are introduced in the list of examples
   and briefly described.
   (Tristan Roussillon, [#1026](https://github.com/DGtal-team/DGtal/pull/1026))
  - New algorithms to compute the convex hull of planar point sets.
   (Tristan Roussillon, [#1028](https://github.com/DGtal-team/DGtal/pull/1028))
  - Lambda maximal segment tangent direction estimator 2D/3D: LambdaMST2D, LambdaMST3D.
   A fast tangent direction estimator which uses maximal digital straight segments.
   (Kacper Pluta, [#1021](https://github.com/DGtal-team/DGtal/pull/1021))
  - Segmentation of 3D digital curves by a combination of the segmentations of its 2D
   projections onto 2D base planes: XY, XZ, YZ. Notice that, only valid projections
   are used. By valid one understands that there are no two 3D points which are projected
   onto the same 2D point. A segment is computed as long as is extendable and at least
   two projections are valid.
 : NaiveDSS3DComputer.
   (Kacper Pluta, [#1021](https://github.com/DGtal-team/DGtal/pull/1021))

- *Math Package*
  - Utilities added (OrderedLinearRegression) to perform sequential
   linear model estimation of scalar data. (David Coeurjolly, Jérémy
   Levallois [#935](https://github.com/DGtal-team/DGtal/pull/935),
   backport from imagene)
  - New linear algebra concepts: CDenseVector, CDenseMatrix, CSparseMatrix.
   (Pierre Gueth [#1007](https://github.com/DGtal-team/DGtal/pull/1007))

- *Image Package*
  - Adding copy between images of different types. (Roland Denis [#1001]
   (https://github.com/DGtal-team/DGtal/pull/1001))

- *IO Package*
  - Fix RawWriter and RawReader. Added templated generic RawReader::importRaw
   and RawWriter::exportRaw.
   (Pierre Gueth [#1010](https://github.com/DGtal-team/DGtal/pull/1010))
  - New 2D DEC board style with orientated cells.
   (Pierre Gueth [#977](https://github.com/DGtal-team/DGtal/pull/977))
  - Limited interaction added to QGLViewer Viewer3D class. The user
   may assign integer identifiers (OpenGL names) to surfels and
   callback functions, which are called when surfels are
   selected. (Jacques-Olivier Lachaud
   [#942](https://github.com/DGtal-team/DGtal/pull/942))
  - Balls can be exported to OBJ in Board3D and ball resolution can now
   be specified in Viewer3D and Board3D (David Coeurjolly,
   [#945](https://github.com/DGtal-team/DGtal/pull/945))
  - Viewer3d cleanings with better organisation through the
   separation of all code generating the GL lists. (Bertrand Kerautret)
  ([#945](https://github.com/DGtal-team/DGtal/pull/945))
  - Operators added to perform computations on Color objects (addition,
   substraction scaling...). Color is now CopyConstructible and
   Assignable (David Coeurjolly
   [#940](https://github.com/DGtal-team/DGtal/pull/940))
  - Improvement of memory footprint of DGtal::Color (David Coeurjolly,
   [#961](https://github.com/DGtal-team/DGtal/pull/961))
  - New colormap adapter to add ticks/iso-contours (regularly spaced or
   specified by the user) to a given colormap. (David Coeurjolly,
   [#987](https://github.com/DGtal-team/DGtal/pull/987))
  - New flag (-DWITH_QT5) enables QT5 support in libqglviewer. (Nicolas
   Aubry, [#983](https://github.com/DGtal-team/DGtal/pull/983))
  - Board2D now supports quadratic Bezier curve drawing. (Tristan Roussillon,
   [#1002](https://github.com/DGtal-team/DGtal/pull/1002))
  - MeshWriter class can now export OBJ file including colors.
   (Bertrand Kerautret, [#1016](https://github.com/DGtal-team/DGtal/pull/1016))
  - Viewer3D: Shift-L / L key binding added to save and restore camera settings.
   (Bertrand Kerautret, [#1024](https://github.com/DGtal-team/DGtal/pull/1024))
  - Viewer3D:  change the chronological order to diplay primitives (in the draw
   function) in order to see see textured image primitives through the
   transparency of other 3D primitives. (Bertrand Kerautret,
   [#1041](https://github.com/DGtal-team/DGtal/pull/1041))


- *Kernel Package*
- HyperRectDomain can now be empty (lowerBound == upperBound + diagonal(1)).
    Warning about the use of lexicographical order in comparison operators of
    PointVector. (Roland Denis,
    [#996](https://github.com/DGtal-team/DGtal/pull/996))
   - Adds generic linearization (point to index) and reverse process (index to
    point), specialized for HyperRectDomain. (Roland Denis,
    [#1039](https://github.com/DGtal-team/DGtal/pull/1039))
  - HyperRectDomain can now be empty (lowerBound == upperBound +
    diagonal(1)). Warning about the use of lexicographical order in
    comparison operators of PointVector. (Roland Denis,
    [#996](https://github.com/DGtal-team/DGtal/pull/

- *Shapes Package*
  - Adds a vertex Iterator in the Mesh class in addition to the
   ConstIterator and adds a new method to change the color of a
   specific face. (Bertrand Kerautret,
   [#937](https://github.com/DGtal-team/DGtal/pull/937))
  - New methods to generate basic 3D tubular meshes and height
   fields. New mesh module documentation added. (Bertrand Kerautret,
   [#969](https://github.com/DGtal-team/DGtal/pull/969))
  - Refactoring of CSG operations on Euclidean / Digital shapes to easily
   combine several operations.
   EuclideanShapesUnion, EuclideanShapesIntersection and
   EuclideanShapesMinus are now deprecated. Use EuclideanShapesCSG
   instead.
   DigitalShapesUnion, DigitalShapesIntersection and
   DigitalShapesMinus are now deprecated. Use DigitalShapesCSG
   instead. (Jérémy Levallois
   [#962](https://github.com/DGtal-team/DGtal/pull/962))
  - Add various methods in the Mesh class to get the bounding box, to
   change the mesh scale or to subdivide triangular faces. (Bertrand
   Kerautret, [#990](https://github.com/DGtal-team/DGtal/pull/990) and
   [#992](https://github.com/DGtal-team/DGtal/pull/992))
  - New copy constructor and copy operator on Mesh object (and
   documentation added about vertex ordering for obj format).
   (Bertrand Kerautret,
   [#976](https://github.com/DGtal-team/DGtal/pull/976))

- *Arithmetic Package*
  - Algorithm to compute the fraction of smallest denominator in
	between two irreducible fractions (Isabelle Sivignon
	[#949](https://github.com/DGtal-team/DGtal/pull/949))

## Bug Fixes

- *Configuration*
   - Removing code coverage with coverall.io (David Coeurjolly,
  [1040](https://github.com/DGtal-team/DGtal/pull/1032)).
   - Forces Eigen 3.2.1 minimum (for a bug fix).  (Jacques-Olivier
    Lachaud, [1032](https://github.com/DGtal-team/DGtal/pull/1032)).
   - Fix issue #925, detection of Eigen3 (3.1 minimum) and also issue
    #924, DGtal configuration file when using Eigen3.  (Jacques-Olivier
    Lachaud, [#926](https://github.com/DGtal-team/DGtal/pull/926))
  - Backport of changes in google/benchmarck API for micro-benchmarking
   (David Coeurjolly, [#1014](https://github.com/DGtal-team/DGtal/pull/1014))
  - New travis configuration file to enable new travis Docker based
   container system (David Coeurjolly,
   [#1030](https://github.com/DGtal-team/DGtal/pull/1030))
  - Various fixes of compiler warnings due to unused paramters (David
   Coeurjolly, Roland Denis,
   [#1034](https://github.com/DGtal-team/DGtal/pull/1030))


- *Base Package*
  - Fix bug with LabelledMap copy constructor and copy iterator. (Roland
   Denis, [#973](https://github.com/DGtal-team/DGtal/pull/973))
  - Fix bug with Labels iterator when first index is set (Roland Denis,
 [#972](https://github.com/DGtal-team/DGtal/pull/972))
  - Iterator category fix for boost > 1.57 (David Coeurjolly,
 [#938](https://github.com/DGtal-team/DGtal/pull/938))
  - Cleanup of DGtal namespaces (David Coeurjolly,
 [#993](https://github.com/DGtal-team/DGtal/pull/993))


- *Geometry Package*
  - Fix bug occuring in the computation of the Faithful Polygon (class FP)
   in the closed case, ie. with circulators.
   (Tristan Roussillon, [#939](https://github.com/DGtal-team/DGtal/pull/939))
  - Fixing DSS based length estimator on open curves. (David
   Coeurjolly, [#941](https://github.com/DGtal-team/DGtal/pull/941))
  - Fix bug of method ArithmeticalDSL::getPoint with negative values
   of positions as input arguments.
   (Tristan Roussillon, [#944](https://github.com/DGtal-team/DGtal/pull/944))
  - Fix too restrictive asserts of methods
	ArithmeticalDSSConvexHull::smartCH and
	ArithmeticalDSSConvexHull::smartCHNextVertex to enable negative
	positions as input arguments. (Isabelle Sivignon,
	[#950](https://github.com/DGtal-team/DGtal/pull/950))
  - Fix Bezout Vector computation (Isabelle Sivignon,
 [#948](https://github.com/DGtal-team/DGtal/pull/948))
  - Fix issues with SphereFitting and TensorVoting local estimators on
   digital surfaces (Jérémy Levallois, David Coeurjolly
   [#970](https://github.com/DGtal-team/DGtal/pull/970))

- *IO Package*
  - Performance improvement of color managment in Display3D, Board3D
   and Viewer3D: no more "createNew...List" when setting a new
   color. (David Coeurjolly,
   [#958](https://github.com/DGtal-team/DGtal/pull/958))
  - Radius and resolution of balls have been fixed when used to
   represent a 3D point in grid mode (David Coeurjolly,
   [#978](https://github.com/DGtal-team/DGtal/pull/978))
  - Change in the mesh export in OFF format: now it tries by default to export
   colors (if stored). (Bertrand Kerautret,
   [#985](https://github.com/DGtal-team/DGtal/pull/985))
  - Bugfix in quad visualization in BoardD3D and Viewer3D (David
   Coeurjolly, [#980](https://github.com/DGtal-team/DGtal/pull/980))
  - Fix warnings message of std::abs in Display3D.    (Bertrand Kerautret,
   [#991](https://github.com/DGtal-team/DGtal/pull/991))
  - Fix memory leaks present in the Viewer3d.  (Bertrand Kerautret,
   [#995](https://github.com/DGtal-team/DGtal/pull/995))
  - Fix issues in OBJ color export when exporting voxels. (David
   Coeurjolly, [#1022](https://github.com/DGtal-team/DGtal/pull/1022))
  - Fix compilation issue on gentoo system related to MeshWriter
   (gcc version 4.9.2-r2). (Van Tho Nguyen,
   [#1035](https://github.com/DGtal-team/DGtal/pull/1035))
  - Fix deprecated usage of setMouseBindingDescription with QGLViewer >= 2.5.0.
   (Roland Denis, [#1036](https://github.com/DGtal-team/DGtal/pull/1036))

- *Kernel Package*
   - BasicDomainSubSampler can now handle non 0 origin point. This update also
    correct the search of point which are outside the source domain (it is now
    checked in testBasicPointFunctors). (Bertrand Kerautret,
    [989](https://github.com/DGtal-team/DGtal/pull/989)).

- *Topology  Package*
   - Fix loop bug in extractAllConnectedSCell of Surfaces from helpers.
    (Bertrand Kerautret, [994](https://github.com/DGtal-team/DGtal/pull/994)).

- *DEC  Package*
  - Fix missing include in testEigenSolver.
    (Jacques-Olivier Lachaud,
    [1032](https://github.com/DGtal-team/DGtal/pull/1032)).


# DGtal 0.8


## New Features / Critical Changes

- *General*
  - This Changelog has been ported to MarkDown (David Coeurjolly,
   [#846](https://github.com/DGtal-team/DGtal/pull/846))
  - The DGtal main website is now http://dgtal.org

 - Global refactoring of base functors (David Coeurjolly,
   [#861](https://github.com/DGtal-team/DGtal/pull/861))
    - BasicFunctor functors have been moved to functors:: namespace.
    - DefaultFunctor has been renamed functors::Identity.
    - xxxFunctor have been renamed to xxx.

  - Moving graph, topology, geometry/estimation concepts into
   namespace concepts::, also moving some functors into namespace
   functors:: (Jacques-Olivier Lachaud,
   [#912](https://github.com/DGtal-team/DGtal/pull/912)).

- *DEC Package*
  - DGtal 0.8 contains the first release of the Discrete Exterior
   Calculus Package. DEC provides an easy and efficient way to
   describe linear operator over various structure. Basic operators,
   such as Hodge duality operator or exterior derivative, can be
   combined to create classical vector analysis operator such as
   gradient, curl and divergence. (Pierre Gueth,
   [#877](https://github.com/DGtal-team/DGtal/pull/877))


- *Geometry Package*
  - Add digital nD Voronoi Covariance Measure support, as well as
  digital geometric estimators based on it. Add tests and examples of
  feature detection with VCM. (Jacques-Olivier Lachaud,
  [#803](https://github.com/DGtal-team/DGtal/pull/803))

  - Add Integral Invariant estimators so that they meet the concept of
  surface local estimator. Add geometric functors to define easily all
  the geometric estimators that can be built from the volume and
  coariance matrix. Previous estimators (IntegralInvariantMeanCurvatureEstimator
  and IntegralInvariantGaussianCurvatureEstimator) are removed. Please use
  the new ones instead. (Jeremy Levallois, Jacques-Olivier Lachaud,
  [#803](https://github.com/DGtal-team/DGtal/pull/803)
  [#856](https://github.com/DGtal-team/DGtal/pull/856)
  [#893](https://github.com/DGtal-team/DGtal/pull/893))

  - Various geometric predicates are now available in order to test the
  orientation of three points in the planes. Most classes are template
  classes parametrized by a type for the points (or its coordinates)
  and an integral type for the computations. They always return an
  exact value (or sign), provided that the integral type used for the
  computations is well chosen with respect to the coordinates of the
  points. Some implementations do not increase the size of the input
  integers during the computations. (Tristan Roussillon,
  [#755](https://github.com/DGtal-team/DGtal/pull/755))

  - Logarithmic construction of an arithmetical DSS of minimal
   parameters from a bounding DSL and two end points (ctor of
   ArithmeticalDSS) (Tristan Roussillon,
   [#819](https://github.com/DGtal-team/DGtal/pull/819))

  - Proof-of-concept that path-based norms can be implemented in a
   separable approach using logarithmic cost predicates
   (experimental::ChamferNorm2D). (David Coeurjolly,
   [#898](https://github.com/DGtal-team/DGtal/pull/898))

  - Logarithmic construction of an arithmetical DSS of minimal
   parameters from a bounding DSS (of known leaning points)
   and two end points (ctor of
    ArithmeticalDSS) (Tristan Roussillon,
    [#914](https://github.com/DGtal-team/DGtal/pull/914))

  - Feature extraction algorithm from Tensor Voting.(Jérémy Levallois,
   David Coeurjolly,
   [#895](https://github.com/DGtal-team/DGtal/pull/895))

  - Ray shooting intersection predicates (ray-triangle, ray-quad,
   ray-surfel) added in geometry/tools (David Coeurjolly,
   [#904](https://github.com/DGtal-team/DGtal/pull/904))


- *IO Package*
   - Now VolReader/VolWriter and LongvolReader/LongvolWriter support the
   usage of Center-(X,Y,Z) parameters, as described in Vol file
   specification. (Jérémy Levallois,
   [#879](https://github.com/DGtal-team/DGtal/pull/879))

- *Math Package*

     - New classes to compute nD eigen decomposition of symmetric
      matrix (class EigenDecomposition).  Add tests. (Jacques-Olivier
      Lachaud, #803)
     - Simple Linear Regression tool added (backport from
      imagene). (David
      Coeurjolly, [#794](https://github.com/DGtal-team/DGtal/pull/794))

- *Kernel package*
   - BasicPointFunctors functors have been moved in the functors::
    namespace (David Coeurjolly,
    [#863](https://github.com/DGtal-team/DGtal/pull/863))

- *For developpers*
     - Google Benchmark can be enabled to allow micro-benchmarking in
         some DGtal unit tests (https://github.com/google/benchmark)
         (David Coeurjolly,
         [#790](https://github.com/DGtal-team/DGtal/pull/790))

- *Images*
   - Classes to perform rigid transformations of 2D and 3D images
     (Kacper Pluta,
     [#869](https://github.com/DGtal-team/DGtal/pull/869))

## Changes

- *Base Package*
  - Add comparison operators in variants of CountedPtr. Improve
   coverage of these classes and fix compilation problem
   (Jacques-Olivier Lachaud)
  - Update doc of CountedPtr, CountedPtrOrPtr and
   CountedConstPtrOrConstPtr. Add asserts. Add tests. Fix issue 773
   (https://github.com/DGtal-team/DGtal/issues/773). (Jacques-Olivier
   Lachaud, [#894](https://github.com/DGtal-team/DGtal/pull/894)).
  - XXXOutputRangeYYY classes are now called
   XXXRangeWithWritableIteratorYYY (Tristan Roussillon,
   [#850](https://github.com/DGtal-team/DGtal/pull/850)).

- *Geometry Package*
  - Fix and add concept of CSurfelLocalEstimator and related ground
  truth estimators for implicit polynomial shapes
  (TrueDigitalSurfaceLocalEstimator). (Jacques-Olivier Lachaud,
  [#803](https://github.com/DGtal-team/DGtal/pull/803))
  - Random-access iterators added in ArithmeticalDSL. (Tristan
   Roussillon, [#801](https://github.com/DGtal-team/DGtal/pull/801))
  - Updates in Metric concepts: better and simpler concept structure
   and a new adapter to adapt any euclidean metric to a digital one
   (with values on Z) (David Coeurjolly,
   [#870](https://github.com/DGtal-team/DGtal/pull/870)
  - CubicalSudivision has been renamed SpatialCubicalSubdivision and
   moved to "geometry/tools" (David Coeurjolly,
   [#862](https://github.com/DGtal-team/DGtal/pull/862))

- *IO Package*
   - Better handling of materials in Board3D and OBJ exports. (David
    Coeurjolly,
    [#784](https://github.com/DGtal-team/DGtal/pull/784))
   - New 'basic' display mode for surfels (oriented or not), useful for
    large digital surface displays (quads instead of 3D prism)
    (Bertrand Kerautret,
    [#783](https://github.com/DGtal-team/DGtal/pull/783))
   - New clear() method to subclasses of Display3D (Viewer3D and
    Board3D) to clear the current drawning buffer. (Kacper Pluta,
    [#807](https://github.com/DGtal-team/DGtal/pull/807))
   - New draw() method for 3D display models (Viewer3D and Board3D) to
    display surfels with prescribed normal vectors (David Coeurjolly,
    [#802](https://github.com/DGtal-team/DGtal/pull/802)).
   - When exporting an 3D visualization to OBJ, a new option will
    rescale the geometry to fit in [-1/2,1/2]^3. (David Coeurjolly,
    [#820](https://github.com/DGtal-team/DGtal/pull/820))
   - New raw import/export for 32 bits images (Bertrand Kerautret,
	[#877](https://github.com/DGtal-team/DGtal/pull/876))

- *Kernel Package*

   - New functor DomainSubSampler allowing to apply different
    samplings with larger or smaller size on N dimensional domain. New tests
    and examples are given for 2D and 3D images (Bertrand Kerautret,
    [825](https://github.com/DGtal-team/DGtal/pull/825) and
    [882](https://github.com/DGtal-team/DGtal/pull/882)).

- *Shapes Package*
   - Shape concepts have been moved to concepts:: namespace (David
  Coeurjolly, [#871](https://github.com/DGtal-team/DGtal/pull/871))

- *Topology Package*
   - Surfaces::findABell accepts now arbitrary pair of points (Jacques-Olivier
    Lachaud, David Coeurjolly,
    [#851](https://github.com/DGtal-team/DGtal/pull/851))



## Bug Fixes


- *Base Package*

  - Fixing issue on Circulator/IteratorFunctions (related to #770 on
    MacOS).

- *Kernel Package*
  - BinaryPointPredicate is now specialized for DGtal::AndBoolFct2 and
    DGtal::OrBoolFct2 in order to guarantee that the second computation
    is not performed when the first point predicate return false (resp. true)
    with DGtal::AndBoolFct2 (resp. DGtal::OrBoolFct2) (Tristan Roussillon
    [#852](https://github.com/DGtal-team/DGtal/pull/852)).

- *Geometry Package*
  - Bug fix in PowerMap construction. (David Coeurjolly,
    [#814](https://github.com/DGtal-team/DGtal/pull/814))
  - Bug fix in 3d display of StandardDSS6Computer (Tristan Roussillon
    [#854](https://github.com/DGtal-team/DGtal/pull/854))

- *Topology Package*
  - small fix in ImplicitDigitalSurface. (Jacques-Olivier Lachaud,
    [#803](https://github.com/DGtal-team/DGtal/pull/803))
  - fix examples volTrackBoundary and volScanBoundary for DEBUG mode
    (Jacques-Olivier Lachaud, David Coeurjolly,
    [#851](https://github.com/DGtal-team/DGtal/pull/851))
  - New methods to fill the interior/exterior of digital contours
    (in the Surface class of topology/helpers).  (Bertrand Kerautret
    [#827](https://github.com/DGtal-team/DGtal/pull/827))


- *Graph Package*
  - fix examples volDistanceTraversal for DEBUG mode (Jacques-Olivier Lachaud,
    David Coeurjolly, [#851](https://github.com/DGtal-team/DGtal/pull/851))

- *Image Package*
  - Fixing template types in ImageAdapter (David Coeurjolly,
    [#835](https://github.com/DGtal-team/DGtal/pull/835))
  - Fixing image thresholders (SimpleThresholdForegroundPredicate and
    IntervalForegroundPredicate) which require CConstImage instead of
    CImage (David Coeurjolly,
    [#843](https://github.com/DGtal-team/DGtal/pull/843))

- *IO*
  - Bug fix for reading PGM(P2) 3D. (Kacper Pluta,
   [#853](https://github.com/DGtal-team/DGtal/pull/853))
  - Renaming BasicColorToScalarFunctors namespace to functors:: (David
    Coeurjolly,  [#857](https://github.com/DGtal-team/DGtal/pull/857))
  - Fix OpenGL warnings by redefining openGL primitive (glSphere) (Bertrand
    Kerautret [#981](https://github.com/DGtal-team/DGtal/pull/891))

=== DGtal 0.7 ===

*General*

  - Unit tests build is now disabled by default (to turn it on, run cmake with "-DBUILD_TESTING=on")

  - The "boost program option library" dependency was removed.

  - DGtal needs boost >= 1.46.

  - Thanks to new compiler warning option (-Wdocumentation), the doxygen documentation has been considerably improved.

*Base Package*

  - Complete rewriting of Clone, Alias and ConstAlias
    classes. Parameter passing is now documented with a standardized
    method to determine parameters unambiguously. Associated classed
    CowPtr, CountedPtrOrPtr and CountedConstPtrOrConstPtr are now used
    in conjunction with the previous classes.

  - Few improvments in Clock and Trace base classes.

*Kernel Package*

  - Two initialisation methods (initRemoveOneDim and initAddOneDim)
    for the Projector Functor from the BasicPointFunctors class in
    order to simplify the slice images (with example and test in 2D
    slice image extraction from 3D volume file).

  - New basic functors:
	- SliceRotator2D: to rotate 2D Slice images from 3D volume.
	- Point2DEmbedderIn3D: a simple functor to embed in 3d a 2d points
	  (useful to extract 2D image from 3D volume).

  - Sets have been updated to own their domain with a copy-on-write pointer,
    in order to avoid some inconsistencies.

*Topology Package*

  - Fixing bugs in Object::isSimple for some digital
    topologies. Speed of Object::isSimple has been improved. Homotopic
    thinning is much faster (even without a precomputed simplicity
    table).

  - Objects have been updated to use Clone services.

*Geometry Package*

  - New classes to deal with arithmetical digital straight segments.
    Now the representation of the primitives and their recognition
    along a discrete structure are separated. The unique class
    ArithmeticalDSS,  which was a segment computer, has been replaced by
    mainly three classes: ArithmeticalDSL, ArithmeticalDSS and
    ArithmeticalDSSComputer. This is described in a doc page of the geometry
    package. Note that Backward/Forward suffixes have been renamed into
    Back/Front. Moreover, get prefixes for data members accessors have been
    removed.

  - Generic adapter to transform a metric (model of CMetric) with
    monotonic (see doc) properties to a separable metric (model of
    CSeparableMetric) which can be used in
    VoronoiMap/DistanceTransformation algorithms.

  - New possibility to access the 3 2D ArithmeticDSS object within an
    ArithmeticDSS3d.

  - New local estimator adapter to make easy implementation of locally defined
    differential estimator on digital surfaces.

  - New documentation on local estimators from digital surface
    patches and surfel functors. New normal vector estimator from
    weighted sum of elementary surfel normal vectors added.

  - With an optional binding with CGAL and Eigen3, new curvature and
    normal vector estimators have been added. For instance, you can
    now estimate curvature from polynomial surface fitting (Jet
    Fitting) and Monge forms.

  - Minor improvements in the spherical accumulator.

  - Improvement of integral invariant estimators (better memory footprint,
	...).
    They also allow to estimate principal curvatures using Covariance matrix.
    Covariance matrix is also "masks" based, so the computation is efficient.

  - New algorithms to compute the minimal characteristics of a
    Digital Straight Line subsegment in logarithmic time using local
    convex hulls or Farey Fan. Also works when the DSL
    characteristics are not integers.

  - Chord algorithm for (naive) plane recognition and width computation.

  - New organization for computing primitives. Introduction of the concept
    of PrimitiveComputer and specialization. COBA algorithm and Chord
    algorithm are now models of AdditivePrimitiveComputer.

  - Introduction of the primitive ParallelStrip, computed by COBA and Chord
    algorithms

  - New documentation for planarity decision, plane recognition and width
    computation.
    Quantitative and qualitative evaluation of COBA and Chord algorithm.

  - Bug fix in COBA algorithm when extending an empty computer with a group of
    points.

  - add standard plane recognition with adapter classes both for COBA and
    Chord algorithm.

*Shape Package*

  - The class MeshFromPoints was transformed into Mesh (more from
    shapes/fromPoints to shapes/ directory), iterators on mesh
    points and mesh face.

*Topology Package*

  - The class SCellToMidPoint is now deprecated. Use CanonicSCellEmbedder
    instead to map a signed cell to its corresponding point in the Euclidean
    space

*IO Package*

  - Complete refactoring of 3D viewers and boards (Viewer3D, Board3DTo2D).
  - New Board3D to export 3D displays to OBJ 3D vector format.
  - A new display of 2D and 3D image in Viewer3D.
  - New reader: HDF5 file with 2D image dataset(s) (8-bit with palette and
    24-bit truecolor with INTERLACE_PIXEL).
  - New GenericReader and Generic Writer for both 2D, 3D and ND images.
  - Adding a Table Reader to extract objets given in a specific column from a
    text file.
  - Adding missing PPM Reader.
  - Adding missing DICOM reader (with ITK library)
  - Adding ITK reader and ITK writer
  - OpenInventor (SOQT/Coin3D) based viewer has been removed (please consider
    release <=0.6 if interested).

*Image Package*

  - New concepts : CImageFactory to define the concept describing an
    image factory and CImageCacheReadPolicy/CImageCacheWritePolicy
    to define the concept describing cache read/write policies.

  - New classes : ImageFactoryFromImage to implement a factory to
    produce images from a "bigger/original" one according to a given
    domain, ImageCache to implement an images cache with 'read and
    write' policies, TiledImageFromImage to implement a tiled image
    from a "bigger/original" one.

  - ImageContainerByITKImage complies with CImage.
    The container has been moved from the DGtal::experimental namespace to
    the main DGtal namespace.

*Graph Package*

  - New graph visitor, which allows to visit a graph according to
    any distance object (like the Euclidean distance to some point).

*Math Package*

  - add Histogram class and CBinner concept.
  - add math concepts diagram.


=== DGtal 0.6 ===

 *General*
  - Multithread capabilities via OpenMP are now detected during DGtal
    build. Example of usage can be found in the Volumetric module.

 *Documentation*
  - update documentation for boost concepts, so that subconcepts are
    displayed and html reference pages are pointed.
  - package/module documentation files are now in their associated
    package folder (e.g. kernel/doc/ for kernel package related
    documentation pages). The "make doc" command (or "make dox", see
    below) generates the documentation in the "html/" sub-folder of your
    current build folder.
  - latex citations within doxygen documents are now working

 *Base Package*
  - correct concept checks for some range concepts.
  - Statistic class moved to math package

 *Kernel Package*
  - digital sets are now also point predicates, update of
    DigitalSetDomain accordingly. As a consequence, SetPredicate is
    now deprecated.
  - exposed Compare template parameter of underlying std::set in
    DigitalSetBySTLSet class.

  - new documentation for module digital sets.

 *Arithmetic Package*
  - new class for representing lattice polytopes in 2D (with cut
    operations)
  - bugfix in LighterSternBrocot::Fraction
  - bugfix in ArithmeticalDSS (thanks, Kacper)

 *Image Package*
  - Update on image writers (no colormap required for scalar only writers).
    Documentation updated.
  - New image adapters to adapt both domains and values of an image
    (ImageAdapter and ConstImageAdapter).
  - several enhancements of the main image concept and its image
    container models

 *Geometry Package*
  - New primitives for digital plane recognition. Naive planes, and
    more generally planes with arbitrary axis-width can be detected
    and recognized incrementally. Based on a COBA algorithm
    implementation, which uses 2D lattice polytopes.
  - Fréchet segment computer added to compute bounded simplifications of
    digital curves for instance.
  - Complete rewritting of volumetric tools by separable processes:
    new generic algorithms (VoronoiMap, PowerMap) and metric
    concepts hierarchy (l_2, l_p, ...p) to efficiently compute
    DistanceTransformation, ReverseDistanceTransformation and
    preliminary medial axis extraction.
  - Separable volumetric tools are now multithread using OpenMP.
  - New curvature estimator in 2D/3D based on integral invariants
    (both mean and gaussian curvatures in 3D).

 *Shape Package*
  - New operators available on digital and Euclidean shapes (Union,
    Intersection, Minus)

 *Topology Package*
  - update documentation for digital surfaces and digital surface
    containers so as to emphasize the fact that the ranges are only
    single-pass.

 *Graph Package*
  - New package gathering graph related structures and algorithms
    (visitors, graph concepts, ...)
  - Add concepts for graph visitors
  - Add boost::graph support for DigitalSurface
  - Add documentation for graph package.

 *Math Package*
  - Exact exponentiation x^p by squaring on O(log p) added
    (BasicMathFunctions::power).

 *For developers*
  - new "make dox" target to only build dox file documentation
    ("make doc" for complete documentation build)


=== DGtal 0.5.1 ===
Posted on June, 6th, 2012 by David Coeurjolly

  - New way to cite package/module authors in the documentation
  - Improvement of DGtal::GridCurve ranges
  - Improvement of package concepts  in the  documentation
  - new documentation for DGTal build on MSWindows
  - arithmetic is now a main package (previously in math)
  - Specialized classes for classical metric adjacencies


=== DGtal 0.5 ===
Posted on May, 9th, 2012 by David Coeurjolly

Many changes have been pushed to this release with a lot of nice
tools.  Before going into details component by component, we would
like to focus on a couple of new cool features:

  - new arithmetic package (fractions, models of fraction,
  Stern-Brocot, continued fraction,...)
  - new nD DigitalSurface model (collections of (n-1) topological cells
  with many tools/utilities to track surface elements)
  - update of the build system to make easier the use of DGtal in your
  projects.
  - DGtal and DGtalTools
  - many bugfixes..

* Overall  Project

  - In previous DGtal releases, tools were given in the source
  "tools/" folder. In this release, we have chosen to move the
  tools to another GitHub project
  (http://github.com/DGtal-team/DGtalTools) with a specific
  development process. Please have a look to this project to get
  nice tools built upon the DGtal library.

  - cmake scripts and DGtalConfig have been widely updated to make
  easier the use of the library in your own code

  - We are debugging both the code and the scripts to make it compile
  on windows. We still have couple of issues but most of DGtal
  compiles.

  - Again, efforts have been done on the documentation.


* Package Topology:

 - Creation of the graph concept (see Doxygen documentation)

 - Graph tools have been added: breadth first visitor for any model of
   graph

 - Creation of high-level classes to represent several kinds of
   digital surfaces. Surfaces are n-1 dimensional objetcs and may be
   open or closed. There are several models of digital surface
   containers: boundary of a set of points, explicit set of surfels,
   boundary of a digital object defined by a predicate, frontier
   between two regions, light containers that are discovered on
   traversal but not stored explicitly, etc.

 - All these digital surfaces can be manipulated through the same
   object (DigitalSurface), whichever the container.

 - DigitalSurface is a model of a graph whose vertices are the surfels
   and whose arcs are the connections between surfels.

 - Definition of umbrellas over digital surfaces, that forms faces on
   the surface graph.

 - In 3D, digital surface form combinatorial 2-manifolds with boundary

 - Digital surface can be exported in OFF format

 - Several examples using digital surfaces are provided, like
   extracting isosurfaces from images or volume files defining
   surfaces in labelled images.

* Package Algebraic (new package)

 - Definition of n-variate polynomial as a one-dimensional polynomial
   whose coefficients are n-1-variate polynomials. Coefficient ring
   and dimension are templated.

 - Creation of a reader that can transform a string representation of
   multivariate polynomial into such polynomial object. Use
   boost::spirit.

 - Example using package Topology to extract and display implicit
   polynomial surfaces in 3D.

* Package Arithmetic (new package)

 - Standard arithmetic computations are provided: greatest common
   divisor, Bézout vectors, continued fractions,  convergent.

 - Several representations of irreducible fractions are provided. They
   are based on the Stern-Brocot tree structure. With these fractions,
   amortized constant time operations are provided for computing
   reduced fractions.

 - An implementation of patterns and subpatterns is provided, based on
   the irreducible fractions.
 - A representation of digital standard line in the first quadrant is
   provided, as well as fast algorithms to recognize digital straight
   subsegments.


* Package Image

  - Complete refactoring of Images and ImageContainers (more
  consistent design)

  - Documentation added

  - Graph of concepts added in the documentation


* Package Geometry

  - New SegmentComputer (a.k.a. geometrical primitives to use for
  recognition, curve decomposition,...) : ArithDSS3D (3D DSS), DCA
  (Digital Circular Arcs), CombinatorialDSSS, ...

  - New normal vector field estimation based on elementary normal
  vector convolution in n-D

  - Distance Transformation by Fast Marching Method added.

* Package IO

  - Complete refactoring of the way a DGtal object is displayed in
  boards/viewers.

  - New 2D board  backend: you can export your drawning in TikZ for
  latex includes.


=== DGtal 0.4 ===
Posted on September 26, 2011 by David Coeurjolly

	* Global changes:
	   - A better decomposition of DGtal algorithms and
	data structures into packages.
	   - By default, DGtal is built with minimal dependencies.
	   - Concepts and concept checking mechanism have been
	considerably improved.

	* Kernel Package: refactoring of Integer types considered in
	DGtal.

	* Topology Package: Interpixel/cellular topological model,
	boundary tracking tools, ...

	* Geometry Package:
	  - many things have been added in the 1D contour analysis module:
	multi-modal representation of 1D contours and curves (GridCurve facade),
	decomposition/segmentation into primitives, many differential
	estimators added, helpers for multigrid comparison of estimators
	  - multigrid digital set generators from implicit and parametric
	shapes in dimension 2.

	* I/O Package: refactoring/enhancements of DGtal boards and
	viewers,  enhancement of 2D boards with libcairo and a new
	Board3Dto2D board has been added.


	* Tools: multigrid shapeGenerator/contourGenerator added,
	lengthEstimator/estimatorComparator  added for differential
	estimator multigrid comparison, connected components extraction in
	3D, ...

	* Documentation: User guide has been improved thanks to a
	decomposition of the library into packages.

=== DGtal 0.3.1 ===
Posted on April 4, 2011 by David Coeurjolly

	* Quick release due to a build problem on linux. No more feature
	added.
	* Preliminary cellular grid documentation added.
	* Documentation cleanup.




=== DGtal 0.3.0 ===
Posted on April 1, 2011 by David Coeurjolly

Beside the DGtal presentation at DGCI 2011, we are pleased to announce a new
DGtal release 0.3.0.

New features:

  User-guide added (based on doxygen system)
  Kernel: new concepts and controls to enhance the Interger type management,
      new iterators (Range/SubRange) on HyperRectDomains.
  Topology: interpixel model added (cells, boundary tracking mechanisms,…)
  Geometry 2D: 2D curve primitive decomposition, tangential cover,
         convexity/concavity decomposition.
  Geometry nD: reverse Euclidean distance transformation
  Visualisation: stream mechanism to visualize 3D DGtal objects with
	       libQGLViewer (optional) Shape generator factory added in nD

BugFixes, enhancements:

  Many bugs have been fixed for this release.
  cmake DGtal dependency checking process is more stable now

Known problems:

  For technical reasons, we haven’t be able to verify that this release also
  compile on Windows Visual Studio systems (see ticket #87). A new release
  will fix this problem as soon as possible.





=== Older Releases ===





2011-04-01 dcoeurjo
	* Release 0.3.0
	* Kernel: global enhancement of different Integer types and
	associated concepts.
	* Topology: interpixel topology, cells, surface tracking
	* Geometry2D: contour primitive decomposition, tangential cover,
	convexity/concavity decomposition.
	* GeometrynD: Reverse DT transformation (Euclidean)
	* Infrastructure: 3D visualisation of DGtal objects with
	libQGLViewer, shape factory
	* IO: PointListReader added
	* Documentation: first DGtal user-guide


2010-01-12 dcoeurjo
	* Release 0.2
	* Kernel: DGtalBoard mechanism for 2D drawing of DGtal objects, ..
	* Geometry package
	   - Volumetric: distance transformation with separable	metric
	(l2, l1 and linfinity) in arbitrary dimension
	   - 2D: Arithmetical DSS, Greedy decomposition of a contour into
	primitives, FreemanChain code iterators
	* Topolopy package: Set, Adjacencies, Object, border extraction,
	connected components computation, ...
	* IO: 2D file formats with Magick++, Vol/Raw format in 3D, Raw
	format in n-D (non-portable)
	* Misc: Compiles on linux, MacOS and VisualStudio 2008


2010-21-05 dcoeurjo
	* Iterators added to PointVector
  * Debug methods removed in Trace class
  * Many bug fixes for VS compatibility

2010-05-15 dcoeurjo
  * Assert.h: added macro ASSERT() added based on the boost/assert.hpp (TODO:
	    implement a nice callback)
  * Point and Vector templated classes added
  * Space.*: skeleton of a DGtal::Space added

2010-03-03 dcoeurjo
	* math/MeasureOfStraightLines: new class to compute the measure of a set
	of Straight lines defined as a polygon in the (a,b) parameter space.
	* test_measure: added

2010-02-17 dcoeurjo
  * Trace: new class models for output streams in Trace class.
  * TraceWriter/TraceWriterTerm/TraceWriterFile: added

2010-02-12 dcoeurjo
  * models: bug fix  in INLINE commands
  * Trace/Clock: minor edit and bug report

2010-01-05 dcoeurjo
  * Trace can be initialized on diffrent output stream (e.g. std::cerr or a file
	  stream)
  * test_trace: update to test the new API

2010-01-04 dcoeurjo
  * Clock: no more static variables and methods (in order to have several
	   running clocks)
  * Trace: new interface and the endBlock displays and returns the
	   ellapsed time within the block

2009-12-28 dcoeurjo
  * Trace: a new class to trace out messages to the standard output. Four type
	   of messages are possible: info, debug, error and "emphased". On
	   color linux terminal, messages appears with an appropriate color
	   foreground.
  * test_trace: an illustration of the Trace interface

2009-12-14 dcoeurjo
  * CMakeLists, test_clock updates to ensure compatibility with VisualStudio
  * New cmake options
  - OPTION(BUILD_SHARED_LIBS "Build shared libraries." ON)
  - OPTION(BUILD_TESTS "Build tests." ON)

2009-12-11 dcoeurjo
	* CMakeLists scripts and first backport from imagene (Clock class)

2009-12-11 dcoeurjo
	* Repository cleanup:
		  - Modeles and genereateClass.sh removed
    - JOL scripts & templates added


2009-12-03 dcoeurjo
	* Modeles: class templates added with generateClass.sh script<|MERGE_RESOLUTION|>--- conflicted
+++ resolved
@@ -143,7 +143,8 @@
 - *Kernel*
   - Adding square norm method to Point/Vector class. (David Coeurjolly,
     [#1365](https://github.com/DGtal-team/DGtal/pull/1365))
-<<<<<<< HEAD
+  - Fix NumberTraits for `long long int` types and refactor it.
+    (Roland Denis, [#1397](https://github.com/DGtal-team/DGtal/pull/1397))
   - Fixing issue #1341 about unwanted conversions between PointVector with
     different component types (like from double to int) by making explicit
     the default conversion constructor and checking type compatiblity when
@@ -156,10 +157,6 @@
     of different component types.
     (David Coeurjolly, Roland Denis, Monir Hadji, Bertrand Kerautret,
     Tristan Roussillon, [#1345](https://github.com/DGtal-team/DGtal/pull/1345))
-=======
-  - Fix NumberTraits for `long long int` types and refactor it.
-    (Roland Denis, [#1397](https://github.com/DGtal-team/DGtal/pull/1397))
->>>>>>> edf87af7
 
 - *Helpers*
   - Small fixes in Shortcuts and ShortcutsGeometry, doc, and colormaps.
