--- conflicted
+++ resolved
@@ -27,7 +27,6 @@
 
 ## Changes
 
-<<<<<<< HEAD
 - *Configuration/General*
  - Continuous integration Travis bots are now based on ubunutu/trusty containers.
    (David Coeurjolly, [#1227](https://github.com/DGtal-team/DGtal/pull/1208))
@@ -35,17 +34,11 @@
    by default (gnu++14, etc). (Pablo H Cerdan,
    [#1222](https://github.com/DGtal-team/DGtal/pull/1222))
 
-=======
- - *Configuration/General*
-  - Continuous integration Travis bots are now based on ubunutu/trusty containers.
-    (David Coeurjolly, [#1227](https://github.com/DGtal-team/DGtal/pull/1208))
- 
  - *Documentation*
   - All the example descriptions are now in their the examples file (instead in
     dox files).
     (Bertrand Kerautret, #1240](https://github.com/DGtal-team/DGtal/pull/1240)
- 
->>>>>>> da2c646f
+
 ## Bug Fixes
 
 - *Configuration/General*
