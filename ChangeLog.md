# DGtal 1.4

## New features / critical changes
- *General*
  - Major update: C++17 is now required for DGtal. (David Coeurjolly,
    [#1682](https://github.com/DGtal-team/DGtal/pull/1682))
  - Mandatory dependencies and some optional ones can be setup by
    conan.io, especially on windows, new `ENABLE_CONAN` cmake
    option to activate this. (David Coeurjolly,
    [#1689](https://github.com/DGtal-team/DGtal/pull/1689))
  - Faster build using CPM for dependency download and ccache with the cmake `USE_CCACHE=YES`option 
    (ccache must be installed). (David Coeurjolly, [#1696](https://github.com/DGtal-team/DGtal/pull/1696)) 
  - Better documentation style using doxygen-awesome.css. (David Coeurjolly,
  [#1697](https://github.com/DGtal-team/DGtal/pull/1697))

- *Geometry*
  - New implicit shape from point cloud using LibIGL Winding Numbers. (David Coeurjolly,
  [#1697](https://github.com/DGtal-team/DGtal/pull/1697))

## Changes
- *General*
  - Renaming AUTHORS→CONTRIBUTORS for HAL (David Coeurjolly,
    [#1699](https://github.com/DGtal-team/DGtal/pull/1699))
  - Python bindings and Pypi deploy are now handled by Github-Actions (Bastien Doignies,
    [#1721](https://github.com/DGtal-team/DGtal/pull/1721))

- *IO*
  - New method to change the mode of the light position in Viewer3D (fixed to
    camera or the scene) (Bertrand Kerautret, [#1683](https://github.com/DGtal-team/DGtal/pull/1683))
  - Add a new method to store material information in obj file in MeshReader and MeshWriter.
    (Bertrand Kerautret, [#1686](https://github.com/DGtal-team/DGtal/pull/1686))
  - Fix duplicate symbols on Windows due to stb_image, see issue #1714 (David Coeurjolly,
    [#1715](https://github.com/DGtal-team/DGtal/pull/1715)

- *Shapes*
  - Add flips to SurfaceMesh data structure
    (Jacques-Olivier Lachaud, [#1702](https://github.com/DGtal-team/DGtal/pull/1702))
  - Add method to remove isolated vertices in Mesh, improve obj
    material reading from potential obsolete path. (Bertrand Kerautret,
    [#1709](https://github.com/DGtal-team/DGtal/issues/1709))
  - Update of the WindingNumberShape constructor to allow external computation of point areas
    (David Coeurjolly,[#1719](https://github.com/DGtal-team/DGtal/issues/1719))
  - the WindingNumberShape class can output the raw winding number values
    (David Coeurjolly,[#1719](https://github.com/DGtal-team/DGtal/issues/1719))


- *Project*
  - Add CMake option DGTAL_WRAP_PYTHON (Pablo Hernandez-Cerdan,
    [#1700](https://github.com/DGtal-team/DGtal/pull/1700))

- *Github*
  - New `/builddoc` and `/fullbuild` commands on PR comments (David Coeurjolly,
    [#1683](https://github.com/DGtal-team/DGtal/pull/1683))
  - Continuous integration on windows is now performed by Github
    Action instead of Appeveyor  (David Coeurjolly,
    [#1689](https://github.com/DGtal-team/DGtal/pull/1689))

## Bug fixes
- *General*
  - Missing `boost/next_prior.hpp` includes in ReverseIterator, Melkman and Convex
    Hull files (David Coeurjolly, [#1716](https://github.com/DGtal-team/DGtal/pull/1716))
  - Activate and fix CTest tests on windows system. (Bertrand Kerautret,
    [#1706](https://github.com/DGtal-team/DGtal/pull/1706))
  - For now, removing Cairo deps install on windows (6hours long build 
    with conan in the windows debug mode). (David Coeurjolly, 
    [#1705](https://github.com/DGtal-team/DGtal/pull/1705))
  - Fix conan file upload issue and log message. (Bertrand Kerautret,
    [#1704](https://github.com/DGtal-team/DGtal/pull/1704))
  - Fix of couple of doxygen warnings that cause errors on Github Actions
    CI bots. (David Coeurjolly, [#1672](https://github.com/DGtal-team/DGtal/pull/1672))
  - Removing "WITH_BENCHMARK" option as Google Benchmark is already included when building
    the unit tests. (David Coeurjolly, [#1674](https://github.com/DGtal-team/DGtal/pull/1674))
  - Removing unnecessary includes to speed-up compilation (David Coeurjolly,
    [#1680](https://github.com/DGtal-team/DGtal/pull/1680))
  - Upgrading pybind11 to v2.9 or python binding (David Coeurjolly,
    [#1685](https://github.com/DGtal-team/DGtal/pull/1685))
  - Many warning fixed (due to c++17 upgrade. (David Coeurjolly,
    [#1691](https://github.com/DGtal-team/DGtal/pull/1691))
  - WITH_COVERAGE option removed. (David Coeurjolly,
    [#1691](https://github.com/DGtal-team/DGtal/pull/1691))
  - Cleanup of cmake targets when BUILD_TESTING is disabled (David Coeurjolly
    [#1698](https://github.com/DGtal-team/DGtal/pull/1698))
  - Cleanup of the cmake script for dependency discovery (David Coeurjolly,
    [#1697](https://github.com/DGtal-team/DGtal/pull/1697))
  - Cleaning up unnecessary ModuleSRC.cmake files (David Coeurjolly
    [#1711](https://github.com/DGtal-team/DGtal/pull/1711))
  - Fixing install path of CPM in the DGtalConfig.cmake.in (David Coeurjolly,
    [#1713](https://github.com/DGtal-team/DGtal/pull/1713))
  - DGTAL_LIBRARIES cmake flag now contains the Deps (David Coeurjolly,
    [#1728](https://github.com/DGtal-team/DGtal/pull/1728))

- *Topology package*
  - Fix KhalimskySpaceND to get it work with BigInteger (Tristan Roussillon,
    [#1681](https://github.com/DGtal-team/DGtal/pull/1681)

- *Geometry package*
  - Fix Issue #1676 in testStabbingCircleComputer (Tristan Roussillon,
    [#1688](https://github.com/DGtal-team/DGtal/pull/1688)
<<<<<<< HEAD
  - Add creation of polytopes from segment and triangles in
=======
  - Add creation of polytopes from segments and triangles in
>>>>>>> a6cc9aef
    ConvexityHelper and 3-5xfaster full subconvexity tests for triangles
    in DigitalConvexity (Jacques-Olivier Lachaud,
    [#1717](https://github.com/DGtal-team/DGtal/pull/1717))
  - Fix const attribute that shouldn't be in FreemanChain (Colin Weill--Duflos,
    [#1723](https://github.com/DGtal-team/DGtal/pull/1723))

- *IO*
  - Fix of the `getHSV` method in the `Color` class. (David Coeurjolly,
    [#1674](https://github.com/DGtal-team/DGtal/pull/1674))
  - Fix of `SurfaceMeshWriter::writeIsoLinesOBJ` 
    (Jacques-Olivier Lachaud, [#1701](https://github.com/DGtal-team/DGtal/pull/1701))
  - Fix of the `PointListReader::getPolygonsFromInputStream` (Xun Gong,
    [#1708](https://github.com/DGtal-team/DGtal/pull/1708))

- *Examples*
  - Fix Issue #1675, add missing SymmetricConvexExpander.h file
    (Jacques-Olivier Lachaud, [#1675](https://github.com/DGtal-team/DGtal/pull/1675))

- *Shapes*
  - Removing libIGL warnings in WindingNumber classes (David Coeurjolly,
    [#1722](https://github.com/DGtal-team/DGtal/pull/1722))

- *DEC*
  - Fix an issue with the Geodesic in Heat Poisson solver (David Coeurjolly,
    [#1712](https://github.com/DGtal-team/DGtal/pull/1712))
   - Removing unnecessary unt-test in testPolygonalCalculus (David Coeurjolly,
    [#1724](https://github.com/DGtal-team/DGtal/pull/1724))

# DGtal 1.3

## New features / critical changes

- *General*
  - A Dockerfile is added to create a Docker image to have a base to start development
    using the DGtal library.(J. Miguel Salazar
    [#1580](https://github.com/DGtal-team/DGtal/pull/1580))
  - Continuous integration does not use Travis anymore but Github
    Actions. (David Coeurjolly, [#1591](https://github.com/DGtal-team/DGtal/pull/1591))
  - Examples are not built anymore by default (BUILD_EXAMPLES now set to OFF by default).
    (David Coeurjolly, [#1630](https://github.com/DGtal-team/DGtal/pull/1630))

- *Geometry package*
  - Improve lattice polytope count operations and provide many new
    services related to full convexity, like computing the (relative
    or not) fully convex envelope, and building digital
    polyhedra. (Jacques-Olivier Lachaud, [#1656](https://github.com/DGtal-team/DGtal/pull/1656))
  - Add curvature measures computation on 3D surface mesh:
    implements Normal Cycle, face-constant Corrected Normal Current
    and vertex-interpolated Corrected Normal Current.
    (Jacques-Olivier Lachaud,[#1617](https://github.com/DGtal-team/DGtal/pull/1617))
  - Completes the digital convexity module with new functions
    related to full convexity: check of full convexity for arbitrary
    digital sets in nD, and helper classes for using full convexity in
    practice (local geometric analysis, tangency and shortest paths)
    (Jacques-Olivier Lachaud,[#1594](https://github.com/DGtal-team/DGtal/pull/1594))
  - New VoronoiMapComplete class to store the full Voronoi map (with
    all co-cycling sites (Robin Lamy, David Coeurjolly, Isabelle
    Sivignon [#1605](https://github.com/DGtal-team/DGtal/pull/1605))

- *DEC*
  - New discrete differential operators on polygonal meshes have been
    added. They can be used to process generic polygonal meshes (with
    non-planar, non-convex faces) or digital surfaces. (David
    Coeurjolly, [#1603](https://github.com/DGtal-team/DGtal/pull/1603)
  - New class to compute geodesics on polygonal surfaces using the
    Geodesics in Heat approach and the new differential operators on
    polygonal surfaces (digital surfaces, or any PolygonalMesh instance) (David
    Coeurjolly, [#1603](https://github.com/DGtal-team/DGtal/pull/1603)
    - Updates to PolygonalCalculus: changing sign convention, fix some Eigen
      problems, add Dirichlet boundary conditions, update discrete
      differential calculus examples (Jacques-Olivier
      Lachaud, [#1643](https://github.com/DGtal-team/DGtal/pull/1643))
    - Updates to PolygonalCalculus: adding vector field operators (mainly covariant
      gradient and covariant projection as well as Connection-Laplacian). Also adding two
      more examples: harmonic parametrization and vectors in heat method. (Baptiste Genest, David
      Coeurjolly, [#1646](https://github.com/DGtal-team/DGtal/pull/1646))

- *Mathematical Package*
  - Add Lagrange polynomials and Lagrange interpolation
    (Jacques-Olivier Lachaud, [#1594](https://github.com/DGtal-team/DGtal/pull/1594))

- *Topology*
  - New helper methods to retrieve the interior/exterior voxel of a given
    surfel (signed cell of a Khalimksy space). (David Coeurjolly,
    [#1631](https://github.com/DGtal-team/DGtal/pull/1631))

- *I/O*
  - Imagemagick dependency and related classes. Image file format (png, jpg, tga, bmp, gif)
    are now included in the DGtal core using `stb_image.h` and `stb_image_write.h`.
   (David Coeurjolly, [#1648](https://github.com/DGtal-team/DGtal/pull/1648))

## Changes

- *Image*
  - Bugfix in the SpaceND and HyperRectDomain classes to allow very large extent (e.g. >$1024^3$)
    (David Coeurjolly, [#1636](https://github.com/DGtal-team/DGtal/pull/1636))
  - Improved ITK image selection in ImageSelector and add ITK xx.gz an other
    format support. New option to keep set domain or to compute current bounding
    box of elements of the set in ImageFromSet.
    (Bertrand Kerautret, [#1633](https://github.com/DGtal-team/DGtal/pull/1633))
  - Improved MeshReader for .off format in order to take into account more
    comments and other header code used in CGAL.
    (Bertrand Kerautret, [#1653](https://github.com/DGtal-team/DGtal/pull/1653) and
    [#1654](https://github.com/DGtal-team/DGtal/pull/1654))

- *IO*
  - Add Obj format in MeshReader including colors and fixing obj format read
    with relative face position.
    (Bertrand Kerautret, [#1584](https://github.com/DGtal-team/DGtal/pull/1584))
  - Move static private HSVtoRGB and RGBtoHSV functions in Color class (public) and
    new setters/getters from/to HSV (Python binding updated)
    (Bertrand Kerautret, Phuc Ngo and David Coeurjolly
    [#1593](https://github.com/DGtal-team/DGtal/pull/1593))

- *Geometry*
  - Small fix for shortest paths computation, which could sometimes
    output several times the same node. Add tests and examples.
    (Jacques-Olivier Lachaud, [#1644](https://github.com/DGtal-team/DGtal/pull/1644))
  - First and second curvature directions were inverted in the `IIPrincipalCurvaturesAndDirectionsFunctor`,
    fixed now. (David Coeurjolly, [#1657](https://github.com/DGtal-team/DGtal/pull/1657))
  - Renaming `getVoronoiVector` to `getVoronoiSite` in the DistanceTransformation class.
    (David Coeurjolly, [#1660](https://github.com/DGtal-team/DGtal/pull/1660))

- *Kernel*
  - New constructor in Point2DEmbedderIn3D to explicitly orient the image plane and
    new shift method to avoid recomputing orientation plane.
    (Bertrand Kerautret [#1619](https://github.com/DGtal-team/DGtal/pull/1619))

- *Build*
  - New cmake targets to collect cmake, doxygen and markdown files (David Coeurjolly,
    [#1609](https://github.com/DGtal-team/DGtal/pull/1609))
  - Continuous integration does not use Travis anymore but Github
    Actions. (David Coeurjolly, [#1591](https://github.com/DGtal-team/DGtal/pull/1591))
  - New cmake option (DGTAL_RANDOMIZED_TESTING_THRESHOLD) to set the
    (approximated) % of unit-tests to build and run for randomized
    testing (David Coeurjolly [#1588](https://github.com/DGtal-team/DGtal/pull/1588))
  - Fix missing whitelist for the unit-tests in relation to
    PR [#1591](https://github.com/DGtal-team/DGtal/pull/1591))
    (Bertrand Kerautret [#1595](https://github.com/DGtal-team/DGtal/pull/1595))
  - Fix cmake related ITK usage in other projects (issue #1612).
    (Bertrand Kerautret and Pablo Hernandez-Cerdan [#1613](https://github.com/DGtal-team/DGtal/pull/1613))
  - Adding ITK in Github Actions CI on linux distribution.
    (Bertrand Kerautret [#1615](https://github.com/DGtal-team/DGtal/pull/1615))
  - New variable in the Github Action script to disable some tests (not working in the bots)
    (David Coeurjolly, [#1635](https://github.com/DGtal-team/DGtal/pull/1635))
  - Google benchmark is now fetched when building the unit tests (using Fetch_Content)
    (David Coeurjolly, [#1651](https://github.com/DGtal-team/DGtal/pull/1651))
  - Add new cmake option to avoid linking errors related to STB image library
    (like LNK2005 in MSVC). (Bertrand Kerautret, [#1666](https://github.com/DGtal-team/DGtal/pull/1666))

## Bug fixes

- *General*
  - Fixing OpenMP dependency on macOS when using the DGtalConfig.cmake
    (David Coeurjolly, [#1578](https://github.com/DGtal-team/DGtal/pull/1578))
  - Various warnings / deprecated functions (David Coeurjolly,
    [#1583](https://github.com/DGtal-team/DGtal/pull/1583)
  - Removing old snapshot of catch.hpp. Now DGtal compiles on Apple M1 (David Coeurjolly,
    [#1590](https://github.com/DGtal-team/DGtal/pull/1590)
  - Fix cmake IN_LIST use policy. (Bertrand Kerautret,
    [#1592](https://github.com/DGtal-team/DGtal/pull/1592))
  - Adding a explicit list of tests to exclude from Github Actions
    (David Coeurjolly, [#1596](https://github.com/DGtal-team/DGtal/pull/1596))
  - Fixing bugs in the exclude list for CI
    (David Coeurjolly, [#1602](https://github.com/DGtal-team/DGtal/pull/1602))
  - Reactivating Github Actions bots
    (David Coeurjolly, [#1628](https://github.com/DGtal-team/DGtal/pull/1628))
  - OpenMP fix in DGtalConfig on macOS M1 (David Coeurjolly,
    [#1641](https://github.com/DGtal-team/DGtal/pull/1641))
  - New doxygen settings to reduce diagram generation (David Coeurjolly,
    [#1663](https://github.com/DGtal-team/DGtal/pull/1663))

- *Examples*
  - We can now have examples using [polyscope](https://polyscope.run)
    as viewer (`BUILD_POLYSCOPE_EXAMPLES` cmake variable). (David
    Coeurjolly,
    [#1603](https://github.com/DGtal-team/DGtal/pull/1603))

- *IO*
  - Faster export of OBJ files. (David Coeurjolly, [#1608]((https://github.com/DGtal-team/DGtal/pull/1608))
  - Fixing bugs in writing Longvol from GenericWriter and tests.
    (Bertrand Kerautret, [#1610](https://github.com/DGtal-team/DGtal/pull/1610)
  - Fix compilation issue in MeshReader compilation.
    (Bertrand Kerautret, [#1611](https://github.com/DGtal-team/DGtal/pull/1611)
  - Minor fixes in VolReader and LongVolReader to be able to load large vol files.
    (David Coeurjolly, [#1637](https://github.com/DGtal-team/DGtal/pull/1637))
  - Fix LongVolReader that fails to read large values. It was why testLongvol and
    testCompressedVolWriter were failing on some configurations.
    (Roland Denis, [#1638](https://github.com/DGtal-team/DGtal/pull/1638))
  - Fix missing `#include<map>` in MeshReaeder (Jeremy Fix, [#1649](https://github.com/DGtal-team/DGtal/pull/1649))
  - Fix purple color. (Bertrand Kerautret and Phuc Ngo [#1579](https://github.com/DGtal-team/DGtal/pull/1579))

- *Geometry package*
  - The following changes have been made to fix a bug in `examplePlaneProbingSurfaceLocalEstimator`:
    - in `PlaneProbingDigitalSurfaceLocalEstimator`, the method `probingFrameWithPreEstimation` now
      returns a pair bool-frame instead of just a frame, in order to tell whether the frame will lead
      to a valid initialization or not. The method `eval` now uses this boolean value and returns the
      trivial normal vector if it has been set to 'False'.
    - in `PlaneProbingParallelepipedEstimator`: `isValid` does not call the `isValid` method of the
     delegate, but only checks the relevant parts (which have been pushed in to separate methods).
     (Tristan Roussillon, [#1607](https://github.com/DGtal-team/DGtal/pull/1607))
  - Fixing issue with the automatic deploy of the "nightly" documentation.
    (David Coeurjolly, [#1620](https://github.com/DGtal-team/DGtal/pull/1620))
  - Fix issue on computeHullThickness by adding angle tolerance to detect co-linearity vectors.
    (Bertrand Kerautret, [#1647](https://github.com/DGtal-team/DGtal/pull/1647))

- *DEC*
  - More DEC examples can be built without QGLViewer (they didn't need it).
    (David Coeurjolly, [#1642](https://github.com/DGtal-team/DGtal/pull/1642))
  - Improving PolygonalCalculus and VectorHeatMethod for vector field processing on non-manifold surfaces.
    (David Coeurjolly, [#1659](https://github.com/DGtal-team/DGtal/pull/1659))

- *graph*
  - Fix warning related to copy assignment in class DistanceBreadthFirstVisitor
    (Jacques-Olivier Lachaud, [#1662](https://github.com/DGtal-team/DGtal/pull/1662))

- *Shapes package*
  - fix slow remove of isolated vertices in Mesh.
    (Bertrand Kerautret, [#1718](https://github.com/DGtal-team/DGtal/pull/1718))

# DGtal 1.2

## New Features / Critical Changes

- *New Feature*
  - DGtal now has a python binding `pip install dgtal`! For all
    details on the list of classes available in python, you can have a
    look to: Pablo Hernandez-Cerdan [#1528](https://github.com/DGtal-team/DGtal/pull/1528)

- *Geometry Package*
  - New normal vector estimation using plane-probing approaches.
    (Jocelyn Meyron, Tristan Roussillon,
    [#1547](https://github.com/DGtal-team/DGtal/pull/1547))
  - New normal vector estimation using slices of digital surfaces
    and maximal segment computation
    (Jocelyn Meyron, Tristan Roussillon,
    [#1547](https://github.com/DGtal-team/DGtal/pull/1547))
  - Add an implementation of the Quick Hull convex hull algorithm. It
    works in arbitrary dimension. It provides several kernels to deal
    with lattice or rational points, and also to compute the Delaunay
    cell complex.
    (Jacques-Olivier Lachaud,[#1539](https://github.com/DGtal-team/DGtal/pull/1539))

## Changes

- *Project*
  - Add azure-pipelines in `wrap` folder to kickstart python wrappings
    (Pablo Hernandez-Cerdan [#1529](https://github.com/DGtal-team/DGtal/pull/1529))
  - Modernize CMake: Avoid global includes and links, use `target_` commands instead
    (Pablo Hernandez-Cerdan, David Coeurjolly [#1524](https://github.com/DGtal-team/DGtal/pull/1524))
  - Modernize CMake: Prefer use targets rather than directories and libraries
    (Pablo Hernandez-Cerdan [#1543](https://github.com/DGtal-team/DGtal/pull/1543))
  - Add python wrappings using pybind11. Check wrap/README.md for details.
    (Pablo Hernandez-Cerdan [#1543](https://github.com/DGtal-team/DGtal/pull/1528))

- *Documentation*
  - Fix typos in blurred segment equation (Phuc Ngo,
    [#1561](https://github.com/DGtal-team/DGtal/pull/1561))
  - Fix some small errors : includes, variable names, code example
    (adrien Krähenbühl, [#1525](https://github.com/DGtal-team/DGtal/pull/1525))
  - Fix doxygen errors in DigitalConvexity, SurfaceMesh
    (Pablo Hernandez-Cerdan [#1534](https://github.com/DGtal-team/DGtal/pull/1534))
  - Fix CSS errors in doxygen
    (Jérémy Levallois, [#1546](https://github.com/DGtal-team/DGtal/pull/1546))

- *General*
  - Only set CMAKE_CXX_STANDARD if not defined already
    (Pablo Hernandez-Cerdan [#1526](https://github.com/DGtal-team/DGtal/pull/1526))
  - Add `container()` member function to DigitalSets and ImageContainers
    (Pablo Hernandez-Cerdan [#1532](https://github.com/DGtal-team/DGtal/pull/1532))

- *Arithmetic*
  - Add default constructor to ClosedIntegerHalfSpace
    (Jacques-Olivier Lachaud,[#1531](https://github.com/DGtal-team/DGtal/pull/1531))

- *IO*
  - Fix Color::getRGBA
    (Pablo Hernandez-Cerdan [#1535](https://github.com/DGtal-team/DGtal/pull/1535))
  - Adding Quad exports in Board3DTo2D  (David Coeurjolly,
    [#1537](https://github.com/DGtal-team/DGtal/pull/1537))
  - Adding spacing in ImageContainerByITKImage and the possibility to export it
    through ITKWriter.
    (Bertrand Kerautret [#1563](https://github.com/DGtal-team/DGtal/pull/#1563))


## Bug fixes

- *Documentation*
  - Removing collaboration graphs in doxygen. Fixing doxygen warnings (David Coeurjolly,
    [#1537](https://github.com/DGtal-team/DGtal/pull/1537))
  - Fixing the homebrew command for building on macOS (Jérémy Levallois,
    [#1560](https://github.com/DGtal-team/DGtal/pull/1560))

- *IO*
  - Removing the default grey background and raising an error if CAIRO has not between
    set for the Board3DTo2D export (David Coeurjolly,
    [#1537](https://github.com/DGtal-team/DGtal/pull/1537))

- *Geometry*
  - Small fixes and updates in BoundedLatticePolytope and BoundedRationalPolytope
    initialization when using half-spaces initialization
    (Jacques-Olivier Lachaud,[#1538](https://github.com/DGtal-team/DGtal/pull/1538))
  - Fix BoundedLatticePolytope::init when using half-spaces initialization
    (Jacques-Olivier Lachaud,[#1531](https://github.com/DGtal-team/DGtal/pull/1531))
  - Fix an issue in DigitalSurfaceRegularization about bad buffer init
    (David Coeurjolly, [#1548](https://github.com/DGtal-team/DGtal/pull/1548))
  - Fix issue [#1552](https://github.com/DGtal-team/DGtal/issues/1552) about a
    plane-probing unit test taking too long
    (Jocelyn Meyron, [#1553](https://github.com/DGtal-team/DGtal/pull/1553))
  - Fix issue
    [#1566](https://github.com/DGtal-team/DGtal/issues/1566): do not
    compile example checkLatticeBallQuickHull if WITH_GMP is not set
    (Jacques-Olivier Lachaud,[#1567](https://github.com/DGtal-team/DGtal/pull/1567))
  - Fix AppVeyor issue on PlaneProbingParallelepipedEstimator and PlaneProbingRNeighborhood
    (Bertrand Kerautret, [#1568](https://github.com/DGtal-team/DGtal/pull/1568))

- *Shapes package*
  - Fix the use of uninitialized variable in NGon2D.
   (Daniel Antunes,[#1540](https://github.com/DGtal-team/DGtal/issues/1540))

- *Build*
  - We now use cmake *Fetch_Content* to download the stable release of
    Catch2 (used in our unit-tests) when building the project (David
    Coeurjolly [#1524](https://github.com/DGtal-team/DGtal/issues/1524))
  - Fixing the required components for CGAL (David Coeurjolly,
    [#1550](https://github.com/DGtal-team/DGtal/issues/1550))
  - Speedup of the compilation of the tests that rely on Catch2
    (Roland Denis [#1551](https://github.com/DGtal-team/DGtal/pull/1551))
  - Comply with cmake Policy CMP0115 "Source file extensions must be
    explicit". (David Coeurjolly, [#1557](https://github.com/DGtal-team/DGtal/pull/1557))
  - Fix AppVeyor issue using new zlib URL.
    (Bertrand Kerautret, [#1571](https://github.com/DGtal-team/DGtal/pull/1571))


# DGtal 1.1

## New Features / Critical Changes

- *Project*
  - For this release, we have cleaned up the git history (using [bfg](https://rtyley.github.io/bfg-repo-cleaner/)),
    removing old deprecated files or commit errors. For a complete description,
    please follow the discussion of Issue [#1477](https://github.com/DGtal-team/DGtal/issues/1477).
    If you are doing a clean `git clone` of the project, or use the release archive,
    everything should be fine. If you have branches on the release 1.1beta, you
    would need to reset your current working copy. For instance, if
    you have cloned the `DGtal-team/DGtal` repository, just reset your
    master branch using:
    ```
    git fetch origin
    git reset --hard origin/master
    ```
    If you have cloned a fork of `DGtal-team/DGtal` (*i.e.* the `origin`
    remote correspond to your fork and not the DGtal-team one), Fetch
    the DGtal-team remote (nammed `DGtal` here):
    ```
    git fetch DGtal
    git reset --hard DGtal/master
    ```

    _For advanced developers_
    If there are some branches out there you want to "update" to the new history:
    First go to unmerged branch and copy the SHA of the commits you want to get. Or, if they are consecutive, copy the oldest and newest SHA.
    ```
    git checkout master #Updated to new history
    git checkout -b myOpenPR_after_new_history
    git cherry-pick oldestSha^..newestSha
    ```

    (David Coeurjolly, [#1510](https://github.com/DGtal-team/DGtal/pull/1510))

- *Kernel package*
  - Making `HyperRectDomain_(sub)Iterator` random-access iterators
    (allowing parallel scans of the domain, Roland Denis,
    [#1416](https://github.com/DGtal-team/DGtal/pull/1416))
  - Fix bug in BasicDomainSubSampler for negative coordinates of the
    domain lower bound. (Bertrand Kerautret
    [#1504](https://github.com/DGtal-team/DGtal/pull/1504))

- *DEC*
  - Add discrete calculus model of Ambrosio-Tortorelli functional in
    order to make piecewise-smooth approximations of scalar or vector
    fields onto 2D domains like 2D images or digital surfaces
    (Jacques-Olivier Lachaud,[#1421](https://github.com/DGtal-team/DGtal/pull/1421))

- *Geometry Package*
  - New piecewise smooth digital surface regularization class (David Coeurjolly,
    [#1440](https://github.com/DGtal-team/DGtal/pull/1440))
  - Provides support for digital full convexity and subconvexity (Jacques-Olivier Lachaud,
    [#1459](https://github.com/DGtal-team/DGtal/pull/1459))
  - Implementation of Shrouds algorithm for smoothing digital surfaces:
    Nielson et al., Shrouds: optimal separating surfaces for enumerated volumes.
    In Proc. VisSym 2003, vol. 3, pp. 75-84
    (Jacques-Olivier Lachaud, [#1500](https://github.com/DGtal-team/DGtal/pull/1500))
  - Updates cell geometry and digital convexity to use specialized
    unordered set data structure UnorderedSetByBlock for storing
    digital points (Jacques-Olivier Lachaud,
    [#1499](https://github.com/DGtal-team/DGtal/pull/1499))

- *Shapes package*
  - Add a new surface mesh representation for manifold or non-manifold polygonal
    surfaces in R^3 (Jacques-Olivier Lachaud,
    [#1503](https://github.com/DGtal-team/DGtal/pull/1503))

## Changes

- *General*
  - DGtal can be compiled and used as a project (git) submodule (David
    Coeurjolly [#1444](https://github.com/DGtal-team/DGtal/pull/1444))
  - Add .gitattributes file for github to recognize ih files as c++
    (Pablo Hernandez-Cerdan [#1457](https://github.com/DGtal-team/DGtal/pull/1457))
  - Add CMake option `DGTAL_ENABLE_FLOATING_POINT_EXCEPTIONS` to control enabling
    `feenableexcept` (only applies in Linux when in Debug mode).
    (Pablo Hernandez-Cerdan, [#1489](https://github.com/DGtal-team/DGtal/pull/1489))
  - Travis: Fix broken Eigen url. Update Eigen in travis to 3.3.7.
    (Pablo Hernandez, [#1508](https://github.com/DGtal-team/DGtal/pull/1508))

- *Geometry*
  - New Integral Invariant functor to retrieve the curvature tensor (principal curvature
    directions and values). (David Coeurjolly, [#1460](https://github.com/DGtal-team/DGtal/pull/1460))
  - Add principal directions of curvature functions for implicit polynomial 3D shapes.
    (Jacques-Olivier Lachaud,[#1470](https://github.com/DGtal-team/DGtal/pull/1470))

- *io*
  - The GenericWriter can now export in 3D ITK format (nii, mha,  mhd,  tiff).  
    (Bertrand Kerautret [#1485](https://github.com/DGtal-team/DGtal/pull/1485))
  - New Viridis ColorGradientPreset and clean of  useless template specializations in
    the GenericWriter for color image. (Bertrand Kerautret
    [#1487](https://github.com/DGtal-team/DGtal/pull/1487))
  - Add the possibility to import images with a shifted domain in ITKReader.
    (Bertrand Kerautret and Pablo Hernandez-Cerdan
    [#1492](https://github.com/DGtal-team/DGtal/pull/1492))

- *Kernel package*
  - Add .data() function to PointVector to expose internal array data.
    (Pablo Hernandez-Cerdan, [#1452](https://github.com/DGtal-team/DGtal/pull/1452))
  - Add a specialized unordered set data structure
    UnorderedSetByBlock for storing digital points, which is more
    compact and as efficient as unordered set
    (Jacques-Olivier Lachaud,[#1499](https://github.com/DGtal-team/DGtal/pull/1499))

- *Helpers*
  - Add vector field output as OBJ to module Shortcuts (Jacques-Olivier Lachaud,
    [#1412](https://github.com/DGtal-team/DGtal/pull/1412))
  - Add shortcuts to Ambrosio-Tortorelli piecewise-smooth approximation
    (Jacques-Olivier Lachaud,[#1421](https://github.com/DGtal-team/DGtal/pull/1421))
  - Add  output as OFF to module Shortcuts (Bertrand Kerautret,
    [#1476](https://github.com/DGtal-team/DGtal/pull/1476))
  - Add shortcuts to principal curvatures and directions of curvature for implicit polynomial
    3D shapes. (Jacques-Olivier Lachaud,[#1470](https://github.com/DGtal-team/DGtal/pull/1470))

- *Tests*
  - Upgrade of the unit-test framework (Catch) to the latest release [Catch2](https://github.com/catchorg/Catch2).
    (David Coeurjolly [#1418](https://github.com/DGtal-team/DGtal/pull/1418))
    (Roland Denis [#1419](https://github.com/DGtal-team/DGtal/pull/1419))

- *Topology*
  - Provides partial flip, split and merge operations for half-edge data structures
    and triangulated surfaces (Jacques-Olivier Lachaud,
    [#1428](https://github.com/DGtal-team/DGtal/pull/1428))
  - Makes testVoxelComplex faster, reducing the size of the test fixture
    (Pablo Hernandez-Cerdan, [#1451](https://github.com/DGtal-team/DGtal/pull/1451))
  - Fix bug in VoxelComplex masks when cell was at the boundary of kspace
    (Pablo Hernandez-Cerdan, [#1488](https://github.com/DGtal-team/DGtal/pull/1488))
  - Fix loadTable not able to read compressed tables in Windows
    (Pablo Hernandez-Cerdan, [#1505](https://github.com/DGtal-team/DGtal/pull/1505))
  - Fix fillData in CubicalComplex
    (Pablo Hernandez-Cerdan, [#1519](https://github.com/DGtal-team/DGtal/pull/1519))

- *Shapes package*
  - Add a moveTo(const RealPoint& point) method to implicit and star shapes
   (Adrien Krähenbühl,
   [#1414](https://github.com/DGtal-team/DGtal/pull/1414))
  - Fix Lemniscate definition following Bernoulli's definition
   (Adrien Krähenbühl,
   [#1427](https://github.com/DGtal-team/DGtal/pull/1427))
  - Homogenizes typedefs of all parametric shapes and fixes some bounding box
    computations (Adrien Krähenbühl,
   [#1462](https://github.com/DGtal-team/DGtal/pull/1462))
  - Add const directives to some curve estimators on shapes.
    (Adrien Krähenbühl [#1429](https://github.com/DGtal-team/DGtal/pull/1429))

- *IO*
  - When the 3D built-in viewer is enabled (libqglviewer), the default
    required Qt version is now Qt5 instead of Qt4. You can revert to
    Qt4 by unsetting the WITH_QT5 cmake flag (David Coeurjolly,
    [#1511](https://github.com/DGtal-team/DGtal/pull/1511))

## Bug Fixes

- *Configuration/General*
  - Fix compilation error/warnings with gcc 9.1.1 and clang 9.0
    (Boris Mansencal, [#1431](https://github.com/DGtal-team/DGtal/pull/1431))
  - Disable some gcc/clang warnings in Qt5 raised by Apple clang compiler (David
    Coeurjolly, [#1436](https://github.com/DGtal-team/DGtal/pull/1436))
  - Fixing Travis configuration due to syntax changes in v2
    (Roland Denis, [#1465](https://github.com/DGtal-team/DGtal/pull/1465))
  - Compression of png files used in for the documentation
    (preparing 1.1 release), (David Coeurjolly, [#1494](https://github.com/DGtal-team/DGtal/pull/1494))
  - Fix `CMAKE_C_FLAGS` when `WITH_OPENMP=ON`
    (Pablo Hernandez-Cerdan, [#1495](https://github.com/DGtal-team/DGtal/pull/1495))

- *Mathematics*
  - Put SimpleMatrix * scalar operation in DGtal namespace (Jacques-Olivier Lachaud,
    [#1412](https://github.com/DGtal-team/DGtal/pull/1412))

- *Geometry*
  - Bugfix in the `testVoronoiCovarianceMeasureOnSurface` (David
    Coeurjolly, [#1439](https://github.com/DGtal-team/DGtal/pull/1439))
  - Defining StandardDSS4Computer & NaiveDSS8Computer as templated aliases of
    ArithmeticalDSSComputer (fix #1483). Also fixing NaiveDSS8 adjacency.
    (Roland Denis, [#1491](https://github.com/DGtal-team/DGtal/pull/1491))
  - Fix initialisation in BoundedLatticePolytope when creating non full
    dimensional simplices in 3D (segments, triangles). (Jacques-Olivier Lachaud,
    [#1502](https://github.com/DGtal-team/DGtal/pull/1502))

- *Kernel*
  - Point2DEmbedderIn3D edit to recover behavior of version 0.9.4 in
    the origin point placement. (Florian Delconte and Bertrand Kerautret
    [#1520](https://github.com/DGtal-team/DGtal/pull/1520))

- *Helpers*
  - Fix Metric problem due to implicit RealPoint toward Point conversion when computing
    convolved trivial normals in ShortcutsGeometry (Jacques-Olivier Lachaud,
    [#1412](https://github.com/DGtal-team/DGtal/pull/1412))
  - Fixing double conversion bug in class Parameters, related to
    English/French decimal point inconsistency between `atof` and
    `boost::program_options` (Jacques-Olivier Lachaud,
    [#1411](https://github.com/DGtal-team/DGtal/pull/1411))
  - Fix bug in Shortcuts::saveVectorFieldOBJ
    (Jacques-Olivier Lachaud,[#1421](https://github.com/DGtal-team/DGtal/pull/1421))
  - Fixing OBJ export: .mtl file written with relative path (Johanna
    Delanoy [#1420](https://github.com/DGtal-team/DGtal/pull/1420))
  - Unify pointel ordering in Shortcuts and MeshHelper so that
    Shortcuts::getPointelRange, Shortcuts::saveOBJ and
    Shortcuts::makePrimalPolygonalSurface, as well as
    MeshHelpers::digitalSurface2PrimalPolygonalSurface, all use the
    CCW ordering by default (in 3D).
    (Jacques-Olivier Lachaud,[#1445](https://github.com/DGtal-team/DGtal/pull/1445))

- *images*
  - Fix the image origin that was not taken into account in class
    ImageContainerByITKImage. (Bertrand Kerautret
    [#1484](https://github.com/DGtal-team/DGtal/pull/1484))
  - Add domainShift to ImageContainerByITKImage.
    (Pablo Hernandez-Cerdan,
    [#1490](https://github.com/DGtal-team/DGtal/pull/1490))

- *IO*
  - Removing a `using namespace std;` in the Viewer3D hearder file. (David
    Coeurjolly [#1413](https://github.com/DGtal-team/DGtal/pull/1413))
  - Fixing cast from const to mutable iterator in GradientColorMap.
    (Roland Denis [#1486](https://github.com/DGtal-team/DGtal/pull/1486))

- *Topology*
  - Add missing constraint to flips in HalfEdgeDataStructure
    (Jacques-Olivier Lachaud,[#1498](https://github.com/DGtal-team/DGtal/pull/1498))

- *Shapes*
  - Fix bug in Astroid parameter() method : orientation correction
    (Adrien Krähenbühl,
    [#1325](https://github.com/DGtal-team/DGtal/pull/1426))
  - Add missing constraint to flips in TriangulatedSurface
    (Jacques-Olivier Lachaud,[#1498](https://github.com/DGtal-team/DGtal/pull/1498))

- *DEC*
  - Fix issue (https://github.com/DGtal-team/DGtal/issues/1441)
    related to bad link in DEC/moduleAT documentation and missing
    associated example exampleSurfaceATnormals.cpp (Jacques-Olivier
    Lachaud,[#1442](https://github.com/DGtal-team/DGtal/pull/1442)
  - Adding missing LGPL headers in the DEC examples (David Coeurjolly
    [#1472]((https://github.com/DGtal-team/DGtal/pull/1472))

- *Documentation*
  - Promoting the `Shortcuts` documentation page on the main page. (David
    Coeurjolly [#1417](https://github.com/DGtal-team/DGtal/pull/1417))
  - Fixing the `doxyfiles` to have the table of contents of module pages (David
    Coeurjolly [#1424](https://github.com/DGtal-team/DGtal/pull/1424))
  - New illustration in the volumetric analysis documentation page (David
    Coeurjolly [#1432](https://github.com/DGtal-team/DGtal/pull/1432))
  - Using SourceForge to download doxygen sources during Travis CI jobs.
    (Roland Denis [#1424](https://github.com/DGtal-team/DGtal/pull/1434))
  - CSS edit to enhance the readability of code snippets (David
    Coeurjolly [#1438](https://github.com/DGtal-team/DGtal/pull/1438))
  - Fixing various links in moduleCellularTopology. Fixing #1454.
    Removing dead links to ImaGene project.
    (Roland Denis [#1455](https://github.com/DGtal-team/DGtal/pull/1455))

- *Build*
  - Fix issue (https://github.com/DGtal-team/DGtal/issues/1478),
    that is a Visual Studio 2019 build error related to befriend
    template specializations
    (Jacques-Olivier Lachaud [#1481](https://github.com/DGtal-team/DGtal/pull/1481))
  - Removing the homemade CPP11 checks, using cmake macro instead
    (David Coeurjolly, [#1446](https://github.com/DGtal-team/DGtal/pull/1446))
  - Removes the check for CPP11 when building WITH_ITK
    (Pablo Hernandez-Cerdan, [#1453](https://github.com/DGtal-team/DGtal/pull/1453))
  - Fix apple clang  compilation issue with a workaround to the
    ConstIteratorAdapter class that does not satisfy the _is_forward concept of the STL:
    using boost::first_max_element instead std::max_element.
    (Bertrand Kerautret, [#1437](https://github.com/DGtal-team/DGtal/pull/1437))  
  - Abort compilation at configure time when the compiler is gcc 10.1 due to compiler bug.
    Fix issue #1501.
    (Pablo Hernandez-Cerdan, [#1506](https://github.com/DGtal-team/DGtal/pull/1506))

# DGtal 1.0

## New Features / Critical Changes

- *Base package*
  - Adding FunctorHolder to transform any callable object (e.g. function,
    functor, lambda function,...) into a valid DGtal functor.
    (Roland Denis, [#1332](https://github.com/DGtal-team/DGtal/pull/1332))
  - Adding better checks for floating point arithmetic in the test module (Kacper Pluta,
    [#1352](https://github.com/DGtal-team/DGtal/pull/1352))

- *Documentation*
  - Module page about functions, functors and lambdas in DGtal.
    (Roland Denis, [#1332](https://github.com/DGtal-team/DGtal/pull/1332))

- *Image package*
  - Adding ConstImageFunctorHolder to transform any callable object
    (e.g. function, functor, lambda function,...) into a CConstImage model.
    (Roland Denis, [#1332](https://github.com/DGtal-team/DGtal/pull/1332))
  - RigidTransformation2D/3D depends on a vector functor that can be,
    for example, VectorRounding (Kacper Pluta,
    [#1339](https://github.com/DGtal-team/DGtal/pull/1339))

- *Kernel package*
  - Adding PointFunctorHolder to transform any callable object (e.g. function,
    functor, lambda function,...) into a CPointFunctor model.
    (Roland Denis, [#1332](https://github.com/DGtal-team/DGtal/pull/1332))
  - ⚠️ The conversion between PointVector of different component types now follows
    the classical conversion rules (e.g. float to double is OK but double
    to int fails if the conversion is not explicitly specified).
    Component type after an arithmetic operation also follows the classical
    arithmetic conversion rules (e.g int * double returns a double).
    Adding some related conversion functors.
    (Roland Denis, [#1345](https://github.com/DGtal-team/DGtal/pull/1345))
  - Making binary operators of PointVector (+-\*/ but also dot, crossProduct,
    inf, isLower,...) available as external functions. The component type of
    the result follows the classical arithmetic conversion rules.
    (Roland Denis, [#1345](https://github.com/DGtal-team/DGtal/pull/1345))
  - Adding square norm method to Point/Vector class. (David Coeurjolly,
    [#1365](https://github.com/DGtal-team/DGtal/pull/1365))

- *Helpers*
  - Classes Shortcuts and ShortcutsGeometry to simplify coding with
    DGtal. Integrate a lot of volume, digital surfaces, mesh,
    surface, geometry, estimators functions, with many conversion
    and input/output tools. (Jacques-Olivier Lachaud,
    [#1357](https://github.com/DGtal-team/DGtal/pull/1357))

- *Shapes package*
  - Add two new star shapes: Astroid and Lemniscate
   (Adrien Krähenbühl, Chouaib Fellah,
   [#1325](https://github.com/DGtal-team/DGtal/pull/1325))

- *Geometry package*
  - Parametric 3D curve digitization see (UglyNaiveParametricCurveDigitizer3D)
   (Kacper Pluta, [#1339](https://github.com/DGtal-team/DGtal/pull/1339))
  - A set of 3D parametric curves: EllipticHelix, Knot_3_1, Knot_3_2, Knot_4_1,
    Knot_4_3, Knot_5_1, Knot_5_2, Knot_6_2, Knot_7_4 (Kacper Pluta,
   [#1339](https://github.com/DGtal-team/DGtal/pull/1339))
  - DecoratorParametricCurveTransformation - a decorator to apply isometries to
    parametric curves (Kacper Pluta, [#1339](https://github.com/DGtal-team/DGtal/pull/1339))
  - LambdaMST3DBy2D - a variation of 3D Lambda Maximal Segment tangent estimator
   that uses only 2D tangents along maximal axis. This estimator has only a
   research value (Kacper Pluta, [#1339](https://github.com/DGtal-team/DGtal/pull/1339))
  - DSSes filtration during L-MST3D computations (Kacper Pluta,
   [#1339](https://github.com/DGtal-team/DGtal/pull/1339))
  - An option for filtering DSSes during LambdaMST3D calculations (Kacper Pluta,
   [#1339](https://github.com/DGtal-team/DGtal/pull/1339))
  - New LpMetric class (model of CMetricSpace) for distance computations in R^n.
    (David Coeurjolly,  [#1388](https://github.com/DGtal-team/DGtal/pull/1388))

- *Documentation*
  - Replacing html internal links by ref command in Digital Topology module
    documentation. Also ignoring doxygen warning when ref begins with a digit.
    (Roland Denis, [#1340](https://github.com/DGtal-team/DGtal/pull/1340))
  - Fix examples filenames in Digital Topology module documentation (Isabelle
    Sivignon, [#1331](https://github.com/DGtal-team/DGtal/pull/1331))
  - Fix doc bug with Hull2D namespace, (Tristan Roussillon,
    [#1330](https://github.com/DGtal-team/DGtal/pull/1330))
  - Checking boost version when including boost/common_factor_rt (David Coeurjolly,
    [#1344](https://github.com/DGtal-team/DGtal/pull/1344))
  - Fix computational costs of separable metric predicates in the documentation.
    (David Coeurjolly, [#1374](https://github.com/DGtal-team/DGtal/pull/1374))
  - Fixing doxygen warnings (typo and doxygen upgrade to v1.8.14)
    (Roland Denis, [#1376](https://github.com/DGtal-team/DGtal/pull/1376))
  - Module page about functions, functors and lambdas in DGtal.
    (Roland Denis, [#1332](https://github.com/DGtal-team/DGtal/pull/1332))

## Changes

- *Configuration/General*
  - Simplifying Travis CI scripts (David Coeurjolly,
    [#1371](https://github.com/DGtal-team/DGtal/pull/1371))

- *Kernel package*
  - Fix NumberTraits for `long long int` types and refactor it.
    (Roland Denis, [#1397](https://github.com/DGtal-team/DGtal/pull/1397))


- *Topology*
  - Remove the internal object from VoxelComplex, improving performance
    (Pablo Hernandez, [#1369](https://github.com/DGtal-team/DGtal/pull/1369))

- *Documentation*
  - Improving KhalimskySpace related classes documentations by displaying
    a short description in the member list.
    (Roland Denis,  [#1398](https://github.com/DGtal-team/DGtal/pull/1398))

- *Helpers*
  - Small fixes in Shortcuts and ShortcutsGeometry, doc, and colormaps.
    (Jacques-Olivier Lachaud, [#1364](https://github.com/DGtal-team/DGtal/pull/1364))

- *Topology*
  - Specializes the method DigitalSurface::facesAroundVertex in the
    3D case, such that faces (ie pointels) are ordered
    counterclockwise with respect of the vertex (ie surfel) seen from
    the exterior. (Jacques-Olivier Lachaud,
    [#1377](https://github.com/DGtal-team/DGtal/pull/1377))
  - This PR fixes two issues related to CubicalComplexFunctions:
    issue [#1362](https://github.com/DGtal-team/DGtal/issues/1362) and
    issue [#1381](https://github.com/DGtal-team/DGtal/issues/1381) for
    programs testCubicalComplex, testVoxelComplex and
    testParDirCollapse. (Jacques-Olivier Lachaud,
    [#1390](https://github.com/DGtal-team/DGtal/pull/1390))
  - Move operators outside of functions namespace in VoxelComplexFunctions.
    (Pablo Hernandez, [#1392](https://github.com/DGtal-team/DGtal/pull/1392))


## Bug Fixes

- *Configuration/General*
  - Continuous integration AppVeyor fix
    [#1326](https://github.com/DGtal-team/DGtal/pull/1326)
  - Fixing documentation checks and updating Travis scripts
    (Roland Denis, [#1335](https://github.com/DGtal-team/DGtal/pull/1335))
  - Fixing warning of Clang when including GraphicsMagick v1.3.31
    (Roland Denis, [#1366](https://github.com/DGtal-team/DGtal/pull/1366))
  - Fix compilation warnings with gcc 8.2.1
    (Boris Mansencal, [#1384](https://github.com/DGtal-team/DGtal/pull/1384))
  - Fix compilation with Visual Studio (15.9.5) and some io tests
    (Boris Mansencal, [#1380](https://github.com/DGtal-team/DGtal/pull/1380))
  - Fixing & updating Travis: documentation deployement and DGtalTools job
    (Roland Denis, [#1383](https://github.com/DGtal-team/DGtal/pull/1383))
  - Various warnings fixed on Xcode (David Coeurjolly,
    [#1389](https://github.com/DGtal-team/DGtal/pull/1389))
  - Fix compilation and adding debug version for the generated file with Visual Studio
    (Raphael Lenain, [#1395](https://github.com/DGtal-team/DGtal/pull/1395))
  - Correct pragma pop in ITK related files
    (Boris Mansencal, [#1400](https://github.com/DGtal-team/DGtal/pull/1400))
  - Fix compilation and execution with Visual Studio
    (Raphael Lenain, [#1407](https://github.com/DGtal-team/DGtal/pull/1407))

- *Kernel*
 - Fixing issue #1341 about unwanted conversions between PointVector with
    different component types (like from double to int) by making explicit
    the default conversion constructor and checking type compatiblity when
    using operators.
    (Roland Denis, [#1345](https://github.com/DGtal-team/DGtal/pull/1345))
 - Fixing issue #1387 about the wrong result of PointVector::crossProduct
    in 2D. Also disabling this method for dimensions other than 2 and 3.
    (Roland Denis, [#1345](https://github.com/DGtal-team/DGtal/pull/1345))
  - Fixing many issues related to invalid conversion between PointVectors
    of different component types.
    (David Coeurjolly, Roland Denis, Monir Hadji, Bertrand Kerautret,
    Tristan Roussillon, [#1345](https://github.com/DGtal-team/DGtal/pull/1345))

- *Base*
  - Fixing wrong members in PredicateCombiner (David Coeurjolly,
    [#1321](https://github.com/DGtal-team/DGtal/pull/1321))
  - Fix testClone2.cpp and efficiency issue in Clone/CountedPtr mechanism
    (Jacques-Olivier Lachaud, [#1382](https://github.com/DGtal-team/DGtal/pull/1382)). Fix issue
    [#1203](https://github.com/DGtal-team/DGtal/issues/1203))

- *Shapes*
  - Fixing openmp flags (David Coeurjolly,
    [#1324](https://github.com/DGtal-team/DGtal/pull/1324))
  - Add assignment operator to ImageContainerByITKImage (Pablo Hernandez,
    [#1336](https://github.com/DGtal-team/DGtal/pull/1336))
  - Fix compilation warning: const qualifier ignored in cast (Pablo Hernandez,
    [#1337](https://github.com/DGtal-team/DGtal/pull/1337))
  - Filter data passed to acos in order to avoid division by zero or an argument
    out of range. (Kacper Pluta, [#1359](https://github.com/DGtal-team/DGtal/pull/1359))

- *IO*
  - Improve ITKReader, testITKio and testITKReader (Boris Mansencal,
    [#1379](https://github.com/DGtal-team/DGtal/pull/1379))
    [#1394](https://github.com/DGtal-team/DGtal/pull/1394))
  - Fix wrong typedef for double case in ITKReader (Adrien Krähenbühl,
    [#1259](https://github.com/DGtal-team/DGtal/pull/1322))
  - Fix safeguard when using ImageMagick without cmake activation (David Coeurjolly,
    [#1344](https://github.com/DGtal-team/DGtal/pull/1344))
  - Fix Color::Green definition (David Coeurjolly,
    [#1385](https://github.com/DGtal-team/DGtal/pull/1385))
  - Fix Visual Studio ContourHelper tests.
    (Bertrand Kerautret, [#1386](https://github.com/DGtal-team/DGtal/pull/1386))

- *Geometry*
   - Fix a possible tangent vector flapping during L-MST3D and L-MST3DBy2D (Kacper Pluta,
   [#1339](https://github.com/DGtal-team/DGtal/pull/1339))
   - Fix a possible issue with data structures orderings in L-MST3D accumulation step (Kacper Pluta,
   [#1339](https://github.com/DGtal-team/DGtal/pull/1339))
   - Add missing API to StandardDSS6Computer i.e., isInDSS (Kacper Pluta,
   [#1339](https://github.com/DGtal-team/DGtal/pull/1339))

- *DEC package*
  - Adding missing headers in some files of DEC.
    (Roland Denis, [#1349](https://github.com/DGtal-team/DGtal/pull/1349))

- *Image*
  - Fix bug in ImageLinearCellEmbedder.
    (Jacques-Olivier Lachaud, [#1356](https://github.com/DGtal-team/DGtal/pull/1356))

- *Miscellaneous*
  - Fix Small bug in Integral Invariant Volume Estimator in 2D
    (Thomas Caissard, [#1316](https://github.com/DGtal-team/DGtal/pull/1316))
  - Change from private to public access of types Input and Output in SCellToPoint
    (Daniel Antunes, [#1346](https://github.com/DGtal-team/DGtal/pull/1346))
  - Correct small typo when compiling with DEBUG defined
    (Boris Mansencal, [#1401](https://github.com/DGtal-team/DGtal/pull/1401))

- *Math packages*
  - Fix possible division by zero in the MultiStatistics class.
    (Kacper Pluta, [#1358](https://github.com/DGtal-team/DGtal/pull/1358))


# DGtal 0.9.4.1

## Bug Fixes

- *Documentation*
  - Fixing path to Mathjax CDN in documentation (David Coeurjolly,
    [#1318](https://github.com/DGtal-team/DGtal/pull/1318))

# DGtal 0.9.4

## New Features / Critical Changes

- *Shapes*
  - Mesh Voxelizer using 6- or 26-separability templated
   (David Coeurjolly, Monir Hadji,
   [#1209](https://github.com/DGtal-team/DGtal/pull/1209))

- *Topology Package*
  - Adding the half-edge data structure to represent arbitrary
    two-dimensional combinatorial surfaces with or without boundary
    (Jacques-Olivier Lachaud
     [#1266](https://github.com/DGtal-team/DGtal/pull/1266))
  - Add VoxelComplex, an extension for CubicalComplex, implementing the Critical-Kernels
    framework, based on the work of M.Couprie and G.Bertrand on isthmus.
    (Pablo Hernandez, [#1147](https://github.com/DGtal-team/DGtal/pull/1147))

- *Shapes Package*
  - Adding classes and helpers to create triangulated surfaces and
    polygonal surfaces to convert them from/to mesh, as well as a conversion from digital
    surfaces to dual triangulated or polygonal surface (Jacques-Olivier
    Lachaud [#1266](https://github.com/DGtal-team/DGtal/pull/1266))

- *Geometry Package*
  - Laplace-Beltrami operators on digital surfaces. (Thomas Caissard,
    [#1303](https://github.com/DGtal-team/DGtal/pull/1303))



## Changes

- *Math package*
  - New SimpleMatrix constructor with a initializer_list argument
    (Nicolas Normand,
    [#1250](https://github.com/DGtal-team/DGtal/pull/1250))

- *IO*
  - New simple way to extend the QGLViewer-based Viewer3D interface,
    for instance to add callbacks to key or mouse events, or to modify
    what is drawn on the window.
    (Jacques-Olivier Lachaud, [#1259](https://github.com/DGtal-team/DGtal/pull/1259))
  - TableReader can now read all elements contained in each line of a file
    with the new method getLinesElementsFromFile().
    (Bertrand Kerautret,
    [#1260](https://github.com/DGtal-team/DGtal/pull/1260))
  - New ImageMagick writer to export images to PNG or JPG formats for
    instance.  (David Coeurjolly,
    [#1304](https://github.com/DGtal-team/DGtal/pull/1304))
  - SimpleDistanceColorMap new colormap to easily display distance maps.
    (David Coeurjolly, [#1302](https://github.com/DGtal-team/DGtal/pull/1302))
  - Fix in MagicReader allowing to load colored images. (David
    Coeurjolly, [#1305](https://github.com/DGtal-team/DGtal/pull/1305))
  - Include New ImageMagick writer in GenericWriter.  (Bertrand Kerautret,
    [#1306](https://github.com/DGtal-team/DGtal/pull/1306))

## Bug Fixes

- *Build*
  - Fix compilation by using DGtal from swift wrapping (Bertrand Kerautret,
    [#1309](https://github.com/DGtal-team/DGtal/pull/1309))
  - Fix C++11 cmake flags and cmake >3.1 is now required (David Coeurjolly,
    Pablo H Cerdan, [#1290](https://github.com/DGtal-team/DGtal/pull/1290))
  - Fix HDF5 link missing in compilation (Bertrand Kerautret,
     [#1301](https://github.com/DGtal-team/DGtal/pull/1301))
  - Fix compilation with QGLViewer (2.7.x) and Qt5 (Boris Mansencal,
     [#1300](https://github.com/DGtal-team/DGtal/pull/1300))

- *Shapes Package*
  - Fix ImplicitPolynomial3Shape and TrueDigitalSurfaceLocalEstimator.
    Improves projection operator on implicit surface and curvature
    computations. (Jacques-Olivier Lachaud,
    [#1279](https://github.com/DGtal-team/DGtal/pull/1279))

- *Configuration/General*
  - Upgrading the benchmarks to match with the new google-benchmark API
   (David Coeurjolly,
     [#1244]((https://github.com/DGtal-team/DGtal/pull/1244))
  - The documentation mainpage now refers to the DGtalTools documentation
    (David Coeurjolly,
    [#1249]((https://github.com/DGtal-team/DGtal/pull/1249))
  - Fix ITK related try_compile command to work for non-default locations.
    (Pablo Hernandez,
    [#1286]((https://github.com/DGtal-team/DGtal/pull/1286))

- *IO*
  - Fix for compilation with 2.7.0 QGLViewer version.
   (Bertrand Kerautret, [#1280](https://github.com/DGtal-team/DGtal/pull/1280))
  - Fix on the ITK reader when used with a functor which is not able to
    handle 32/16 bits images. Also includes a new testITKReader and ITK tests in
    GenericReader.
    (Bertrand Kerautret, [#1255](https://github.com/DGtal-team/DGtal/pull/1255))
  - Viewer3D: fix bad light source move according X/Y mouse move and new Key_Z to
    move away/closer the light source.
    (Bertrand Kerautret, [#1262](https://github.com/DGtal-team/DGtal/pull/1262))
  - Fix ImageContainerByITKImage, fill the itk image buffer with 0 when using the
    domain constructor.
    (Pablo Hernandez, [#1307](https://github.com/DGtal-team/DGtal/pull/1307))

- *Kernel Package*
  - Fix testBasicPointFunctor. (Bertrand Kerautret
    [#1245](https://github.com/DGtal-team/DGtal/pull/1245))

- *Arithmetic Package*
 - Fix SternBrocot and variants static instanciations. (Jacques-Olivier Lachaud
   [#1293](https://github.com/DGtal-team/DGtal/pull/1293))

- *Topology Package*
  - Fix invalid KhalimskyCell coordinates in ctopo-fillContours.cpp example.
    (Roland Denis, [#1296](https://github.com/DGtal-team/DGtal/pull/1296))

- *Documentation*
  - Add import with functors in GenericReader in the main default reader.
    (mainly motivated to show documentation of specialized version of
    importWithValueFunctor and importWithColorFunctor). The tiff format
    was also added to the generic readers when ITK is present (Bertrand
    Kerautret [1251](https://github.com/DGtal-team/DGtal/pull/1245))
  - Fix exampleArithDSS3d compilation (which was not activated).
    (Bertrand Kerautret
    [#1254](https://github.com/DGtal-team/DGtal/pull/1254))

- *DEC*
  - Fix dependencies flags for DEC examples.
    (Jean-David Génevaux, [#1310](https://github.com/DGtal-team/DGtal/pull/1310))

# DGtal 0.9.3

## New Features / Critical Changes

- *Configuration/General*
  - The project has a now a unique compiled library: DGtal. The DGtalIO
   target has been removed. (David Coeurjolly,
   [#1226](https://github.com/DGtal-team/DGtal/pull/1226))
  - New mandatory dependency for DGtal: zlib must be installed in the system.
   (David Coeurjolly, [#1228](https://github.com/DGtal-team/DGtal/pull/1228))
  - Remove cpp11 deprecated usage of std::binder1st and std::binder2nd
    --generates error with c++17 flag. (Pablo Hernandez,
    [#1287](https://github.com/DGtal-team/DGtal/pull/1287))
  - Remove cpp11 deprecated usage of std::unary_function and
    std::binary_function --generates error with c++17 flag.
   (Pablo Hernandez, [#1291](https://github.com/DGtal-team/DGtal/pull/1291))

- *Topology Package*
  -  Implementation of ParDirCollapse with CollapseSurface and CollapseIsthmus.
    (Mohamad ONAYSSI, Bibiana MARTINEZ, Mohamed MELLOULI, Kacper PLUTA,
    [#1199](https://github.com/DGtal-team/DGtal/pull/1199))

- *Geometry Package*
  - VoronoiMap, PowerMap, (Reverse)DistanceTransformation and ReducedMedialAxis
   now work on toric domains (with per-dimension periodicity specification).
   (David Coeurjolly, Roland Denis,
   [#1206](https://github.com/DGtal-team/DGtal/pull/1206))

- *IO*
  - New version (3) for the VOL file format that allows (zlib) compressed volumetric
   data. VolReady and VolWriter can still manage Version 2 Vols.
   (David Coeurjolly, [#1228](https://github.com/DGtal-team/DGtal/pull/1228))

## Changes

- *Configuration/General*
  - Continuous integration Travis bots are now based on ubunutu/trusty containers.
   (David Coeurjolly, [#1227](https://github.com/DGtal-team/DGtal/pull/1208))
  - Set flag -std=c++11 only if needed. Modern compilers set compatible flags
   by default (gnu++14, etc). (Pablo H Cerdan,
   [#1222](https://github.com/DGtal-team/DGtal/pull/1222))

- *Documentation*
   - All the example descriptions are now in their the examples file (instead in
    dox files).
    (Bertrand Kerautret, [#1240](https://github.com/DGtal-team/DGtal/pull/1240))

## Bug Fixes

- *Configuration/General*
  - Fixing errors and warnings raised by g++ 4.7.x.
   (Roland Denis, [#1202](https://github.com/DGtal-team/DGtal/pull/1202))
  - Explicit M_PI definition if needed.
   (David Coeurjolly, [#1208](https://github.com/DGtal-team/DGtal/pull/1208))
  - Continuous integration Travis bots are now based on ubunutu/trusty containers.
   (David Coeurjolly, [#1227](https://github.com/DGtal-team/DGtal/pull/1208))
  - Fix usage of DESTDIR at install time for linux packagers.
   (Pablo Hernandez, [#1235](https://github.com/DGtal-team/DGtal/pull/1235))
  - Fix, let CMake handle DESTDIR instead of manual manipulation.
   (Pablo Hernandez, [#1238](https://github.com/DGtal-team/DGtal/pull/1238))

- *Geometry Package*
  - ArithDSSIterator: fix missing postfix ++.
   (I. Sivignon, [#1187](https://github.com/DGtal-team/DGtal/pull/1187))
  - ContourHelper: add a method to transform a contour into a 8 connected path.
   (B. Kerautret, [#1127](https://github.com/DGtal-team/DGtal/pull/1127))

- *IO Package*
  - Missing TContainer template parameter for overloaded functions/methods that
   rely on PointVector.
   (Roland Denis, [#1232](https://github.com/DGtal-team/DGtal/pull/1232))
  - Viewer3D: fix bad rendering when changing the scale.
   (Bertrand Kerautret, [#1217](https://github.com/DGtal-team/DGtal/pull/1217))

- *Documentation*
  - Fixing various BibTeX references.
   (Bertrand Kerautret, [##1237](https://github.com/DGtal-team/DGtal/pull/1237))

# DGtal 0.9.2

## New Features / Critical Changes

- *Documentation*
  - Fixing all doxygen warnings.
   (Roland Denis, [#1182](https://github.com/DGtal-team/DGtal/pull/1182))
  - New "@seeDGtalTools" doxygen command to cite a DGtalTools tool in
   DGtal documentation (David Coeurjolly,
   [#1179](https://github.com/DGtal-team/DGtal/pull/1179))

- *Geometry Package*
  - New robust normal vector estimator using spherical accumulators and statistical
   voting (Boulc'h & Marlet, SGP 2012).
   (David Coeurjolly, [#1149](https://github.com/DGtal-team/DGtal/pull/1149))

- *Math Package*
  - New RealFFT class for in-place real-complex Fast Fourier Transform using
   fftw3 library.
   (Roland Denis, [#1185](https://github.com/DGtal-team/DGtal/pull/1185))

- *Topology Package*
  - Adding periodic closure for KhalimskySpaceND and per-dimension closure
   specification.
   (Roland Denis, [#1086](https://github.com/DGtal-team/DGtal/pull/1086))
  - Adding CPreCellularGridSpaceND concept and KhalimskyPreSpaceND model
   to manipulate unbounded Khalimsky space and cells.
   KhalimskySpaceND now checks that all given cells are within the bounds.
   (Roland Denis, [#1086](https://github.com/DGtal-team/DGtal/pull/1086))

## Changes
- *Configuration/General*
  - Travis Continuous integration will check that doxygen raises no warnings
   and that the documented file names are valid.
   (David Coeurjolly, Roland Denis,
        [#1182](https://github.com/DGtal-team/DGtal/pull/1182))
  - Cleaning remaining preprocessor directives related to C++11 features.
   (Roland Denis, [#1141](https://github.com/DGtal-team/DGtal/pull/1141))
  - Travis Continuous integration will check that DGtalTools still compiles with
   changes in new pull-requests. (David Coeurjolly,
   [#1133](https://github.com/DGtal-team/DGtal/pull/1133))
  - Add cmake configuration file NeighborhoodTablesConfig to
   decompress and install look up tables. (Pablo Hernandez-Cerdan,
   [#1155](https://github.com/DGtal-team/DGtal/pull/1155))
  - Documentation graphs are now in SVG instead of PNG. (David Coeurjolly,
   [#1192](https://github.com/DGtal-team/DGtal/pull/1192))
  - Check and add all DGtal examples in the Examples listing section.
   (Bertrand Kerautret,[#1166](https://github.com/DGtal-team/DGtal/pull/1166))))

- *Base Package*
  - Alias and ConstAlias now raise compilation error when using invalid
   constructor, like from a rvalue reference. Adding ConstAlias in many classes
   that need it.
   (Roland Denis, [#1140](https://github.com/DGtal-team/DGtal/pull/1140))
   (With ITK related compilation fix, Bertrand Kerautret
   [#1153](https://github.com/DGtal-team/DGtal/pull/1153))
  - Moving all base concepts into namespace concepts. Update doc and
   concepts graphs accordingly. (Jacques-Olivier Lachaud, [#1164]
   (https://github.com/DGtal-team/DGtal/pull/1164))

- *IO Package*
  - Viewer3D: improvement of the viewer state record by saving the rendering
   mode. A new setter was also added to desable/enable double face rendering.
   (Bertrand Kerautret [#1166](https://github.com/DGtal-team/DGtal/pull/1162))
  - Viewer3D: add a mode to display ball primitive with OpenGL point instead of
   quadrangulated mesh.
   (Bertrand Kerautret [#1162](https://github.com/DGtal-team/DGtal/pull/1162))
  - Viewer3D: add a new mode to have the light source position defined from the
   camera (default) or from the scene coordinate system (key P to change
   position mode). A new lambertian rendering mode was added.
   (Bertrand Kerautret [#1149](https://github.com/DGtal-team/DGtal/pull/1149))
  - Add the possibility to interact in QGLViewer Viewer3D class with the voxel
   primitive (was limited to surfel). As with surfel, the user may assign integer
   identifiers (OpenGL names) to voxel and callback functions, which are called
   when voxel are selected. The selected elements are now highlighted.
   (Bertrand Kerautret, [#1146](https://github.com/DGtal-team/DGtal/pull/1146))

- *Topology Package*
  - Add pre-calculated look up tables to speed up Object::isSimple calculations.
   (Pablo Hernandez-Cerdan, [#1155](https://github.com/DGtal-team/DGtal/pull/1155))

## Bug Fixes
- *Configuration/General*
  - Simplification of the windows build instructions. (David
   Coeurjolly, [#1160](https://github.com/DGtal-team/DGtal/pull/1160))
  - Various fixes in the documentation (e.g. links to concepts
   pages). (David Coeurjolly,
   [#1161](https://github.com/DGtal-team/DGtal/pull/1161))
  - Fixing issues raised on some algorithms when changing Euclidean ring
   for SpaceND and KhalimskySpaceND. (Jérémy Levallois,
   [#1163](https://github.com/DGtal-team/DGtal/pull/1163))
  - Moving last concepts to concepts:: namespace. (David Coeurjolly,
   [#1193](https://github.com/DGtal-team/DGtal/pull/1193))

- *DEC Package*
  - Fix compatibility with eigen 3.2.8 by changing default index type for sparse matrix.
   (Pierre Gueth, [#1197](https://github.com/DGtal-team/DGtal/pull/1197))
  - Fixing warnings in DiscreteExteriorCalculus and DiscreteExteriorCalculusFactory.
   (Roland Denis, [#1139](https://github.com/DGtal-team/DGtal/pull/1139))

- *Geometry Package*
  - VoronoiCovarianceMeasure: fix dimension-specific code.
   (Roland Denis, [#1145](https://github.com/DGtal-team/DGtal/pull/1145))
  - AlphaThickSegmentComputer: fix segment display errors which could appear
   when displaying a small segment. Fix a non initialized attribute with
   some improvements on bounding box computation with orientation check.
   (B. Kerautret, [#1123](https://github.com/DGtal-team/DGtal/pull/1123))
  - Frechet Shortcut: fix implicit rounding.
   (I. Sivignon, [#1180](https://github.com/DGtal-team/DGtal/pull/1180))

- *Image Package*
  - Fixing issue [#779](https://github.com/DGtal-team/DGtal/issues/779) by
   storing domain with smart pointer in ImageContainerBySTLMap.
   (Roland Denis [#1151](https://github.com/DGtal-team/DGtal/pull/1151))

- *IO Package*
  - Display3D: Fix embedder usage when using default constructor in Debug mode.
   (Roland Denis [#1143](https://github.com/DGtal-team/DGtal/pull/1143))
  - Viewer3D: Fix a problem when the show() method was called at the end of the
   main program (the list creation was not called).
   (Bertrand Kerautret [#1138](https://github.com/DGtal-team/DGtal/pull/1138))
  - Viewer3D: add three new modes for shape rendering (default, metallic and
   plastic). The rendering can be changed by using the key M. The user can
   also choose its own rendering with some setter/getter on the opengl
   lightning/properties. (B. Kerautret,
   [#1128](https://github.com/DGtal-team/DGtal/pull/1128))
  - readers: fix a vol/pgm/raw reading bug occurring on Windows 10 due to the
   different interpretations of end of line \r\n on Window versus \n on
   unix/mac. Changing reading mode with binary mode instead text mode fix
   the issue. (Bertrand Kerautret
   [#1130](https://github.com/DGtal-team/DGtal/pull/1130))
  - Fixing issue [#899](https://github.com/DGtal-team/DGtal/issues/899) in
   all color maps, (David Coeurjolly, Bertrand Kerautret
   [#1134](https://github.com/DGtal-team/DGtal/pull/1134))
  -  GenericReader: include longvol reader in GenericReader for 64 bit images.
   Update the test for 64 bit longvol. (Bertrand Kerautret
   [#1135](https://github.com/DGtal-team/DGtal/pull/1135))
  - Fix the extension removal in Obj filename export in Board3D. (David
   Coeurjolly,[#1154](https://github.com/DGtal-team/DGtal/pull/1154)))
  - Fix issue when drawing DSS with both points and bounding box. (David
   Coeurjolly,[#1186](https://github.com/DGtal-team/DGtal/pull/1186)))

- *Topology Package*
   - Fix wrong starting point for surface tracking in example code
    frontierAndBoundary.cpp.
    (Roland Denis, [#1144](https://github.com/DGtal-team/DGtal/pull/1144))
   - Fix interior/exterior fill methods of topology/helpers/Surfaces class which
    was wrong on 3d and on closed Khalimsky space.
    (Bertrand Kerautret, [#1156](https://github.com/DGtal-team/DGtal/pull/1156))
   - Fix issue [#1168]
    (https://github.com/DGtal-team/DGtal/issues/1168), related to bad
    linear interpolation for binary volume data in
    volMarchingCubes.cpp (Jacques-Olivier Lachaud,
    [#1169](https://github.com/DGtal-team/DGtal/pull/1169))

- *Shape Package*
   - Fix a tubular mesh construction problem (missing faces) which appears
    when the center line is oriented in a main axis direction (in
    createTubularMesh()). Also improves and fixes the face construction.
    (Bertrand Kerautret, [#1157](https://github.com/DGtal-team/DGtal/pull/1157))

# DGtal 0.9.1

## New Features / Critical Changes

- *Configuration/General*
  - A CONTRIBUTING.md file has been added to describe how to contribute
   to the library. (David Coeurjolly,
   [#1112](https://github.com/DGtal-team/DGtal/pull/1112))
  - DGtal requires now to have a C++11 enabled compiler (gcc>4.6,
   clang>2.9, VS14, ...).  This allows us to use new C++11 features in
   DGtal core and to have more generic and reliable code. (David
   Coeurjolly, [#1080](https://github.com/DGtal-team/DGtal/pull/1080))
  - DGtal core now compiles on Microsoft Windows, Visual Studio (only
   VS14 or above). Many issues have been fixed for compatibility with
   'cl' compiler. (David Coeurjolly, Jérémy Levallois,
   [#1074](https://github.com/DGtal-team/DGtal/pull/1074))
  - DGtal with QGLViewer option activated now compiles on Microsoft Windows,
   Visual Studio (only VS14 or above). (Bertrand Kerautret,
   [#1106](https://github.com/DGtal-team/DGtal/pull/1106))

- *Base Package*
  - Traits class for containers in order to probe their category at
   compile time.  (Jacques-Olivier Lachaud,
   [#1079](https://github.com/DGtal-team/DGtal/pull/1079))
  - Generic set operations for arbitrary containers. You may use
   overloaded operators like &, |,  -, ^ on arbitrary containers (list,
   vector, unordered_set, map, etc).  (Jacques-Olivier Lachaud,
   [#1079](https://github.com/DGtal-team/DGtal/pull/1079))

- *Geometry Package*
  - Hull2DHelpers: implementation of the rotating caliper algorithm to compute
   the width (vertical/horizontal or Euclidean) of a convex hull.
   (Bertrand Kerautret, [#1052](https://github.com/DGtal-team/DGtal/pull/1052))
  - MelkmanConvexHull: new reverse method to allow point insertions and convex
   hull computation on both side of a point sequence.
   (Bertrand Kerautret, [#1073](https://github.com/DGtal-team/DGtal/pull/1073))
  - LogScaleProfile: new class to represent a (multi)scale profile e.g. a sequence
   of statistics on digital lengths parameterized by a grid resolution.
   (Backport of the ScaleProfile class of
   [ImaGene](https://gforge.liris.cnrs.fr/projects/imagene) ).
   (Bertrand Kerautret, Jacques-Olivier Lachaud
   [#1075](https://github.com/DGtal-team/DGtal/pull/1075))
  - IteratorCompletion provides iterators and ranges access from a basic set of methods.
   (Roland Denis, [#1029](https://github.com/DGtal-team/DGtal/pull/1029))

- *Image Package*
  - ArrayImageAdapter adds a read-write image adapter from any random-access iterator,
   e.g. from a C-array.
   (Roland Denis, [#1029](https://github.com/DGtal-team/DGtal/pull/1029))

- *Math Package*
  - MultiStatistics: new class to compute different statistics (like
   mean variance, median) on multiple variables.  (Backport of the
   Statistics class of
   [ImaGene](https://gforge.liris.cnrs.fr/projects/imagene) ).
   (Bertrand Kerautret, Jacques-Olivier Lachaud
   [#1076](https://github.com/DGtal-team/DGtal/pull/1076))

- *Topology Package*
  - New class CubicalComplex and functions associated to
   it. Arbitrary cubical complexes can be represented, displayed and
   multiple operations are defined onto them: incidence, closing,
   opening, closure, star, link, interior, boundary, set operations
   and relations, as a collapse operation.
   (Jacques-Olivier Lachaud, [#1079](https://github.com/DGtal-team/DGtal/pull/1079))


## Changes
- *Configuration*
  - Types and classes in helper namespaces ```Z2i``` and ```Z3i``` for
   ```StdDefs.h``` header (2D and 3D digital geometry with
   computations on 32bit integers) are now explicitly instanciated in
   the compiled library. This reduces compilation time when such types
   are used. (David Coeurjolly,
   [#1117](https://github.com/DGtal-team/DGtal/pull/1117))

- *DEC Package*
  - DiscreteExteriorCalculus holds both primal and dual sizes of each cell.
   Subsequent changes have been made to insertSCell.
   (Pierre Gueth [#1082](https://github.com/DGtal-team/DGtal/pull/1082))
  - Convenient static members for KForm :
   KForm::ones(), KForm::zeros() and KForm::dirac(KSpace::Cell).
   (Pierre Gueth [#1082](https://github.com/DGtal-team/DGtal/pull/1082))
- *Base Package*
  - Enabling circulators in SimpleRandomAccessRangeFromPoint.
   (Roland Denis, [#1060](https://github.com/DGtal-team/DGtal/pull/1060))

- *Base*
  - Deprecated OldAlias, OldClone, OldConstAlias have been removed. (David
   Coeurjolly, [#1074](https://github.com/DGtal-team/DGtal/pull/1074))

- *IO*
  - By default, closing a Viewer3D does not save automatically the viewer
   state anymore (in a .qglviewer.xml file). The automatic save can be
   activated by a flag (myAutoSaveState). (Bertrand Kerautret
    [#1088](https://github.com/DGtal-team/DGtal/pull/1088))
  - In the Viewer3D, the light source position is now saved in the
    QGLViewer state file (.qglviewer.xml). (Bertrand Kerautret
    [#1087](https://github.com/DGtal-team/DGtal/pull/1087))
  - Minor improvements of default settings in Viewer3D. (David
   Coeurjolly, [#1066](https://github.com/DGtal-team/DGtal/pull/1066))
  - change the chronological order to display primitives (in the draw
   function) in order to see the cube primitive through the
   transparency of the ball primitives. (Bertrand Kerautret,
   [#1081](https://github.com/DGtal-team/DGtal/pull/1081))
  - New possibility to move the light source direction using the mouse move
   in Viewer3D (with the key SHIFT+CTRL (SHIFT+CMD on mac)). The light source
   direction is now defined according the main coordinate system (no more from
   the camera center).
   (Bertrand Kerautret [#1070](https://github.com/DGtal-team/DGtal/pull/1070))
  - Adding raw I/O capabilities for non integral types and signed integers.
   (Roland Denis [#1084](https://github.com/DGtal-team/DGtal/pull/1084))

- *Shapes Package*
  - New methods to remove faces from a Mesh  or to obtain the barycenter of a
   face.
   (Bertrand Kerautret [#1091](https://github.com/DGtal-team/DGtal/pull/1091))

## Bug Fixes

- *Configuration/General*
  - catch unit test framework upgraded to the develop version. (David
 Coeurjolly, [#1055](https://github.com/DGtal-team/DGtal/pull/1055))
  - Fixing boost include path issue when building tools using DGtal and
   its cmake DGtalConfig.cmake. (David Coeurjolly,
   [#1059](https://github.com/DGtal-team/DGtal/pull/1059))
  - Fixing parenthese warnings in Catch. Waiting for an official fix.
   (Roland Denis, [#1069](https://github.com/DGtal-team/DGtal/pull/1069))
  - Fix constness in selfDisplay and operator<<.  (Pierre Gueth
   [#1082](https://github.com/DGtal-team/DGtal/pull/1082))
  - DGtal cmake configuration scripts are now installed in the
   ```${PREFIX_PATH}/lib/DGtal/``` folder on linux systems (when
   running ```make install``` command). The documentation is copied to
   the folder ```${PREFIX_PATH}/share/DGtal/html/```. This fixes issue
   [#1095](https://github.com/DGtal-team/DGtal/issues/1095). (David
   Coeurjolly,
   [#1103](https://github.com/DGtal-team/DGtal/issues/1103))
  - Fix for swapped coordinates in TangentFromDSS2DFunctor. (Kacper
   Pluta,
   [#1083](https://github.com/DGtal-team/DGtal/issues/1083))
  - Update of the README.md page. (David Coeurjolly,
   [#1109](https://github.com/DGtal-team/DGtal/issues/1109))

- *Base Package*
  - Fix wrong initialization of reverse iterators in
   SimpleRandomAccess(Const)RangeFromPoint.  (Roland Denis,
   [#1060](https://github.com/DGtal-team/DGtal/pull/1060))

- *Geometry Package*
  - Fix pseudo-random number generator in KanungoNoise (David
   Coeurjolly,
   [#1078](https://github.com/DGtal-team/DGtal/pull/1078))

- *IO Package*
  - Fix line export in Board3D.
   (Bertrand Kerautret [##1119](https://github.com/DGtal-team/DGtal/pull/1119))
  - Fix viewer tests including qt4 headers even with configuring WITH_QT5=ON.
   (Pablo Hernandez-Cerdan, [#1100](https://github.com/DGtal-team/DGtal/pull/1100))
  - Fix Viewer3D axis display when they are included in a transparent element.
   (issue #873)
   (Bertrand Kerautret [##1108](https://github.com/DGtal-team/DGtal/pull/1108)))


# DGtal 0.9

## New Features / Critical Changes
- *Geometry Package*

- New segment computer allowing the recognition of thick digital segments,
  adapted to noisy contours (from a given thickness parameter). The current
  implementation (mainly a backport from imagene) is a model of
  CForwardSegmentComputer with a ParallelStrip primitive. This primitive is
  similar to the blurred segment of [Debled-Rennesson etal 2005] with isothetic
  thickness. It is also an implementation of the alpha-thick segment of Alexandre
  Faure and Fabien Feschet.
  (Bertrand Kerautret,  [#963](https://github.com/DGtal-team/DGtal/pull/963))


- *Configuration/General*
  - Continuous integration enabled on both linux and macosx
   systems. Furthermore, the nightly build documentation is
   automatically deployed.  (David Coeurjolly,
   [#955](https://github.com/DGtal-team/DGtal/pull/955))
  - New unit test framework based on
   [catch](https://github.com/philsquared/Catch). Catch allows to
   design quick and efficient unit tests with nice trace
   outputs. (David Coeurjolly,
   [#1019](https://github.com/DGtal-team/DGtal/pull/1019))
  - Documentation added for Catch. (David Coeurjolly,
   [#1042](https://github.com/DGtal-team/DGtal/pull/1042))


- *Kernel*
  - New template class DigitalSetlByAssociativeContainer allows to
   define digital sets from any associative container of the STL. For
   instance, using std::unordered_set (c++11) or boost::unordered_set (hash
   function based containers), speed-up up to 40% can be measured when
   processing digital sets. (David Coeurjolly,
   [#1023](https://github.com/DGtal-team/DGtal/pull/1023)
  - By default, Z2i::DigitalSet, Z3i::DigitalSet and digital set from
   DigitalSetSelector use the new hash function based
   container. (David Coeurjolly,
   [#1023](https://github.com/DGtal-team/DGtal/pull/1023)
  - Specializations of std::hash (c++11) and boost::hash to define a hash
   functions on DGtal points. (David Coeurjolly,
   [#1023](https://github.com/DGtal-team/DGtal/pull/1023)

## Changes

- *DEC Package*
  - Coherent signed cells support allows lower dimension manifold embedding.
   (Pierre Gueth [#977](https://github.com/DGtal-team/DGtal/pull/977))
  - OppositeDuality struct allows generic hodge and laplace definition.
   (Pierre Gueth [#977](https://github.com/DGtal-team/DGtal/pull/977))
  - Easy k-form and vector field transversal using .length() and .getSCell().
   (Pierre Gueth [#977](https://github.com/DGtal-team/DGtal/pull/977))
  - Unified operators interface :
   .hodge<order, duality>() replace primalHodge<order>() and dualHodge<order>(),
   .laplace<duality>() replace primalLaplace() and dualLaplace().
   (Pierre Gueth [#977](https://github.com/DGtal-team/DGtal/pull/977))
  - New antiderivative<order, duality>() operator.
   (Pierre Gueth [#977](https://github.com/DGtal-team/DGtal/pull/977))
  - New flatDirectional<duality, direction>() and sharpDirectional<duality,
   direction>() operators defined as flat(vector_field_along_direction) and
   sharp(1-form).extractZeroForm(direction). (Pierre Gueth
   [#977](https://github.com/DGtal-team/DGtal/pull/977))
  - DiscreteExteriorCalculus<dim_embedded, dim_ambient, Backend>
   takes 2 dimension template parameters for embedding
   manifold in ambient euclidean space.
   (Pierre Gueth [#977](https://github.com/DGtal-team/DGtal/pull/977))
  - Basic openmp support for derivative computation.
   (Pierre Gueth [#977](https://github.com/DGtal-team/DGtal/pull/977))
  - New propagation example and extended embedding tests.
   (Pierre Gueth [#977](https://github.com/DGtal-team/DGtal/pull/977))
  - Improved operator generation using new CSparseMatrix concepts.
   (Pierre Gueth [#1007](https://github.com/DGtal-team/DGtal/pull/1007))
  - DEC constructors are replaced by static factory functions:
   DiscreteExteriorCalculusFactory::createFromDigitalSet and
   DiscreteExteriorCalculusFactory::createFromNSCells.
   (Pierre Gueth [#1008](https://github.com/DGtal-team/DGtal/pull/1008))
  - Mutable iterator on DiscreteExteriorCalculus.
   (Pierre Gueth [#1008](https://github.com/DGtal-team/DGtal/pull/1008))
  - Unary minus operators for k-forms, vector fields and linear operators.
   (Pierre Gueth [#1020](https://github.com/DGtal-team/DGtal/pull/1020))
  - Introduction of .updateIndexes() that needs to be called after any
   call to .insertSCell() or .eraseCell().
   (Pierre Gueth [#1020](https://github.com/DGtal-team/DGtal/pull/1020))
  - Transpose of linear operators.
   (Pierre Gueth [#1020](https://github.com/DGtal-team/DGtal/pull/1020))
  - Intensity operator on vector fields.
   (Pierre Gueth [#1020](https://github.com/DGtal-team/DGtal/pull/1020))
  - Reorder operators to remap indexes.
   (Pierre Gueth [#1020](https://github.com/DGtal-team/DGtal/pull/1020))

- *Geometry Package*
  - New EstimatorCache class to cache quantities estimated by a
   surfel local estimator. (David Coeurjolly,
   [#927](https://github.com/DGtal-team/DGtal/pull/927))
  - New digital surface local estimator that computes a sphere
  fitting. It requires to have the Patate library installed (and
  WITH_PATATE=true): http://patate.gforge.inria.fr/html/. See
  SphereFittingEstimator (David Coeurjolly,
  [#929](https://github.com/DGtal-team/DGtal/pull/929))
  - Algorithm to compute the union of two DSSs in logarithmic time
    (Isabelle Sivignon,
    [#949](https://github.com/DGtal-team/DGtal/pull/949))
  - InexactPredicateLpSeparableMetric class is now templated by an
   EuclideanRing type. (David Coeurjolly,
   [#1017](https://github.com/DGtal-team/DGtal/pull/1017))
  - Main example files of geometry/curves are introduced in the list of examples
   and briefly described.
   (Tristan Roussillon, [#1026](https://github.com/DGtal-team/DGtal/pull/1026))
  - New algorithms to compute the convex hull of planar point sets.
   (Tristan Roussillon, [#1028](https://github.com/DGtal-team/DGtal/pull/1028))
  - Lambda maximal segment tangent direction estimator 2D/3D: LambdaMST2D, LambdaMST3D.
   A fast tangent direction estimator which uses maximal digital straight segments.
   (Kacper Pluta, [#1021](https://github.com/DGtal-team/DGtal/pull/1021))
  - Segmentation of 3D digital curves by a combination of the segmentations of its 2D
   projections onto 2D base planes: XY, XZ, YZ. Notice that, only valid projections
   are used. By valid one understands that there are no two 3D points which are projected
   onto the same 2D point. A segment is computed as long as is extendable and at least
   two projections are valid.
 : NaiveDSS3DComputer.
   (Kacper Pluta, [#1021](https://github.com/DGtal-team/DGtal/pull/1021))

- *Math Package*
  - Utilities added (OrderedLinearRegression) to perform sequential
   linear model estimation of scalar data. (David Coeurjolly, Jérémy
   Levallois [#935](https://github.com/DGtal-team/DGtal/pull/935),
   backport from imagene)
  - New linear algebra concepts: CDenseVector, CDenseMatrix, CSparseMatrix.
   (Pierre Gueth [#1007](https://github.com/DGtal-team/DGtal/pull/1007))

- *Image Package*
  - Adding copy between images of different types. (Roland Denis [#1001]
   (https://github.com/DGtal-team/DGtal/pull/1001))

- *IO Package*
  - Fix RawWriter and RawReader. Added templated generic RawReader::importRaw
   and RawWriter::exportRaw.
   (Pierre Gueth [#1010](https://github.com/DGtal-team/DGtal/pull/1010))
  - New 2D DEC board style with orientated cells.
   (Pierre Gueth [#977](https://github.com/DGtal-team/DGtal/pull/977))
  - Limited interaction added to QGLViewer Viewer3D class. The user
   may assign integer identifiers (OpenGL names) to surfels and
   callback functions, which are called when surfels are
   selected. (Jacques-Olivier Lachaud
   [#942](https://github.com/DGtal-team/DGtal/pull/942))
  - Balls can be exported to OBJ in Board3D and ball resolution can now
   be specified in Viewer3D and Board3D (David Coeurjolly,
   [#945](https://github.com/DGtal-team/DGtal/pull/945))
  - Viewer3d cleanings with better organisation through the
   separation of all code generating the GL lists. (Bertrand Kerautret)
  ([#945](https://github.com/DGtal-team/DGtal/pull/945))
  - Operators added to perform computations on Color objects (addition,
   substraction scaling...). Color is now CopyConstructible and
   Assignable (David Coeurjolly
   [#940](https://github.com/DGtal-team/DGtal/pull/940))
  - Improvement of memory footprint of DGtal::Color (David Coeurjolly,
   [#961](https://github.com/DGtal-team/DGtal/pull/961))
  - New colormap adapter to add ticks/iso-contours (regularly spaced or
   specified by the user) to a given colormap. (David Coeurjolly,
   [#987](https://github.com/DGtal-team/DGtal/pull/987))
  - New flag (-DWITH_QT5) enables QT5 support in libqglviewer. (Nicolas
   Aubry, [#983](https://github.com/DGtal-team/DGtal/pull/983))
  - Board2D now supports quadratic Bezier curve drawing. (Tristan Roussillon,
   [#1002](https://github.com/DGtal-team/DGtal/pull/1002))
  - MeshWriter class can now export OBJ file including colors.
   (Bertrand Kerautret, [#1016](https://github.com/DGtal-team/DGtal/pull/1016))
  - Viewer3D: Shift-L / L key binding added to save and restore camera settings.
   (Bertrand Kerautret, [#1024](https://github.com/DGtal-team/DGtal/pull/1024))
  - Viewer3D:  change the chronological order to diplay primitives (in the draw
   function) in order to see see textured image primitives through the
   transparency of other 3D primitives. (Bertrand Kerautret,
   [#1041](https://github.com/DGtal-team/DGtal/pull/1041))


- *Kernel Package*
- HyperRectDomain can now be empty (lowerBound == upperBound + diagonal(1)).
    Warning about the use of lexicographical order in comparison operators of
    PointVector. (Roland Denis,
    [#996](https://github.com/DGtal-team/DGtal/pull/996))
   - Adds generic linearization (point to index) and reverse process (index to
    point), specialized for HyperRectDomain. (Roland Denis,
    [#1039](https://github.com/DGtal-team/DGtal/pull/1039))
  - HyperRectDomain can now be empty (lowerBound == upperBound +
    diagonal(1)). Warning about the use of lexicographical order in
    comparison operators of PointVector. (Roland Denis,
    [#996](https://github.com/DGtal-team/DGtal/pull/

- *Shapes Package*
  - Adds a vertex Iterator in the Mesh class in addition to the
   ConstIterator and adds a new method to change the color of a
   specific face. (Bertrand Kerautret,
   [#937](https://github.com/DGtal-team/DGtal/pull/937))
  - New methods to generate basic 3D tubular meshes and height
   fields. New mesh module documentation added. (Bertrand Kerautret,
   [#969](https://github.com/DGtal-team/DGtal/pull/969))
  - Refactoring of CSG operations on Euclidean / Digital shapes to easily
   combine several operations.
   EuclideanShapesUnion, EuclideanShapesIntersection and
   EuclideanShapesMinus are now deprecated. Use EuclideanShapesCSG
   instead.
   DigitalShapesUnion, DigitalShapesIntersection and
   DigitalShapesMinus are now deprecated. Use DigitalShapesCSG
   instead. (Jérémy Levallois
   [#962](https://github.com/DGtal-team/DGtal/pull/962))
  - Add various methods in the Mesh class to get the bounding box, to
   change the mesh scale or to subdivide triangular faces. (Bertrand
   Kerautret, [#990](https://github.com/DGtal-team/DGtal/pull/990) and
   [#992](https://github.com/DGtal-team/DGtal/pull/992))
  - New copy constructor and copy operator on Mesh object (and
   documentation added about vertex ordering for obj format).
   (Bertrand Kerautret,
   [#976](https://github.com/DGtal-team/DGtal/pull/976))

- *Arithmetic Package*
  - Algorithm to compute the fraction of smallest denominator in
    between two irreducible fractions (Isabelle Sivignon
    [#949](https://github.com/DGtal-team/DGtal/pull/949))

## Bug Fixes

- *Configuration*
   - Removing code coverage with coverall.io (David Coeurjolly,
  [1040](https://github.com/DGtal-team/DGtal/pull/1032)).
   - Forces Eigen 3.2.1 minimum (for a bug fix).  (Jacques-Olivier
    Lachaud, [1032](https://github.com/DGtal-team/DGtal/pull/1032)).
   - Fix issue #925, detection of Eigen3 (3.1 minimum) and also issue
    #924, DGtal configuration file when using Eigen3.  (Jacques-Olivier
    Lachaud, [#926](https://github.com/DGtal-team/DGtal/pull/926))
  - Backport of changes in google/benchmarck API for micro-benchmarking
   (David Coeurjolly, [#1014](https://github.com/DGtal-team/DGtal/pull/1014))
  - New travis configuration file to enable new travis Docker based
   container system (David Coeurjolly,
   [#1030](https://github.com/DGtal-team/DGtal/pull/1030))
  - Various fixes of compiler warnings due to unused paramters (David
   Coeurjolly, Roland Denis,
   [#1034](https://github.com/DGtal-team/DGtal/pull/1030))


- *Base Package*
  - Fix bug with LabelledMap copy constructor and copy iterator. (Roland
   Denis, [#973](https://github.com/DGtal-team/DGtal/pull/973))
  - Fix bug with Labels iterator when first index is set (Roland Denis,
 [#972](https://github.com/DGtal-team/DGtal/pull/972))
  - Iterator category fix for boost > 1.57 (David Coeurjolly,
 [#938](https://github.com/DGtal-team/DGtal/pull/938))
  - Cleanup of DGtal namespaces (David Coeurjolly,
 [#993](https://github.com/DGtal-team/DGtal/pull/993))


- *Geometry Package*
  - Fix bug occuring in the computation of the Faithful Polygon (class FP)
   in the closed case, ie. with circulators.
   (Tristan Roussillon, [#939](https://github.com/DGtal-team/DGtal/pull/939))
  - Fixing DSS based length estimator on open curves. (David
   Coeurjolly, [#941](https://github.com/DGtal-team/DGtal/pull/941))
  - Fix bug of method ArithmeticalDSL::getPoint with negative values
   of positions as input arguments.
   (Tristan Roussillon, [#944](https://github.com/DGtal-team/DGtal/pull/944))
  - Fix too restrictive asserts of methods
    ArithmeticalDSSConvexHull::smartCH and
    ArithmeticalDSSConvexHull::smartCHNextVertex to enable negative
    positions as input arguments. (Isabelle Sivignon,
    [#950](https://github.com/DGtal-team/DGtal/pull/950))
  - Fix Bezout Vector computation (Isabelle Sivignon,
 [#948](https://github.com/DGtal-team/DGtal/pull/948))
  - Fix issues with SphereFitting and TensorVoting local estimators on
   digital surfaces (Jérémy Levallois, David Coeurjolly
   [#970](https://github.com/DGtal-team/DGtal/pull/970))

- *IO Package*
  - Performance improvement of color managment in Display3D, Board3D
   and Viewer3D: no more "createNew...List" when setting a new
   color. (David Coeurjolly,
   [#958](https://github.com/DGtal-team/DGtal/pull/958))
  - Radius and resolution of balls have been fixed when used to
   represent a 3D point in grid mode (David Coeurjolly,
   [#978](https://github.com/DGtal-team/DGtal/pull/978))
  - Change in the mesh export in OFF format: now it tries by default to export
   colors (if stored). (Bertrand Kerautret,
   [#985](https://github.com/DGtal-team/DGtal/pull/985))
  - Bugfix in quad visualization in BoardD3D and Viewer3D (David
   Coeurjolly, [#980](https://github.com/DGtal-team/DGtal/pull/980))
  - Fix warnings message of std::abs in Display3D.    (Bertrand Kerautret,
   [#991](https://github.com/DGtal-team/DGtal/pull/991))
  - Fix memory leaks present in the Viewer3d.  (Bertrand Kerautret,
   [#995](https://github.com/DGtal-team/DGtal/pull/995))
  - Fix issues in OBJ color export when exporting voxels. (David
   Coeurjolly, [#1022](https://github.com/DGtal-team/DGtal/pull/1022))
  - Fix compilation issue on gentoo system related to MeshWriter
   (gcc version 4.9.2-r2). (Van Tho Nguyen,
   [#1035](https://github.com/DGtal-team/DGtal/pull/1035))
  - Fix deprecated usage of setMouseBindingDescription with QGLViewer >= 2.5.0.
   (Roland Denis, [#1036](https://github.com/DGtal-team/DGtal/pull/1036))

- *Kernel Package*
   - BasicDomainSubSampler can now handle non 0 origin point. This update also
    correct the search of point which are outside the source domain (it is now
    checked in testBasicPointFunctors). (Bertrand Kerautret,
    [989](https://github.com/DGtal-team/DGtal/pull/989)).

- *Topology  Package*
   - Fix loop bug in extractAllConnectedSCell of Surfaces from helpers.
    (Bertrand Kerautret, [994](https://github.com/DGtal-team/DGtal/pull/994)).

- *DEC  Package*
  - Fix missing include in testEigenSolver.
    (Jacques-Olivier Lachaud,
    [1032](https://github.com/DGtal-team/DGtal/pull/1032)).


# DGtal 0.8


## New Features / Critical Changes

- *General*
  - This Changelog has been ported to MarkDown (David Coeurjolly,
   [#846](https://github.com/DGtal-team/DGtal/pull/846))
  - The DGtal main website is now http://dgtal.org

 - Global refactoring of base functors (David Coeurjolly,
   [#861](https://github.com/DGtal-team/DGtal/pull/861))
    - BasicFunctor functors have been moved to functors:: namespace.
    - DefaultFunctor has been renamed functors::Identity.
    - xxxFunctor have been renamed to xxx.

  - Moving graph, topology, geometry/estimation concepts into
   namespace concepts::, also moving some functors into namespace
   functors:: (Jacques-Olivier Lachaud,
   [#912](https://github.com/DGtal-team/DGtal/pull/912)).

- *DEC Package*
  - DGtal 0.8 contains the first release of the Discrete Exterior
   Calculus Package. DEC provides an easy and efficient way to
   describe linear operator over various structure. Basic operators,
   such as Hodge duality operator or exterior derivative, can be
   combined to create classical vector analysis operator such as
   gradient, curl and divergence. (Pierre Gueth,
   [#877](https://github.com/DGtal-team/DGtal/pull/877))


- *Geometry Package*
  - Add digital nD Voronoi Covariance Measure support, as well as
  digital geometric estimators based on it. Add tests and examples of
  feature detection with VCM. (Jacques-Olivier Lachaud,
  [#803](https://github.com/DGtal-team/DGtal/pull/803))

  - Add Integral Invariant estimators so that they meet the concept of
  surface local estimator. Add geometric functors to define easily all
  the geometric estimators that can be built from the volume and
  coariance matrix. Previous estimators (IntegralInvariantMeanCurvatureEstimator
  and IntegralInvariantGaussianCurvatureEstimator) are removed. Please use
  the new ones instead. (Jeremy Levallois, Jacques-Olivier Lachaud,
  [#803](https://github.com/DGtal-team/DGtal/pull/803)
  [#856](https://github.com/DGtal-team/DGtal/pull/856)
  [#893](https://github.com/DGtal-team/DGtal/pull/893))

  - Various geometric predicates are now available in order to test the
  orientation of three points in the planes. Most classes are template
  classes parametrized by a type for the points (or its coordinates)
  and an integral type for the computations. They always return an
  exact value (or sign), provided that the integral type used for the
  computations is well chosen with respect to the coordinates of the
  points. Some implementations do not increase the size of the input
  integers during the computations. (Tristan Roussillon,
  [#755](https://github.com/DGtal-team/DGtal/pull/755))

  - Logarithmic construction of an arithmetical DSS of minimal
   parameters from a bounding DSL and two end points (ctor of
   ArithmeticalDSS) (Tristan Roussillon,
   [#819](https://github.com/DGtal-team/DGtal/pull/819))

  - Proof-of-concept that path-based norms can be implemented in a
   separable approach using logarithmic cost predicates
   (experimental::ChamferNorm2D). (David Coeurjolly,
   [#898](https://github.com/DGtal-team/DGtal/pull/898))

  - Logarithmic construction of an arithmetical DSS of minimal
   parameters from a bounding DSS (of known leaning points)
   and two end points (ctor of
    ArithmeticalDSS) (Tristan Roussillon,
    [#914](https://github.com/DGtal-team/DGtal/pull/914))

  - Feature extraction algorithm from Tensor Voting.(Jérémy Levallois,
   David Coeurjolly,
   [#895](https://github.com/DGtal-team/DGtal/pull/895))

  - Ray shooting intersection predicates (ray-triangle, ray-quad,
   ray-surfel) added in geometry/tools (David Coeurjolly,
   [#904](https://github.com/DGtal-team/DGtal/pull/904))


- *IO Package*
   - Now VolReader/VolWriter and LongvolReader/LongvolWriter support the
   usage of Center-(X,Y,Z) parameters, as described in Vol file
   specification. (Jérémy Levallois,
   [#879](https://github.com/DGtal-team/DGtal/pull/879))

- *Math Package*

     - New classes to compute nD eigen decomposition of symmetric
      matrix (class EigenDecomposition).  Add tests. (Jacques-Olivier
      Lachaud, #803)
     - Simple Linear Regression tool added (backport from
      imagene). (David
      Coeurjolly, [#794](https://github.com/DGtal-team/DGtal/pull/794))

- *Kernel package*
   - BasicPointFunctors functors have been moved in the functors::
    namespace (David Coeurjolly,
    [#863](https://github.com/DGtal-team/DGtal/pull/863))

- *For developpers*
     - Google Benchmark can be enabled to allow micro-benchmarking in
         some DGtal unit tests (https://github.com/google/benchmark)
         (David Coeurjolly,
         [#790](https://github.com/DGtal-team/DGtal/pull/790))

- *Images*
   - Classes to perform rigid transformations of 2D and 3D images
     (Kacper Pluta,
     [#869](https://github.com/DGtal-team/DGtal/pull/869))

## Changes

- *Base Package*
  - Add comparison operators in variants of CountedPtr. Improve
   coverage of these classes and fix compilation problem
   (Jacques-Olivier Lachaud)
  - Update doc of CountedPtr, CountedPtrOrPtr and
   CountedConstPtrOrConstPtr. Add asserts. Add tests. Fix issue 773
   (https://github.com/DGtal-team/DGtal/issues/773). (Jacques-Olivier
   Lachaud, [#894](https://github.com/DGtal-team/DGtal/pull/894)).
  - XXXOutputRangeYYY classes are now called
   XXXRangeWithWritableIteratorYYY (Tristan Roussillon,
   [#850](https://github.com/DGtal-team/DGtal/pull/850)).

- *Geometry Package*
  - Fix and add concept of CSurfelLocalEstimator and related ground
  truth estimators for implicit polynomial shapes
  (TrueDigitalSurfaceLocalEstimator). (Jacques-Olivier Lachaud,
  [#803](https://github.com/DGtal-team/DGtal/pull/803))
  - Random-access iterators added in ArithmeticalDSL. (Tristan
   Roussillon, [#801](https://github.com/DGtal-team/DGtal/pull/801))
  - Updates in Metric concepts: better and simpler concept structure
   and a new adapter to adapt any euclidean metric to a digital one
   (with values on Z) (David Coeurjolly,
   [#870](https://github.com/DGtal-team/DGtal/pull/870)
  - CubicalSudivision has been renamed SpatialCubicalSubdivision and
   moved to "geometry/tools" (David Coeurjolly,
   [#862](https://github.com/DGtal-team/DGtal/pull/862))

- *IO Package*
   - Better handling of materials in Board3D and OBJ exports. (David
    Coeurjolly,
    [#784](https://github.com/DGtal-team/DGtal/pull/784))
   - New 'basic' display mode for surfels (oriented or not), useful for
    large digital surface displays (quads instead of 3D prism)
    (Bertrand Kerautret,
    [#783](https://github.com/DGtal-team/DGtal/pull/783))
   - New clear() method to subclasses of Display3D (Viewer3D and
    Board3D) to clear the current drawning buffer. (Kacper Pluta,
    [#807](https://github.com/DGtal-team/DGtal/pull/807))
   - New draw() method for 3D display models (Viewer3D and Board3D) to
    display surfels with prescribed normal vectors (David Coeurjolly,
    [#802](https://github.com/DGtal-team/DGtal/pull/802)).
   - When exporting an 3D visualization to OBJ, a new option will
    rescale the geometry to fit in [-1/2,1/2]^3. (David Coeurjolly,
    [#820](https://github.com/DGtal-team/DGtal/pull/820))
   - New raw import/export for 32 bits images (Bertrand Kerautret,
     [#877](https://github.com/DGtal-team/DGtal/pull/876))

- *Kernel Package*

   - New functor DomainSubSampler allowing to apply different
    samplings with larger or smaller size on N dimensional domain. New tests
    and examples are given for 2D and 3D images (Bertrand Kerautret,
    [825](https://github.com/DGtal-team/DGtal/pull/825) and
    [882](https://github.com/DGtal-team/DGtal/pull/882)).

- *Shapes Package*
   - Shape concepts have been moved to concepts:: namespace (David
  Coeurjolly, [#871](https://github.com/DGtal-team/DGtal/pull/871))

- *Topology Package*
   - Surfaces::findABell accepts now arbitrary pair of points (Jacques-Olivier
    Lachaud, David Coeurjolly,
    [#851](https://github.com/DGtal-team/DGtal/pull/851))



## Bug Fixes


- *Base Package*

  - Fixing issue on Circulator/IteratorFunctions (related to #770 on
    MacOS).

- *Kernel Package*
  - BinaryPointPredicate is now specialized for DGtal::AndBoolFct2 and
    DGtal::OrBoolFct2 in order to guarantee that the second computation
    is not performed when the first point predicate return false (resp. true)
    with DGtal::AndBoolFct2 (resp. DGtal::OrBoolFct2) (Tristan Roussillon
    [#852](https://github.com/DGtal-team/DGtal/pull/852)).

- *Geometry Package*
  - Bug fix in PowerMap construction. (David Coeurjolly,
    [#814](https://github.com/DGtal-team/DGtal/pull/814))
  - Bug fix in 3d display of StandardDSS6Computer (Tristan Roussillon
    [#854](https://github.com/DGtal-team/DGtal/pull/854))

- *Topology Package*
  - small fix in ImplicitDigitalSurface. (Jacques-Olivier Lachaud,
    [#803](https://github.com/DGtal-team/DGtal/pull/803))
  - fix examples volTrackBoundary and volScanBoundary for DEBUG mode
    (Jacques-Olivier Lachaud, David Coeurjolly,
    [#851](https://github.com/DGtal-team/DGtal/pull/851))
  - New methods to fill the interior/exterior of digital contours
    (in the Surface class of topology/helpers).  (Bertrand Kerautret
    [#827](https://github.com/DGtal-team/DGtal/pull/827))


- *Graph Package*
  - fix examples volDistanceTraversal for DEBUG mode (Jacques-Olivier Lachaud,
    David Coeurjolly, [#851](https://github.com/DGtal-team/DGtal/pull/851))

- *Image Package*
  - Fixing template types in ImageAdapter (David Coeurjolly,
    [#835](https://github.com/DGtal-team/DGtal/pull/835))
  - Fixing image thresholders (SimpleThresholdForegroundPredicate and
    IntervalForegroundPredicate) which require CConstImage instead of
    CImage (David Coeurjolly,
    [#843](https://github.com/DGtal-team/DGtal/pull/843))

- *IO*
  - Bug fix for reading PGM(P2) 3D. (Kacper Pluta,
   [#853](https://github.com/DGtal-team/DGtal/pull/853))
  - Renaming BasicColorToScalarFunctors namespace to functors:: (David
    Coeurjolly,  [#857](https://github.com/DGtal-team/DGtal/pull/857))
  - Fix OpenGL warnings by redefining openGL primitive (glSphere) (Bertrand
    Kerautret [#981](https://github.com/DGtal-team/DGtal/pull/891))

=== DGtal 0.7 ===

*General*

  - Unit tests build is now disabled by default (to turn it on, run cmake with "-DBUILD_TESTING=on")

  - The "boost program option library" dependency was removed.

  - DGtal needs boost >= 1.46.

  - Thanks to new compiler warning option (-Wdocumentation), the doxygen documentation has been considerably improved.

*Base Package*

  - Complete rewriting of Clone, Alias and ConstAlias
    classes. Parameter passing is now documented with a standardized
    method to determine parameters unambiguously. Associated classed
    CowPtr, CountedPtrOrPtr and CountedConstPtrOrConstPtr are now used
    in conjunction with the previous classes.

  - Few improvments in Clock and Trace base classes.

*Kernel Package*

  - Two initialisation methods (initRemoveOneDim and initAddOneDim)
    for the Projector Functor from the BasicPointFunctors class in
    order to simplify the slice images (with example and test in 2D
    slice image extraction from 3D volume file).

  - New basic functors:
  - SliceRotator2D: to rotate 2D Slice images from 3D volume.
  - Point2DEmbedderIn3D: a simple functor to embed in 3d a 2d points
    (useful to extract 2D image from 3D volume).

  - Sets have been updated to own their domain with a copy-on-write pointer,
    in order to avoid some inconsistencies.

*Topology Package*

  - Fixing bugs in Object::isSimple for some digital
    topologies. Speed of Object::isSimple has been improved. Homotopic
    thinning is much faster (even without a precomputed simplicity
    table).

  - Objects have been updated to use Clone services.

*Geometry Package*

  - New classes to deal with arithmetical digital straight segments.
    Now the representation of the primitives and their recognition
    along a discrete structure are separated. The unique class
    ArithmeticalDSS,  which was a segment computer, has been replaced by
    mainly three classes: ArithmeticalDSL, ArithmeticalDSS and
    ArithmeticalDSSComputer. This is described in a doc page of the geometry
    package. Note that Backward/Forward suffixes have been renamed into
    Back/Front. Moreover, get prefixes for data members accessors have been
    removed.

  - Generic adapter to transform a metric (model of CMetric) with
    monotonic (see doc) properties to a separable metric (model of
    CSeparableMetric) which can be used in
    VoronoiMap/DistanceTransformation algorithms.

  - New possibility to access the 3 2D ArithmeticDSS object within an
    ArithmeticDSS3d.

  - New local estimator adapter to make easy implementation of locally defined
    differential estimator on digital surfaces.

  - New documentation on local estimators from digital surface
    patches and surfel functors. New normal vector estimator from
    weighted sum of elementary surfel normal vectors added.

  - With an optional binding with CGAL and Eigen3, new curvature and
    normal vector estimators have been added. For instance, you can
    now estimate curvature from polynomial surface fitting (Jet
    Fitting) and Monge forms.

  - Minor improvements in the spherical accumulator.

  - Improvement of integral invariant estimators (better memory footprint,
    ...).
    They also allow to estimate principal curvatures using Covariance matrix.
    Covariance matrix is also "masks" based, so the computation is efficient.

  - New algorithms to compute the minimal characteristics of a
    Digital Straight Line subsegment in logarithmic time using local
    convex hulls or Farey Fan. Also works when the DSL
    characteristics are not integers.

  - Chord algorithm for (naive) plane recognition and width computation.

  - New organization for computing primitives. Introduction of the concept
    of PrimitiveComputer and specialization. COBA algorithm and Chord
    algorithm are now models of AdditivePrimitiveComputer.

  - Introduction of the primitive ParallelStrip, computed by COBA and Chord
    algorithms

  - New documentation for planarity decision, plane recognition and width
    computation.
    Quantitative and qualitative evaluation of COBA and Chord algorithm.

  - Bug fix in COBA algorithm when extending an empty computer with a group of
    points.

  - add standard plane recognition with adapter classes both for COBA and
    Chord algorithm.

*Shape Package*

  - The class MeshFromPoints was transformed into Mesh (more from
    shapes/fromPoints to shapes/ directory), iterators on mesh
    points and mesh face.

*Topology Package*

  - The class SCellToMidPoint is now deprecated. Use CanonicSCellEmbedder
    instead to map a signed cell to its corresponding point in the Euclidean
    space

*IO Package*

  - Complete refactoring of 3D viewers and boards (Viewer3D, Board3DTo2D).
  - New Board3D to export 3D displays to OBJ 3D vector format.
  - A new display of 2D and 3D image in Viewer3D.
  - New reader: HDF5 file with 2D image dataset(s) (8-bit with palette and
    24-bit truecolor with INTERLACE_PIXEL).
  - New GenericReader and Generic Writer for both 2D, 3D and ND images.
  - Adding a Table Reader to extract objets given in a specific column from a
    text file.
  - Adding missing PPM Reader.
  - Adding missing DICOM reader (with ITK library)
  - Adding ITK reader and ITK writer
  - OpenInventor (SOQT/Coin3D) based viewer has been removed (please consider
    release <=0.6 if interested).

*Image Package*

  - New concepts : CImageFactory to define the concept describing an
    image factory and CImageCacheReadPolicy/CImageCacheWritePolicy
    to define the concept describing cache read/write policies.

  - New classes : ImageFactoryFromImage to implement a factory to
    produce images from a "bigger/original" one according to a given
    domain, ImageCache to implement an images cache with 'read and
    write' policies, TiledImageFromImage to implement a tiled image
    from a "bigger/original" one.

  - ImageContainerByITKImage complies with CImage.
    The container has been moved from the DGtal::experimental namespace to
    the main DGtal namespace.

*Graph Package*

  - New graph visitor, which allows to visit a graph according to
    any distance object (like the Euclidean distance to some point).

*Math Package*

  - add Histogram class and CBinner concept.
  - add math concepts diagram.


=== DGtal 0.6 ===

 *General*
  - Multithread capabilities via OpenMP are now detected during DGtal
    build. Example of usage can be found in the Volumetric module.

 *Documentation*
  - update documentation for boost concepts, so that subconcepts are
    displayed and html reference pages are pointed.
  - package/module documentation files are now in their associated
    package folder (e.g. kernel/doc/ for kernel package related
    documentation pages). The "make doc" command (or "make dox", see
    below) generates the documentation in the "html/" sub-folder of your
    current build folder.
  - latex citations within doxygen documents are now working

 *Base Package*
  - correct concept checks for some range concepts.
  - Statistic class moved to math package

 *Kernel Package*
  - digital sets are now also point predicates, update of
    DigitalSetDomain accordingly. As a consequence, SetPredicate is
    now deprecated.
  - exposed Compare template parameter of underlying std::set in
    DigitalSetBySTLSet class.

  - new documentation for module digital sets.

 *Arithmetic Package*
  - new class for representing lattice polytopes in 2D (with cut
    operations)
  - bugfix in LighterSternBrocot::Fraction
  - bugfix in ArithmeticalDSS (thanks, Kacper)

 *Image Package*
  - Update on image writers (no colormap required for scalar only writers).
    Documentation updated.
  - New image adapters to adapt both domains and values of an image
    (ImageAdapter and ConstImageAdapter).
  - several enhancements of the main image concept and its image
    container models

 *Geometry Package*
  - New primitives for digital plane recognition. Naive planes, and
    more generally planes with arbitrary axis-width can be detected
    and recognized incrementally. Based on a COBA algorithm
    implementation, which uses 2D lattice polytopes.
  - Fréchet segment computer added to compute bounded simplifications of
    digital curves for instance.
  - Complete rewritting of volumetric tools by separable processes:
    new generic algorithms (VoronoiMap, PowerMap) and metric
    concepts hierarchy (l_2, l_p, ...p) to efficiently compute
    DistanceTransformation, ReverseDistanceTransformation and
    preliminary medial axis extraction.
  - Separable volumetric tools are now multithread using OpenMP.
  - New curvature estimator in 2D/3D based on integral invariants
    (both mean and gaussian curvatures in 3D).

 *Shape Package*
  - New operators available on digital and Euclidean shapes (Union,
    Intersection, Minus)

 *Topology Package*
  - update documentation for digital surfaces and digital surface
    containers so as to emphasize the fact that the ranges are only
    single-pass.

 *Graph Package*
  - New package gathering graph related structures and algorithms
    (visitors, graph concepts, ...)
  - Add concepts for graph visitors
  - Add boost::graph support for DigitalSurface
  - Add documentation for graph package.

 *Math Package*
  - Exact exponentiation x^p by squaring on O(log p) added
    (BasicMathFunctions::power).

 *For developers*
  - new "make dox" target to only build dox file documentation
    ("make doc" for complete documentation build)


=== DGtal 0.5.1 ===
Posted on June, 6th, 2012 by David Coeurjolly

  - New way to cite package/module authors in the documentation
  - Improvement of DGtal::GridCurve ranges
  - Improvement of package concepts  in the  documentation
  - new documentation for DGTal build on MSWindows
  - arithmetic is now a main package (previously in math)
  - Specialized classes for classical metric adjacencies


=== DGtal 0.5 ===
Posted on May, 9th, 2012 by David Coeurjolly

Many changes have been pushed to this release with a lot of nice
tools.  Before going into details component by component, we would
like to focus on a couple of new cool features:

  - new arithmetic package (fractions, models of fraction,
  Stern-Brocot, continued fraction,...)
  - new nD DigitalSurface model (collections of (n-1) topological cells
  with many tools/utilities to track surface elements)
  - update of the build system to make easier the use of DGtal in your
  projects.
  - DGtal and DGtalTools
  - many bugfixes..

* Overall  Project

  - In previous DGtal releases, tools were given in the source
  "tools/" folder. In this release, we have chosen to move the
  tools to another GitHub project
  (http://github.com/DGtal-team/DGtalTools) with a specific
  development process. Please have a look to this project to get
  nice tools built upon the DGtal library.

  - cmake scripts and DGtalConfig have been widely updated to make
  easier the use of the library in your own code

  - We are debugging both the code and the scripts to make it compile
  on windows. We still have couple of issues but most of DGtal
  compiles.

  - Again, efforts have been done on the documentation.


* Package Topology:

 - Creation of the graph concept (see Doxygen documentation)

 - Graph tools have been added: breadth first visitor for any model of
   graph

 - Creation of high-level classes to represent several kinds of
   digital surfaces. Surfaces are n-1 dimensional objetcs and may be
   open or closed. There are several models of digital surface
   containers: boundary of a set of points, explicit set of surfels,
   boundary of a digital object defined by a predicate, frontier
   between two regions, light containers that are discovered on
   traversal but not stored explicitly, etc.

 - All these digital surfaces can be manipulated through the same
   object (DigitalSurface), whichever the container.

 - DigitalSurface is a model of a graph whose vertices are the surfels
   and whose arcs are the connections between surfels.

 - Definition of umbrellas over digital surfaces, that forms faces on
   the surface graph.

 - In 3D, digital surface form combinatorial 2-manifolds with boundary

 - Digital surface can be exported in OFF format

 - Several examples using digital surfaces are provided, like
   extracting isosurfaces from images or volume files defining
   surfaces in labelled images.

* Package Algebraic (new package)

 - Definition of n-variate polynomial as a one-dimensional polynomial
   whose coefficients are n-1-variate polynomials. Coefficient ring
   and dimension are templated.

 - Creation of a reader that can transform a string representation of
   multivariate polynomial into such polynomial object. Use
   boost::spirit.

 - Example using package Topology to extract and display implicit
   polynomial surfaces in 3D.

* Package Arithmetic (new package)

 - Standard arithmetic computations are provided: greatest common
   divisor, Bézout vectors, continued fractions,  convergent.

 - Several representations of irreducible fractions are provided. They
   are based on the Stern-Brocot tree structure. With these fractions,
   amortized constant time operations are provided for computing
   reduced fractions.

 - An implementation of patterns and subpatterns is provided, based on
   the irreducible fractions.
 - A representation of digital standard line in the first quadrant is
   provided, as well as fast algorithms to recognize digital straight
   subsegments.


* Package Image

  - Complete refactoring of Images and ImageContainers (more
  consistent design)

  - Documentation added

  - Graph of concepts added in the documentation


* Package Geometry

  - New SegmentComputer (a.k.a. geometrical primitives to use for
  recognition, curve decomposition,...) : ArithDSS3D (3D DSS), DCA
  (Digital Circular Arcs), CombinatorialDSSS, ...

  - New normal vector field estimation based on elementary normal
  vector convolution in n-D

  - Distance Transformation by Fast Marching Method added.

* Package IO

  - Complete refactoring of the way a DGtal object is displayed in
  boards/viewers.

  - New 2D board  backend: you can export your drawning in TikZ for
  latex includes.


=== DGtal 0.4 ===
Posted on September 26, 2011 by David Coeurjolly

  * Global changes:
     - A better decomposition of DGtal algorithms and
       data structures into packages.
     - By default, DGtal is built with minimal dependencies.
     - Concepts and concept checking mechanism have been
       considerably improved.

  * Kernel Package: refactoring of Integer types considered in
    DGtal.

  * Topology Package: Interpixel/cellular topological model,
    boundary tracking tools, ...

  * Geometry Package:
    - many things have been added in the 1D contour analysis module:
      multi-modal representation of 1D contours and curves (GridCurve facade),
      decomposition/segmentation into primitives, many differential
      estimators added, helpers for multigrid comparison of estimators
    - multigrid digital set generators from implicit and parametric
      shapes in dimension 2.

  * I/O Package: refactoring/enhancements of DGtal boards and
    viewers,  enhancement of 2D boards with libcairo and a new
    Board3Dto2D board has been added.


  * Tools: multigrid shapeGenerator/contourGenerator added,
    lengthEstimator/estimatorComparator  added for differential
    estimator multigrid comparison, connected components extraction in
    3D, ...

  * Documentation: User guide has been improved thanks to a
    decomposition of the library into packages.

=== DGtal 0.3.1 ===
Posted on April 4, 2011 by David Coeurjolly

  * Quick release due to a build problem on linux. No more feature
    added.
  * Preliminary cellular grid documentation added.
  * Documentation cleanup.




=== DGtal 0.3.0 ===
Posted on April 1, 2011 by David Coeurjolly

Beside the DGtal presentation at DGCI 2011, we are pleased to announce a new
DGtal release 0.3.0.

New features:

  User-guide added (based on doxygen system)
  Kernel: new concepts and controls to enhance the Interger type management,
      new iterators (Range/SubRange) on HyperRectDomains.
  Topology: interpixel model added (cells, boundary tracking mechanisms,…)
  Geometry 2D: 2D curve primitive decomposition, tangential cover,
         convexity/concavity decomposition.
  Geometry nD: reverse Euclidean distance transformation
  Visualisation: stream mechanism to visualize 3D DGtal objects with
         libQGLViewer (optional) Shape generator factory added in nD

BugFixes, enhancements:

  Many bugs have been fixed for this release.
  cmake DGtal dependency checking process is more stable now

Known problems:

  For technical reasons, we haven’t be able to verify that this release also
  compile on Windows Visual Studio systems (see ticket #87). A new release
  will fix this problem as soon as possible.





=== Older Releases ===





2011-04-01 dcoeurjo
  * Release 0.3.0
  * Kernel: global enhancement of different Integer types and
    associated concepts.
  * Topology: interpixel topology, cells, surface tracking
  * Geometry2D: contour primitive decomposition, tangential cover,
    convexity/concavity decomposition.
  * GeometrynD: Reverse DT transformation (Euclidean)
  * Infrastructure: 3D visualisation of DGtal objects with
    libQGLViewer, shape factory
  * IO: PointListReader added
  * Documentation: first DGtal user-guide


2010-01-12 dcoeurjo
  * Release 0.2
  * Kernel: DGtalBoard mechanism for 2D drawing of DGtal objects, ..
  * Geometry package
    - Volumetric: distance transformation with separable	metric
      (l2, l1 and linfinity) in arbitrary dimension
    - 2D: Arithmetical DSS, Greedy decomposition of a contour into
      primitives, FreemanChain code iterators
  * Topolopy package: Set, Adjacencies, Object, border extraction,
    connected components computation, ...
  * IO: 2D file formats with Magick++, Vol/Raw format in 3D, Raw
    format in n-D (non-portable)
  * Misc: Compiles on linux, MacOS and VisualStudio 2008


2010-21-05 dcoeurjo
  * Iterators added to PointVector
  * Debug methods removed in Trace class
  * Many bug fixes for VS compatibility

2010-05-15 dcoeurjo
  * Assert.h: added macro ASSERT() added based on the boost/assert.hpp (TODO:
      implement a nice callback)
  * Point and Vector templated classes added
  * Space.*: skeleton of a DGtal::Space added

2010-03-03 dcoeurjo
  * math/MeasureOfStraightLines: new class to compute the measure of a set
    of Straight lines defined as a polygon in the (a,b) parameter space.
  * test_measure: added

2010-02-17 dcoeurjo
  * Trace: new class models for output streams in Trace class.
  * TraceWriter/TraceWriterTerm/TraceWriterFile: added

2010-02-12 dcoeurjo
  * models: bug fix  in INLINE commands
  * Trace/Clock: minor edit and bug report

2010-01-05 dcoeurjo
  * Trace can be initialized on diffrent output stream (e.g. std::cerr or a file
    stream)
  * test_trace: update to test the new API

2010-01-04 dcoeurjo
  * Clock: no more static variables and methods (in order to have several
     running clocks)
  * Trace: new interface and the endBlock displays and returns the
     ellapsed time within the block

2009-12-28 dcoeurjo
  * Trace: a new class to trace out messages to the standard output. Four type
     of messages are possible: info, debug, error and "emphased". On
     color linux terminal, messages appears with an appropriate color
     foreground.
  * test_trace: an illustration of the Trace interface

2009-12-14 dcoeurjo
  * CMakeLists, test_clock updates to ensure compatibility with VisualStudio
  * New cmake options
  - OPTION(BUILD_SHARED_LIBS "Build shared libraries." ON)
  - OPTION(BUILD_TESTS "Build tests." ON)

2009-12-11 dcoeurjo
  * CMakeLists scripts and first backport from imagene (Clock class)

2009-12-11 dcoeurjo
  * Repository cleanup:
    - Modeles and genereateClass.sh removed
    - JOL scripts & templates added


2009-12-03 dcoeurjo
  * Modeles: class templates added with generateClass.sh script<|MERGE_RESOLUTION|>--- conflicted
+++ resolved
@@ -96,11 +96,7 @@
 - *Geometry package*
   - Fix Issue #1676 in testStabbingCircleComputer (Tristan Roussillon,
     [#1688](https://github.com/DGtal-team/DGtal/pull/1688)
-<<<<<<< HEAD
-  - Add creation of polytopes from segment and triangles in
-=======
   - Add creation of polytopes from segments and triangles in
->>>>>>> a6cc9aef
     ConvexityHelper and 3-5xfaster full subconvexity tests for triangles
     in DigitalConvexity (Jacques-Olivier Lachaud,
     [#1717](https://github.com/DGtal-team/DGtal/pull/1717))
