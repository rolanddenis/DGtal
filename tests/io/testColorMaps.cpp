--- conflicted
+++ resolved
@@ -35,13 +35,8 @@
 #include "DGtal/io/colormaps/HueShadeColorMap.h"
 #include "DGtal/io/colormaps/ColorBrightnessColorMap.h"
 #include "DGtal/io/colormaps/GradientColorMap.h"
-<<<<<<< HEAD
-#ifndef _BOARDCAIRO_BOARD_H_ // temp MT
-=======
 #include "DGtal/io/DGtalBoard.h"
->>>>>>> 02d4fc22
 #include "Board/PSFonts.h"
-#endif
 ///////////////////////////////////////////////////////////////////////////////
 
 using namespace std;
@@ -63,15 +58,8 @@
   board.translate( 0, 15 );
   for ( Value x = aColorMap.min(); x <= aColorMap.max(); x += step ) {
     board.setPenColor(Color::Black);
-<<<<<<< HEAD
-#ifndef _BOARDCAIRO_BOARD_H_ // temp MT
-    board.setFont( LibBoard::Fonts::Courier, 12 );
-    board.drawText( -150, 0, name );
-#endif
-=======
     board.setFont( LibBoard::Fonts::Courier, 12 );	// todo with Cairo
     board.drawText( -150, 0, name );			// todo with Cairo
->>>>>>> 02d4fc22
     board.setPenColor(Color::None);
     board.setFillColor( aColorMap( x ) );
     board.drawRectangle( static_cast<double>( x ),
