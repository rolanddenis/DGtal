--- conflicted
+++ resolved
@@ -97,19 +97,11 @@
   MySliceImageAdapter sliceImageZ(image, domainZ, aSliceFunctor3, identityFunctor);
   res &= PGMWriter<MySliceImageAdapter>::exportPGM("exportedSlice2DDimZ.pgm",sliceImageZ);
 
-<<<<<<< HEAD
-  
-  PointVector<3, int> center(0,0,0);  
-  DGtal::functors::SliceRotator2D< HyperRectDomain<SpaceND<3, int> >, int> sliceRot(2, image.domain(), 0, 2, M_PI/4.0, center);
-  
-  
-=======
 
   PointVector<3, DGtal::Z3i::Integer> center(0,0,0);
   DGtal::functors::SliceRotator2D< HyperRectDomain< DGtal::Z3i::Space >, DGtal::Z3i::Integer> sliceRot(2, image.domain(), 0, 2, M_PI/4.0, center);
 
 
->>>>>>> fba3584a
   MyRotatorSliceImageAdapter sliceRotImageZ(image, domainZ, sliceRot, identityFunctor);
   res &= PGMWriter<MyRotatorSliceImageAdapter>::exportPGM("exportedRotSliceZ.pgm",sliceRotImageZ);
 
