--- conflicted
+++ resolved
@@ -109,14 +109,8 @@
 
   for ( unsigned int i = 0; i < nbtests; ++i )
     {
-<<<<<<< HEAD
-      unsigned int p = std::rand() % 1000;
-      unsigned int q = std::rand() % 1000; 
-=======
-		
       unsigned int p = diceL(rng);
       unsigned int q = diceL(rng);
->>>>>>> 4ca1b5b2
       unsigned int g = ic.gcd( p, q );
       p /= g; q /= g;
       std::cerr << "*- p / q = " << p << "/" << q << std::endl;
