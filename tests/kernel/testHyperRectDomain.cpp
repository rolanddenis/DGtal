/**
 *  This program is free software: you can redistribute it and/or modify
 *  it under the terms of the GNU Lesser General Public License as
 *  published by the Free Software Foundation, either version 3 of the
 *  License, or  (at your option) any later version.
 *
 *  This program is distributed in the hope that it will be useful,
 *  but WITHOUT ANY WARRANTY; without even the implied warranty of
 *  MERCHANTABILITY or FITNESS FOR A PARTICULAR PURPOSE.  See the
 *  GNU General Public License for more details.
 *
 *  You should have received a copy of the GNU General Public License
 *  along with this program.  If not, see <http://www.gnu.org/licenses/>.
 *
 **/

/**
 * @file testHyperRectDomain.cpp
 * @ingroup Tests
 * @author David Coeurjolly (\c david.coeurjolly@liris.cnrs.fr )
 * @author Guillaume Damiand
 *
 * @date 2010/05/25
 *
 * This file is part of the DGtal library
 */

/**
 * Description of testHyperRectDomain <p>
 * Aim: simple test of \ref HyperRectDomain
 */

#include <cstdio>
#include <cmath>
#include <iostream>
#include <fstream>
#include <algorithm>

#include "DGtal/base/Common.h"
#include "DGtal/kernel/SpaceND.h"
#include "DGtal/kernel/PointVector.h"
#include "DGtal/kernel/domains/HyperRectDomain.h"
#include "DGtal/base/CConstBidirectionalRange.h"

using namespace DGtal;
using namespace std;


/**
* Simple test of HyperRectDomain construction.
*
**/
bool testSimpleHyperRectDomain()
{

  typedef SpaceND<4> Space4Type;
  typedef Space4Type::Point Point;

  Space4Type::Integer t [] = { 1, 2, 3 , 4};
  Point a ( t );
  Space4Type::Integer t2[] = { 5, 5, 3 , 4};
  Point b ( t2 );

  trace.beginBlock ( "HyperRectDomain init" );
  // Checking that HyperRectDomain is a model of CDomain.
  typedef HyperRectDomain<Space4Type> HRDomain4;
  BOOST_CONCEPT_ASSERT(( concepts::CDomain< HRDomain4 > ));
<<<<<<< HEAD
  BOOST_CONCEPT_ASSERT(( concepts::CConstBidirectionalRange<HRDomain4> ));
      
=======
  BOOST_CONCEPT_ASSERT(( CConstBidirectionalRange<HRDomain4> ));

>>>>>>> ca0f0609
  ///Empty domain using the default constructor
  HyperRectDomain<Space4Type> myEmptyDomain;
  trace.info() << "Empty Domain: " << myEmptyDomain << std::endl;

  ///Domain characterized by points a and b
  HyperRectDomain<Space4Type> myHyperRectDomain ( a, b );
  trace.info() << myHyperRectDomain << std::endl;

  trace.info() << "Domain Size= " << myHyperRectDomain.size() << std::endl;


  trace.endBlock();


  trace.beginBlock("Test Copy Constructor");
  HyperRectDomain<Space4Type> myHyperRectDomainBis( myHyperRectDomain );
  trace.info() << "Domain Size= " << myHyperRectDomainBis.size() << std::endl;
  trace.endBlock();

  trace.beginBlock("Test Assignement");
  HyperRectDomain<Space4Type> myHyperRectDomainTer;

  myHyperRectDomainTer = myHyperRectDomain;

  trace.info() << "Domain Size= " << myHyperRectDomainTer.size() << std::endl;
  trace.endBlock();

  return myHyperRectDomain.isValid();

}

bool testIterator()
{
  typedef SpaceND<2> TSpace;
  typedef TSpace::Point Point;
  Point a ( 1, 1);
  Point b ( 5, 5);
  Point c (2, 2);

  trace.beginBlock ( "HyperRectDomain Iterator" );
  HyperRectDomain<TSpace> myHyperRectDomain ( a, b );

  trace.info() << myHyperRectDomain << std::endl;

  trace.emphase() << "Iterator 2d: ";
  for ( HyperRectDomain<TSpace>::ConstIterator it = myHyperRectDomain.begin();
  it != myHyperRectDomain.end(); ++it )
    trace.warning() << ( *it ) << std::endl;

  trace.emphase() << "Reverse Iterator 2d: ";
  for ( HyperRectDomain<TSpace>::ConstReverseIterator it = myHyperRectDomain.rbegin(),
    itend = myHyperRectDomain.rend(); it != itend; ++it )
    trace.warning() << ( *it ) << std::endl;

  trace.emphase() << "Iterator 2d (permutation initializer list): ";
  for ( HyperRectDomain<TSpace>::ConstSubRange::ConstIterator
    it = myHyperRectDomain.subRange( {1, 0} ).begin();
  it != myHyperRectDomain.subRange( {1, 0} ).end(); ++it )
    trace.warning() << ( *it ) << std::endl;
  trace.emphase() << "Reverse Iterator 2d (permutation initializer list): ";
  for ( HyperRectDomain<TSpace>::ConstSubRange::ConstReverseIterator
    it = myHyperRectDomain.subRange( {1, 0} ).rbegin(),
    itend=myHyperRectDomain.subRange( {1, 0} ).rend(); it!=itend;  ++it )
    trace.warning() << ( *it ) << std::endl;

  trace.emphase() << "Iterator 2d (permutation+starting initializer list): ";
  for ( HyperRectDomain<TSpace>::ConstSubRange::ConstIterator
    it = myHyperRectDomain.subRange( {1, 0} ).begin(c);
  it != myHyperRectDomain.subRange( {1, 0} ).end(); ++it )
    trace.warning() << ( *it ) << std::endl;
  trace.emphase() << "Reverse Iterator 2d (permutation+starting initializer list): ";
  for ( HyperRectDomain<TSpace>::ConstSubRange::ConstReverseIterator
    it = myHyperRectDomain.subRange( {1, 0} ).rbegin(c),
    itend=myHyperRectDomain.subRange( {1, 0} ).rend(); it !=itend ; ++it )
    trace.warning() << ( *it ) << std::endl;

  trace.emphase() << "Iterator 2d (span initializer list): ";
  for ( HyperRectDomain<TSpace>::ConstSubRange::ConstIterator
    it = myHyperRectDomain.subRange( {1} ).begin();
  it != myHyperRectDomain.subRange( {1} ).end(); ++it )
    trace.warning() << ( *it ) << std::endl;
  trace.emphase() << "Reverse Iterator 2d (span initializer list): ";
  for ( HyperRectDomain<TSpace>::ConstSubRange::ConstReverseIterator
    it = myHyperRectDomain.subRange( {1} ).rbegin(),
    itend=myHyperRectDomain.subRange( {1} ).rend(); it != itend; ++it )
    trace.warning() << ( *it ) << std::endl;

  trace.emphase() << "Iterator 2d (span+starting initializer list): ";
  for ( HyperRectDomain<TSpace>::ConstSubRange::ConstIterator
    it = myHyperRectDomain.subRange( {1} , c ).begin(c);
  it != myHyperRectDomain.subRange( {1} , c ).end(); ++it )
    trace.warning() << ( *it ) << std::endl;
  trace.emphase() << "Reverse Iterator 2d (span+starting initializer list): ";
  for ( HyperRectDomain<TSpace>::ConstSubRange::ConstReverseIterator
    it = myHyperRectDomain.subRange( {1} , c ).rbegin(c),
    itend=myHyperRectDomain.subRange( {1} , c ).rend(); it !=itend; ++it )
    trace.warning() << ( *it ) << std::endl;

  trace.emphase() << "Iterator 4d: ";
  typedef SpaceND<4> TSpace4D;
  typedef TSpace4D::Point Point4D;

  TSpace4D::Integer t[] = {1, 1, 1, 1};
  Point4D a4D ( t );
  TSpace4D::Integer t2[] = {3, 3, 3, 3};
  Point4D b4D ( t2 );

  HyperRectDomain<TSpace4D> myHyperRectDomain4D ( a4D, b4D );
  trace.emphase() << myHyperRectDomain4D << std::endl;
  for ( HyperRectDomain<TSpace4D>::ConstIterator
    it = myHyperRectDomain4D.begin();
      it != myHyperRectDomain4D.end(); ++it )
    trace.info() << ( *it ) << std::endl;

  trace.emphase() << "Reverse Iterator 4d: ";
  for ( HyperRectDomain<TSpace4D>::ConstReverseIterator
    it = myHyperRectDomain4D.rbegin(),
    itend=myHyperRectDomain4D.rend(); it != itend; ++it )
    trace.info() << ( *it ) << std::endl;


  trace.emphase() << "Iterator 4d by using order different from lexicographic initializer list: ";
  for ( HyperRectDomain<TSpace4D>::ConstSubRange::ConstIterator
    it = myHyperRectDomain4D.subRange( {3, 2, 1, 0}).begin();
  it != myHyperRectDomain4D.subRange( {3, 2, 1, 0}).end(); ++it )
    trace.info() << ( *it ) << std::endl;

  trace.emphase() << "Decreasing Iterator 4d by using order different from lexicographic initializer list: ";
  HyperRectDomain<TSpace4D>::ConstSubRange::ConstIterator
    it1 = myHyperRectDomain4D.subRange( {3, 2, 1, 0}).begin();
  HyperRectDomain<TSpace4D>::ConstSubRange::ConstIterator
    it2 = myHyperRectDomain4D.subRange( {3, 2, 1, 0}).end();
  --it1;
  --it2;
  for ( ; it1 != it2; --it2 )
    trace.info() << ( *it2 ) << std::endl;

  trace.emphase() << "Iterator on a subset of 4d by using order different from lexicographic initializer list: ";
  for ( HyperRectDomain<TSpace4D>::ConstSubRange::ConstIterator
    it3 = myHyperRectDomain4D.subRange( {1, 3}).begin();
  it3 != myHyperRectDomain4D.subRange( {1, 3}).end(); ++it3 )
    trace.info() << ( *it3 ) << std::endl;

  trace.emphase() << "Decreasing iterator on a subset of 4d by using order different from lexicographic initializer list: ";
  HyperRectDomain<TSpace4D>::ConstSubRange::ConstIterator
    it4 = myHyperRectDomain4D.subRange({1, 3}).begin();
  HyperRectDomain<TSpace4D>::ConstSubRange::ConstIterator
    it5 = myHyperRectDomain4D.subRange({1, 3}).end();
  --it4;
  --it5;
  for ( ; it4 != it5; --it5 )
    trace.info() << ( *it5 ) << std::endl;

  return myHyperRectDomain.isValid();
}


bool testReverseIterator()
{
  typedef SpaceND<4> TSpace4D;
  typedef TSpace4D::Point Point4D;
  TSpace4D::Integer t[] = {1, 1, 1, 1};
  Point4D a4D (t);
  TSpace4D::Integer t2[] = {3, 3, 3, 3};
  Point4D b4D (t2);

  trace.beginBlock ( "Test reverse iterator" );

  HyperRectDomain<TSpace4D> myHyperRectDomain4D ( a4D, b4D );
  trace.emphase() << myHyperRectDomain4D << std::endl;

  trace.emphase() << "Increasing order: ";

  HyperRectDomain<TSpace4D>::ConstIterator
    it = myHyperRectDomain4D.begin();
  for ( ; it != myHyperRectDomain4D.end(); ++it )
    trace.info() << ( *it ) << std::endl;

  trace.emphase() << "Now decreasing order: ";
  HyperRectDomain<TSpace4D>::ConstIterator
    it2 = myHyperRectDomain4D.begin();
  --it;
  --it2;
  for ( ; it != it2; --it )
    trace.info() << ( *it ) << std::endl;

  trace.endBlock();

  return myHyperRectDomain4D.isValid();
}



bool testSTLCompat()
{
  typedef SpaceND<4> TSpace4D;
  typedef TSpace4D::Point Point4D;
  TSpace4D::Integer t[] = {1, 1, 1, 1};
  Point4D a4D (t);
  TSpace4D::Integer t2[] = {3, 3, 3, 3};
  Point4D b4D (t2);

  trace.beginBlock ( "TestSTL Compatibility" );

  HyperRectDomain<TSpace4D> myHyperRectDomain4D ( a4D, b4D );
  trace.emphase() << myHyperRectDomain4D << std::endl;

  std::copy ( myHyperRectDomain4D.begin(),
      myHyperRectDomain4D.end(),
      ostream_iterator<Point4D> ( trace.info(), " " ) );

  trace.info() << std::endl;
  trace.endBlock();

  return myHyperRectDomain4D.isValid();
}

bool testEmptyDomain()
{
  typedef SpaceND<3> TSpace;
  typedef TSpace::Point TPoint;
  typedef HyperRectDomain<TSpace> TDomain;

  unsigned int nb = 0;
  unsigned int nbok = 0;

  trace.beginBlock( "Test empty domain." );

  const TDomain nonempty_domain( TPoint::diagonal(0), TPoint::diagonal(0) );
  ++nb; nbok += nonempty_domain.isEmpty() ? 0 : 1;
  trace.info() << "(" << nbok << "/" << nb << ") Creating non-empty domain & checking isEmpty." << std::endl;

  const TDomain default_domain;
  ++nb; nbok += default_domain.isEmpty() ? 1 : 0;
  trace.info() << "(" << nbok << "/" << nb << ") Creating default empty domain & checking isEmpty." << std::endl;

  const TDomain domain( TPoint::diagonal(1), TPoint::diagonal(0) );
  ++nb; nbok += domain.isEmpty() ? 1 : 0;
  trace.info() << "(" << nbok << "/" << nb << ") Creating default custom domain & checking isEmpty." << std::endl;

  ++nb; nbok += domain.size() == 0 ? 1 : 0;
  trace.info() << "(" << nbok << "/" << nb << ") Empty domain has size = " << domain.size() << std::endl;

  ++nb; nbok += domain.begin() == domain.end() ? 1 : 0;
  trace.info() << "(" << nbok << "/" << nb << ") Checking that begin() == end()" << std::endl;

  ++nb; nbok += domain.rbegin() == domain.rend() ? 1 : 0;
  trace.info() << "(" << nbok << "/" << nb << ") Checking that rbegin() == rend()" << std::endl;

  TDomain::ConstSubRange range = domain.subRange( 0, 1, 2, domain.lowerBound()  );
  ++nb; nbok += range.begin() == range.end() ? 1 : 0;
  trace.info() << "(" << nbok << "/" << nb << ") Checking that begin() == end() for sub-range {0,1,2}" << std::endl;

  ++nb; nbok += range.rbegin() == range.rend() ? 1 : 0;
  trace.info() << "(" << nbok << "/" << nb << ") Checking that rbegin() == rend() for sub-range {0,1,2}" << std::endl;

  range = domain.subRange( 2, 1, 0, domain.lowerBound()  );
  ++nb; nbok += range.begin() == range.end() ? 1 : 0;
  trace.info() << "(" << nbok << "/" << nb << ") Checking that begin() == end() for sub-range {2,1,0}" << std::endl;

  ++nb; nbok += range.rbegin() == range.rend() ? 1 : 0;
  trace.info() << "(" << nbok << "/" << nb << ") Checking that rbegin() == rend() for sub-range {2,1,0}" << std::endl;

  range = domain.subRange( 0, 2, domain.lowerBound()  );
  ++nb; nbok += range.begin() == range.end() ? 1 : 0;
  trace.info() << "(" << nbok << "/" << nb << ") Checking that begin() == end() for sub-range {0,2}" << std::endl;

  ++nb; nbok += range.rbegin() == range.rend() ? 1 : 0;
  trace.info() << "(" << nbok << "/" << nb << ") Checking that rbegin() == rend() for sub-range {0,2}" << std::endl;

  range = domain.subRange( 2, 0, domain.lowerBound()  );
  ++nb; nbok += range.begin() == range.end() ? 1 : 0;
  trace.info() << "(" << nbok << "/" << nb << ") Checking that begin() == end() for sub-range {2,0}" << std::endl;

  ++nb; nbok += range.rbegin() == range.rend() ? 1 : 0;
  trace.info() << "(" << nbok << "/" << nb << ") Checking that rbegin() == rend() for sub-range {2,0}" << std::endl;

  range = domain.subRange( 1, domain.lowerBound()  );
  ++nb; nbok += range.begin() == range.end() ? 1 : 0;
  trace.info() << "(" << nbok << "/" << nb << ") Checking that begin() == end() for sub-range {1}" << std::endl;

  ++nb; nbok += range.rbegin() == range.rend() ? 1 : 0;
  trace.info() << "(" << nbok << "/" << nb << ") Checking that rbegin() == rend() for sub-rang {1}" << std::endl;

  trace.endBlock();
  return nb == nbok;

}

int main()
{
  if ( testSimpleHyperRectDomain() && testIterator() && testReverseIterator() && testSTLCompat() && testEmptyDomain() )
    return 0;
  else
    return 1;
}

/** @ingroup Tests **/<|MERGE_RESOLUTION|>--- conflicted
+++ resolved
@@ -62,16 +62,12 @@
   Point b ( t2 );
 
   trace.beginBlock ( "HyperRectDomain init" );
+
   // Checking that HyperRectDomain is a model of CDomain.
   typedef HyperRectDomain<Space4Type> HRDomain4;
   BOOST_CONCEPT_ASSERT(( concepts::CDomain< HRDomain4 > ));
-<<<<<<< HEAD
   BOOST_CONCEPT_ASSERT(( concepts::CConstBidirectionalRange<HRDomain4> ));
-      
-=======
-  BOOST_CONCEPT_ASSERT(( CConstBidirectionalRange<HRDomain4> ));
-
->>>>>>> ca0f0609
+
   ///Empty domain using the default constructor
   HyperRectDomain<Space4Type> myEmptyDomain;
   trace.info() << "Empty Domain: " << myEmptyDomain << std::endl;
