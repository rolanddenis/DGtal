SET(DGTAL_TESTS_SRC
   testBasicBoolFunctors
   testOrderedAlphabet
   testCirculator
   testConstIteratorAdapter
   testProgressBar
   testBasicFunctors
   testConstRangeAdapter
   testOutputIteratorAdapter
   testClock
   testTrace
   testCountedPtr
   testCountedPtrOrPtr
   testCountedConstPtrOrConstPtr
   testBits
   testIndexedListWithBlocks
   testLabels
   testLabelledMap
   testLabelledMap-benchmark
   testMultiMap-benchmark
   testOpenMP
   testIteratorFunctions
   testIteratorCirculatorTraits
   testCloneAndAliases
   testClone2
   testOwningOrAliasingPtr
   testCatch
<<<<<<< HEAD
   testBitFieldArray
   testSimpleRandomAccessRangeFromPoint
   testBigLabelledMap
   testBigLabelledMap-benchmark
   )
=======
   testPartialTemplateSpecialization
   testContainerTraits
   testSetFunctions
   testSimpleRandomAccessRangeFromPoint)
>>>>>>> 7afe9cee

FOREACH(FILE ${DGTAL_TESTS_SRC})
  add_executable(${FILE} ${FILE})
  target_link_libraries (${FILE} DGtal DGtalIO)
  add_test(${FILE} ${FILE})
ENDFOREACH(FILE)

target_link_libraries(testBitFieldArray boost_system boost_timer)

#--- Benchmark specific
if (WITH_BENCHMARK)
    set(DGTAL_TESTS_SRC_BENCHMARK ${DGTAL_TESTS_SRC_BENCHMARK} testBenchmark)
    FOREACH(FILE ${DGTAL_TESTS_SRC_BENCHMARK})
      add_executable(${FILE} ${FILE})
      target_link_libraries (${FILE} DGtal DGtalIO ${DGtalLibDependencies})
      add_test(${FILE} ${FILE})
    ENDFOREACH(FILE)

endif (WITH_BENCHMARK)<|MERGE_RESOLUTION|>--- conflicted
+++ resolved
@@ -25,18 +25,14 @@
    testClone2
    testOwningOrAliasingPtr
    testCatch
-<<<<<<< HEAD
+   testPartialTemplateSpecialization
+   testContainerTraits
+   testSetFunctions
+   testSimpleRandomAccessRangeFromPoint
    testBitFieldArray
-   testSimpleRandomAccessRangeFromPoint
    testBigLabelledMap
    testBigLabelledMap-benchmark
    )
-=======
-   testPartialTemplateSpecialization
-   testContainerTraits
-   testSetFunctions
-   testSimpleRandomAccessRangeFromPoint)
->>>>>>> 7afe9cee
 
 FOREACH(FILE ${DGTAL_TESTS_SRC})
   add_executable(${FILE} ${FILE})
