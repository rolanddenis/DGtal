--- conflicted
+++ resolved
@@ -25,6 +25,9 @@
    testClone2
    testOwningOrAliasingPtr
    testCatch
+   testContainerTraits
+   testSetFunctions
+   testSimpleRandomAccessRangeFromPoint
    testBitFieldArray
    testBigLabelledMap
    testBigLabelledMap-benchmark
@@ -32,14 +35,7 @@
    testContainerTraits
    testSetFunctions
    testSimpleRandomAccessRangeFromPoint
-<<<<<<< HEAD
 )
-=======
-   testBitFieldArray
-   testBigLabelledMap
-   testBigLabelledMap-benchmark
-   )
->>>>>>> fba3584a
 
 FOREACH(FILE ${DGTAL_TESTS_SRC})
   add_executable(${FILE} ${FILE})
