SET(DGTAL_TESTS_SRC
   testBasicBoolFunctions
   testOrderedAlphabet
   testCirculator
   testConstIteratorAdapter
   testProgressBar
   testBasicFunctors
   testConstRangeAdapter
   testOutputIteratorAdapter
   testClock
   testTrace
   testStatistics
   testcpp11
   testCountedPtr
   testBits
   testIndexedListWithBlocks
   testLabels
   testLabelledMap
   testLabelledMap-benchmark
   testMultiMap-benchmark
<<<<<<< HEAD
   testCloneAndAliases
=======
   testOwningOrAliasingPtr
>>>>>>> 5b6a420f
   )

FOREACH(FILE ${DGTAL_TESTS_SRC})
  add_executable(${FILE} ${FILE})
  target_link_libraries (${FILE} DGtal DGtalIO)
  add_test(${FILE} ${FILE})
ENDFOREACH(FILE)
<|MERGE_RESOLUTION|>--- conflicted
+++ resolved
@@ -18,11 +18,8 @@
    testLabelledMap
    testLabelledMap-benchmark
    testMultiMap-benchmark
-<<<<<<< HEAD
    testCloneAndAliases
-=======
    testOwningOrAliasingPtr
->>>>>>> 5b6a420f
    )
 
 FOREACH(FILE ${DGTAL_TESTS_SRC})
