--- conflicted
+++ resolved
@@ -15,11 +15,8 @@
 ##### Shapes with viewer.
 
 SET(QGLVIEWER_SHAPES_TESTS_SRC
-<<<<<<< HEAD
   testPolynomial
-=======
   testBall3D
->>>>>>> 9295019c
   )
 
 if ( WITH_VISU3D_QGLVIEWER )
