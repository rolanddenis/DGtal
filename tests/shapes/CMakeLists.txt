--- conflicted
+++ resolved
@@ -32,11 +32,8 @@
   testTriangulatedSurface
   testPolygonalSurface
   testProjection
-<<<<<<< HEAD
   testAstroid2D
-=======
   testLemniscate2D
->>>>>>> b1414c50
   )
 
 FOREACH(FILE ${DGTAL_TESTS_SRC})
