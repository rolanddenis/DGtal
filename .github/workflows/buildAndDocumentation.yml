--- conflicted
+++ resolved
@@ -11,13 +11,7 @@
   BUILD_TYPE:   Release
   CONFIG_GLOBAL: -DBUILD_EXAMPLES=true -DBUILD_TESTING=true -DDGTAL_RANDOMIZED_TESTING_THRESHOLD=25
   CONFIG_LINUX:  -DWITH_MAGICK=true -DWITH_GMP=true -DWITH_FFTW3=true -DWARNING_AS_ERROR=ON -DWITH_HDF5=true -DWITH_QGLVIEWER=true -DWITH_CAIRO=true    -DWITH_EIGEN=true -DDGTAL_ENABLE_FLOATING_POINT_EXCEPTIONS=true
-<<<<<<< HEAD
   CONFIG_MAC:    -DWITH_EIGEN=true -DWITH_GMP=true
-  # List of tests to exclude from Ctest. For example -E "(test1)|(test2)..."
-  EXCLUDE_TESTS: "-E \"(testLinearStructure)\" "
-=======
-  CONFIG_MAC:    -DWITH_EIGEN=true -DWITH_GMP=tue
->>>>>>> db39405d
 
 jobs:
   build:
