
/* 
 * Useful to avoid writing DGtal:: in front of every class.
 */
namespace DGtal {

/**
   
   @page dgtal_digital_surface III. Digital surfaces
   
   @writers Jacques-Olivier Lachaud

  Part of the \ref   TopologyPackage.
  
   This part of the manual describes how to define digital surfaces,
   closed or open. A lot of the ideas, concepts, algorithms,
   documentation and code is a backport from <a
   href="https://gforge.liris.cnrs.fr/projects/imagene">ImaGene</a>. \cite ImaGene

   - \ref dgtal_digsurf_sec1
      - \ref dgtal_digsurf_sec1_1
      - \ref dgtal_digsurf_sec1_2
      - \ref dgtal_digsurf_sec1_3
   - \ref dgtal_digsurf_sec2
      - \ref dgtal_digsurf_sec2_1
      - \ref dgtal_digsurf_sec2_2
      - \ref dgtal_digsurf_sec2_3
   - \ref dgtal_digsurf_sec3
      - \ref dgtal_digsurf_sec3_1
      - \ref dgtal_digsurf_sec3_2
      - \ref dgtal_digsurf_sec3_3
      - \ref dgtal_digsurf_sec3_4
   - \ref dgtal_digsurf_sec4
      - \ref dgtal_digsurf_sec4_1
      - \ref dgtal_digsurf_sec4_2
      - \ref dgtal_digsurf_sec4_3

   The following programs are related to this documentation:
   volToOFF.cpp, volMarchingCubes.cpp,
   volScanBoundary.cpp, volTrackBoundary.cpp, frontierAndBoundary.cpp,
   volBreadthFirstTraversal.cpp, trackImplicitPolynomialSurfaceToOFF

   @section dgtal_digsurf_sec1 1. Introduction to digital surfaces

   @subsection dgtal_digsurf_sec1_1 1.1 Possible definitions for digital surfaces

   Although continuous surfaces are well defined as n-manifolds, a
   digital or discrete analog of surface is more tricky to
   define. Several methods have been explored to define consistent
   digital surfaces. We mention three approaches here.

   -# Surface as specific subsets of \f$ Z^n \f$, i.e. as sets of
      pixels in 2D, voxels in 3D, etc, with specific properties. This
      approach was proposed by Rosenfeld in the 70s. The set \f$ S
      \subset Z^n \f$ is a digital surface iff \f$ Z^n \setminus S \f$
      is composed of two \f$ \alpha \f$-connected components and if \a
      S is thin (i.e. if any point of \a S is removed, the preceding
      property does not hold). This approach is not too bad in 2D,
      becomes more complex in 3D (see the work of Morgenthaler and
      Rosenfeld or Malgouyres) and is unusable in practice. For
      instance the border of any digital object is generally not a
      surface.
   -# Surface as \f$ n-1 \f$-dimensional cubical complexes. For
      example, if a digital object is a pure \f$ n \f$-dimensional
      cubical complex, its boundary is naturally a \f$ n-1
      \f$-dimensional cubical complex. This seems at first sight a
      good approach, and it works well with well-composed pictures and
      images (see the work of Latecki et al.). The obtain complex is
      indeed a \f$ n-1 \f$-manifold when realized in the Euclidean
      space. However, if the object contains any \e cross configuration
      (like two voxels connected by their edge, and the other two
      voxels adjacent to them are not in the object) then the
      preceding property does not hold anymore. Cubical complexes are
      thus interesting for representing objects, but not so
      interesting when one is interested by the geometry of its
      boundary.
   -# Surface as set of n-1-cells with some specific adjacencies. This
      approach is more or less the approach of Herman, Udupa and
      others, which was designed originally for tracking surfaces in a
      digital space. In 2D, this correspond to an interpixel
      approach. You choose first if you wish an interior adjacency
      (4-connectedness) or an exterior adjacency (8-adjacency). Two
      linels (or edges) are connected if they are point-connected and
      in case of a cross configuration they border the same interior
      (resp. exterior) pixel. The principle is the same in 3D, where a
      2-cell (surfel) has edge-connected surfels with a preference in
      case of cross configuration.


   We focus here on the last method to define digital surfaces.

   @subsection dgtal_digsurf_sec1_2 1.2 Digital surface as a set of n-1-cells

   Formally, the elements of the digital space \f$ Z^n \f$ are called
   \e spels, and often \e pixels in 2D and \e voxels in 3D. A \e
   surfel is a couple (u,v) of face-adjacent voxels. A \e digital \e
   surface is a set of surfels. It is obvious that a spel is a n-cell
   in the cellular grid decomposition of the space, while a surfel is
   clearly some oriented n-1-cell which is incident to the two n-cells
   u and v (see \ref dgtal_cellular_topology).

   Let \e s be some surfel. It is incident to two oriented voxels. By
   convention, its \e interior pixel is the one that is \b positively
   oriented.

   We assume from now on that you have instantiated some cellular
   space \a K of type \a KSpace (see dgtal_ctopo_sec4), for
   instance with the following lines:

   @code
   KSpace K;
   Point low( -10, -10, -10 );
   Point high( 10, 10, 10 );
   bool space_ok = K.init( low, high, true );
   @endcode

   A surfel is an oriented @f$n-1@f$-cell, i.e. some SCell. Surfel may be
   obtained from spels by incidence relation. Reciprocally, you can
   use incidence to get spels.

   @code
   typedef KSpace::SCell Surfel; // or typedef KSpace::Surfel Surfel;
   typedef KSpace::SCell Spel; // or typedef KSpace::Surfel Surfel;
   Spel v = K.sSpel( Point( 0, 0, 0 ), POS ); // +v
   Surfel sx = K.sIncident( v, 0, true ); // surfel further along x
   Surfel sy = K.sIncident( v, 1, true ); // surfel further along y
   Surfel sz = K.sIncident( v, 2, true ); // surfel further along z
   Spel qx = K.sDirectIncident( s, 0 ); // positive coboundary of s
   Spel qy = K.sDirectIncident( s, 1 ); // positive coboundary of s
   Spel qz = K.sDirectIncident( s, 2 ); // positive coboundary of s
   ASSERT( v == qx && v == qy && v == qz ); // same as qx, qy, qz
   @endcode

   The direct orientation to some cell \e s is the one that gives a
   positively oriented cell in the boundary or coboundary of \e s. 

   You may now for instance define the digital surface that lies in
   the boundary of some digital shape \f$ S \subset Z^n \f$ as the set
   of oriented surfels between spels of \e S and spels not in \e
   S. Algebraically, \e S is the formal of its positively oriented
   spels, and its \e boundary is obtained by applying the boundary
   operator on \e S.

   @image html digital-surface-BdryOp-1s.png "Using the boundary operator to compute the boundary of a digital shape S." 
   @image latex digital-surface-BdryOp-1s.png "Using the boundary operator to compute the boundary of a digital shape." width=5cm
   @image html digital-surface-BdryOp-2s.png "The boundary operator is linear with cells, thus we compute spel by spel." 
   @image latex digital-surface-BdryOp-2s.png "The boundary operator is linear with cells, thus we compute spel by spel."  width=5cm
   @image html digital-surface-BdryOp-3s.png "The boundary operator is linear with cells, thus we compute spel by spel." 
   @image latex digital-surface-BdryOp-3s.png "The boundary operator is linear with cells, thus we compute spel by spel."  width=5cm
   @image html digital-surface-BdryOp-4s.png "Opposite cells cancel each other."
   @image latex digital-surface-BdryOp-4s.png "Opposite cells cancel each other." width=5cm
   @image html digital-surface-BdryOp-5s.png "This is the resulting set of surfels (in blue and magenta."
   @image latex digital-surface-BdryOp-5s.png "This is the resulting set of surfels (in blue and magenta." width=5cm

   Defining a digital surface as a set of surfels is not enough for
   geometry. Indeed we need to relate surfels together so as to have a
   topology on the digital surface. The first step is to transform the
   digital surface into a graph.

   @subsection dgtal_digsurf_sec1_3 1.3 Digital surface as a graph: adding adjacencies between surfels

   The idea here is to connect surfels that share some @f$n-2@f$-cells. The
   obtained adjacency relations are called \e bel \e adjacencies in
   the terminology of Herman, Udupa and others. Generally an @f$n-2@f$-cell
   is shared by at most two @f$n-1@f$-cells, except in "cross
   configuration", symbolized below:

   @verbatim
   O | X    X: interior spels               O a X
   - + -    O: exterior spels               b + c
   X | O    - and |: surfels a,b,c,d        X d O
            +: n-2-cell 
   @endverbatim
   
   A bel adjacency makes a deterministic choice to connect b to d and a
   to c when interior, and b to a and c to d when exterior. This
   choice has to be made along each possible pair of directions when
   going nD. In DGtal, this is encoded with the class SurfelAdjacency.

   @image html digital-surface-IntAdjacency.png "Interior adjacency on digital surfaces in 2D" 
   @image latex digital-surface-IntAdjacency.png "Interior adjacency on digital surfaces in 2D" width=5cm

   The following snippet shows the interior surfel adjacency
   (i.e. (6,18)-surfaces).

   @snippet examples/topology/volToOFF.cpp volToOff-SurfelAdjacency

   Once the adjacency has been chosen, it is possible to determine
   what are the adjacent surfels to a given surfel. More precisely,
   any surfel (or @f$n-1@f$-cell) has exactly @f$2n-2@f$ adjacent surfels (for
   closed surfaces). More precisely, it has exactly 2 adjacent surfels
   along directions different from the orthogonal direction of the
   surfel.

   @image html digital-surface-SurfaceTracking2.png "Any surfel in 3D has 4 adjacent surfels." 
   @image latex digital-surface-SurfaceTracking2.png "Any surfel in 3D has 4 adjacent surfels." width=5cm

   In fact, we can be even more precise. We can use orientation to
   orient the adjacencies consistently. Given two surfels sharing an
   @f$n-2@f$-cell, this cell is positively oriented in the boundary of one
   surfel and negatively oriented in the boundary of the other. We
   have thus that there are @f$n-1@f$ adjacent cells in the direct
   orientation (positive) and @f$n-1@f$ adjacent cells in the indirect
   orientation (negative). The direct adjacent surfels look like:

   @image html digital-surface-SurfaceTracking.png "Any surfel in 3D has 2 adjacent surfels in the direct orientation." 
   @image latex digital-surface-SurfaceTracking.png "Any surfel in 3D has 2 adjacent surfels in the direct orientation." width=5cm
   
   The class SurfelNeighborhood is the base class for computing
   adjacent surfels. You may use it as follow, but generally this
   class is hidden for you since you will have more high-level classes
   to move on surfaces.

   @code
   // K is a KSpace, surfAdj is a SurfelAdjacency, surfel is some SCell.
   SurfelNeighborhood<KSpace> sNeigh;
   sNeigh.init( &K, &SAdj, surfel );
   trace.info() << "surfel      =" << surfel << endl;
   trace.info() << "follower1(+)=" << sNeigh.follower1( 1, true ) << endl;
   trace.info() << "follower2(+)=" << sNeigh.follower2( 1, true ) << endl;
   trace.info() << "follower3(+)=" << sNeigh.follower3( 1, true ) << endl;
   trace.info() << "follower1(-)=" << sNeigh.follower1( 1, false ) << endl;
   trace.info() << "follower2(-)=" << sNeigh.follower2( 1, false ) << endl;
   trace.info() << "follower3(-)=" << sNeigh.follower3( 1, false ) << endl;
   trace.endBlock();
   @endcode

   Generally,  methods SurfelNeighborhood::getAdjacentOnSpelSet,
   SurfelNeighborhood::getAdjacentOnDigitalSet,
   SurfelNeighborhood::getAdjacentOnPointPredicate,
   SurfelNeighborhood::getAdjacentOnSurfelPredicate are used to find
   adjacent surfels.

   Since we have defined adjacencies between surfels on a digital
   surface, the digital surface forms a graph (at least in theory).


   @section dgtal_digsurf_sec2 2. Tracking digital surfaces

   This section shows how to extract the boundary of a digital set,
   given some predicate telling whether we are inside or outside the
   surface.

   @subsection dgtal_digsurf_sec2_1 2.1 Constructing digital surfaces by scanning
   
   Given a domain and a predicate telling whether we are inside or
   outside the object of interest, it is easy to determine the set of
   surfels by a simple scanning of the space. This is done for you by
   static methods Surfaces::uMakeBoundary and Surfaces::sMakeBoundary.

   The following snippet shows how to get a set of surfels that is the
   boundary of some predicate on point by a simple scan of the
   whole domain (see volScanBoundary.cpp).

   @snippet examples/topology/volScanBoundary.cpp volScanBoundary-ExtractingSurface

   @subsection dgtal_digsurf_sec2_2 2.2 Constructing digital surfaces by tracking

   In many circumstances, it is better to use the above mentioned graph
   structure of digital surfaces. For instance it may be used to find
   the surface just by searching it by adjacencies. This process is
   called \b tracking. This is done for you by
   static method Surfaces::trackBoundary.

   The following snippet shows how to get a set of surfels that is the
   boundary of some predicate on point given only a starting surfel
   and by tracking (see volTrackBoundary.cpp).

   @snippet examples/topology/volTrackBoundary.cpp volTrackBoundary-ExtractingSurface

   On the lobser.vol volume, volScanBoundary.cpp extracts 155068 surfels
   in 3866ms, while volTrackBoundary.cpp extracts 148364 surfels in 351ms. 

   @verbatim
   # Commands
   $ ./examples/topology/volScanBoundary ../examples/samples/lobster.vol 50 255
   $ ./examples/topology/volTrackBoundary ../examples/samples/lobster.vol 50 255
   @endverbatim

   @image html volTrackBoundary-lobster.png "Digital surface that is the boundary of a (6,18)-connected component in image lobster.vol, extracted by tracking from an initial surfel in 351ms."
   @image latex volTrackBoundary-lobster.png "Digital surface that is the boundary of a (6,18)-connected component in image lobster.vol, extracted by tracking from an initial surfel in 351ms." width=5cm

   In the case you know \b beforehands that your surface is closed
   (i.e. without boundary), you should use preferentially
   Surfaces::trackClosedBoundary. This technique only follows direct
   adjacent surfels and extracts the whole surface when it is
   closed. This process can be illustrated as follows:
   
   @image html suivi-parcours-largeur.png "Tracking a digital surface by following adjacencies."
   @image latex suivi-parcours-largeur.png "Tracking a digital surface by following adjacencies." width=5cm
   @image html suivi-artzy.png "Tracking a digital surface by following only direct adjacencies."
   @image latex suivi-artzy.png "Tracking a digital surface by following only direct adjacencies." width=5cm

   @subsection dgtal_digsurf_sec2_3 2.3 Other constructions by tracking: 2D contours, surface connected components, 2D slices in 3D surface

   You can have a look at page \ref dgtal_helpers_surfaces to see how
   to construct directly a 2D contour in \f$ Z^2 \f$, how to get the
   set of surface components, how to get 2D contours as slices onto a
   3D surface.

   @section dgtal_digsurf_sec3 3. High-level classes for digital surfaces

   Digital surfaces arise in many different contexts:

   - an explicit set of oriented surfels
   - the boundary of an explicit set of spels
   - the boundary of an explicit set of digital points
   - the boundary of a set of digital points, defined implicitly by a
     predicate: Point -> bool
   - a set of oriented surfels, implicitly by a
     predicate: Oriented Surfel -> bool
   - the boundary of a region in a labelled image
   - the frontier between two regions in a labelled image
   - ...
   
   Since there are so many digital surfaces, it is necessary to
   provide a mechanism to handle them generically. The class
   DigitalSurface will be the common proxy to hide models of
   CDigitalSurfaceContainer.

   @subsection dgtal_digsurf_sec3_1 3.1 A common architecture for digital surfaces
   
   Since there may be several types of digital surfaces, there are
   several container classes for them. All of them follow the concept
   CDigitalSurfaceContainer. Essentially, a model of this class should
   provide methods begin() and end() to visit all the surfels, and a
   \e Tracker which allows to move by adjacencies on the surface. A
   Tracker should be a model of CDigitalSurfaceTracker. The
   architecture is sumed up below:

   @image html diag-digital-surface-1.png "Class architecture of digital surfaces."
   @image latex diag-digital-surface-1.png "Class architecture of digital surfaces." width=0.95\textwidth

   @subsection dgtal_digsurf_sec3_2 3.2 Models of digital surface containers

   For now, the implemented digital surface container are (realization
   of CDigitalSurfaceContainer):

   - model DigitalSetBoundary, parameterized by a cellular space and a
     digital set. Represents the boundary of a digital set (a set of
     digital points, considered as the set of pixels/voxels/spels of
     the space).

   - model ImplicitDigitalSurface, parameterized by a cellular space
     and a predicate Point->bool. Represents the (connected) boundary
     of shape defined implicitly by a predicate. Computes at
     instanciation the set of surfels by a tracking algorithm.

   - model LightImplicitDigitalSurface, parameterized by a cellular
     space and a predicate Point->bool. Represents the (connected)
     boundary of shape defined implicitly by a predicate. Do not
     compute at instanciation the set of surfels, but rather visits
     the surface on demand.

   - model SetOfSurfels, parameterized by a cellular space and a set
     storing surfels. Represents an arbitrary set of surfels stored
     explicitly.

   - model ExplicitDigitalSurface, parameterized by a cellular space
     and a predicate Surfel->bool. Represents a (connected) set of
     surfels defined implicitly by a predicate. Computes at
     instanciation the set of surfels by a tracking algorithm.

   - model LightExplicitDigitalSurface, parameterized by a cellular space
     and a predicate Surfel->bool. Represents a (connected) set of
     surfels defined implicitly by a predicate.  Do not
     compute at instanciation the set of surfels, but rather visits
     the surface on demand.
<<<<<<< HEAD
=======

>>>>>>> eb3c8554

   Depending of what is your digital surface, you should choose your
   container accordingly:

   - an explicit set of oriented surfels: model SetOfSurfels, or if
     you wish to keep only one connected component, the model
     ExplicitDigitalSurface together with a model of CSurfelPredicate
     on your set.

   - the boundary of an explicit set of spels: either convert it to a
     DigitalSet and use model DigitalSetBoundary, or use model
     ImplicitDigitalSurface and a CPointPredicate on your set of spels
     (require connectedness).

   - the boundary of an explicit set of digital points: model
     DigitalSetBoundary directly

   - the boundary of a set of digital points, defined implicitly by a
     predicate Point -> bool: model ImplicitDigitalSurface and a start surfel

   - a set of oriented surfels, defined implicitly by a predicate
     Surfel -> bool: model ExplicitDigitalSurface and a start surfel.

   - the boundary of a region in a labelled image: model
     ExplicitDigitalSurface and a start surfel, and the class
     BoundaryPredicate, which is model of CSurfelPredicate.

   - the frontier between two regions in a labelled image: model
     ExplicitDigitalSurface and a start surfel, and the class
     FrontierPredicate, which is model of CSurfelPredicate.

   Light versions of containers should be preferred in mostly two
   cases:

   -# The digital surface is big and you do not wish to keep it in
      memory. This is probably the case when tracking some implicit
      function and outputing it in some stream.
   -# The digital surface is likely to evolve (i.e. the predicate do
      not give the same response at a point/surfel depending on when
      it is called).

   @subsection dgtal_digsurf_sec3_3 3.3 Relating a digital surface to some container

   The following snippet shows how to create a digital surface
   associated to a LightImplicitDigitalSurface. The
   LightImplicitDigitalSurface is connected to a shape described by a
   predicate on point (variable set3dPredicate of type
   SetPredicate<DigitalSet>). The full code is in
   volBreadthFirstTraversal.cpp.

   @snippet examples/topology/volBreadthFirstTraversal.cpp volBreadthFirstTraversal-SetUpDigitalSurface

   Once this is done, the object \c digSurf is a proxy to your
   container. Here the dynamically allocated object is acquired by the
   digital surface, which will take care of its deletion.

   @note This creation of the container and the connection to a
   digital surface takes almost no time, since the chosen container
   (Light...) is lazy: the whole surface has not been extracted yet.


   @subsection dgtal_digsurf_sec3_4 3.4 A digital surface is a graph, example of breadth-first traversal

   Any DigitalSurface is a model of CUndirectedSimpleGraph (a
   refinement of CUndirectedLocalSimpleGraph). Essentially, you have
   methods DigitalSurface::begin() and DigitalSurface::end() to visit
   all the vertices, and for each vertex, you obtain its neighbors
   with DigitalSurface::writeNeighbors. You may thus for instance use
   the class BreadthFirstVisitor to do a breadth-first traversal of
   the digital surface.

   We may extract the whole surface by doing a breadth-first traversal
   on the graph. The snippet below shows how to do it on any kind of
   digital surface, whatever the container.

   @snippet topology/volBreadthFirstTraversal.cpp volBreadthFirstTraversal-ExtractingSurface

   Here, we only use it to get the maximal distance to the starting
   bel. A second pass could be done to display cells with a color that
   depends on the distance to the starting surfel.

   @snippet topology/volBreadthFirstTraversal.cpp volBreadthFirstTraversal-DisplayingSurface

   We may call it as follows
   @verbatim
   # Commands
   $ ./examples/topology/volBreadthFirstTraversal ../examples/samples/lobster.vol 50 255
   $ ./examples/topology/volBreadthFirstTraversal ../examples/samples/Al.100.vol 0 1
   $ ./examples/topology/volBreadthFirstTraversal ../examples/samples/cat10.vol 1 255
   @endverbatim

   to get these pictures:
   @image html digital-surface-bfv-all.png "Examples of breadth-first traversal on a digital surface."
   @image latex digital-surface-bfv-all.png "Examples of breadth-first traversal on a digital surface." width=0.5\textwidth

   @note In fact, the specific container LightImplicitDigitalSurface
   performs itself a breadth-first traversal to extract its vertices
   by itself. Therefere, you may use a simple begin() and end() to get
   the vertices in this order, when \b your \b container \b is \b a \b
   LightImplicitDigitalSurface.

   @todo The concepts CUndirectedLocalSimpleGraph and
   CUndirectedSimpleGraph are susceptible to evolve to meet other
   standards.

   @subsection dgtal_digsurf_sec3_5 3.5 Boundary and frontiers  examples of digital surface

   Surfels of a digital surface can also be defined by a predicate
   telling whether or not some surfel belongs to it. Given an image of
   labels, the class BoundaryPredicate and FrontierPredicate are such
   predicates:

   -# BoundaryPredicate ( KSpace, Image, l ) is a predicate returning
      true for a surfel \a s iff the interior spel of \a s has label
      \c l while the exterior spel of \a s has label different from \c
      l.
   -# FrontierPredicate ( KSpace, Image, l1, l2 ) is a predicate returning
      true for a surfel \a s iff the interior spel of \a s has label
      \c l1 while the exterior spel of \a s has label \c l2.

   Using container ExplicitDigitalSurface, we can very simply define
   digital surfaces that are \b connected boundary of frontiers in
   some image. The following snippet is an excerpt from
   frontierAndBoundary.cpp.

   @snippet topology/frontierAndBoundary.cpp frontierAndBoundary-SetUpDigitalSurface
   
   Running it give the pictures:
   @image html digital-surface-intersecting-balls.png "Frontiers and boundary of two intersecting balls. The first ball is labelled 1 (red), the second 2 (yellow), their intersection 3 (orange). The frontier between 1 and 0 is displayed in red, the frontier between 2 and 0 is displayed in yellow, the boundary of region 3 is displayed in orange."
   @image latex digital-surface-intersecting-balls.png "Frontiers and boundary of two intersecting balls. The first ball is labelled 1 (red), the second 2 (yellow), their intersection 3 (orange). The frontier between 1 and 0 is displayed in red, the frontier between 2 and 0 is displayed in yellow, the boundary of region 3 is displayed in orange." width=0.5\textwidth




   @section dgtal_digsurf_sec4 4. The digital surface graph is a combinatorial manifold

   @subsection dgtal_digsurf_sec4_1 4.1 Umbrellas and faces

   We have shown before that a digital surface has a dual structure
   that is the graph whose vertices are n-1-cells and whose arcs are
   (almost) n-2-cells. We can go further and use n-3-cells to define
   faces on this graph. This is related to the concept of \b umbrellas
   in 3D (see [Françon]). More precisely, given a start surfel, an
   incident n-2-cell (the separator) and an incident n-3-cell (the
   pivot), one can turn around the pivot progressively to get a
   face. This gives precisely in 3D the dual to a digital surface that
   is a kind of marching-cube surface (see [Lachaud:1998-icip,
   Lachaud:2000-gmod]).

   The main class for computing umbrellas is the class
   UmbrellaComputer.  Turning around the pivot means moving the face
   and the separator once (in the track direction), such that the
   pivot is the same (ie \a +p), the track and separator directions
   being updated. Repeating this process a sufficient number of times
   brings the umbrella back in its original position, except in the
   case when the DigitalSurface has a boundary touching the pivot. You
   may use it to compute umbrellas given a tracker on your surface.

   You may look at file testUmbrellaComputer.cpp to see how to use
   this class directly.

   @subsection dgtal_digsurf_sec4_2 4.2 Vertices, arcs and faces on a digital surface

   However, it is simpler to use directly the methods defined in
   DigitalSurface. It offers three types: DigitalSurface::Vertex,
   DigitalSurface::Arc, DigitalSurface::Face to get the combinatorial
   structure of the surface. An arc is an oriented edge, a face is a
   sequence of edges that is closed when the pivot is not on the
   boundary and open otherwise.

   The following code lists the faces of a DigitalSurface object, and
   for each face it lists the coordinates of its vertices.

   @code
   // MyDigitalSurface is a DigitalSurface realization.
   // digSurf is any object of type MyDigitalSurface. 
   // K is a cellular space. 
   MyDigitalSurface::FaceSet all_faces = digSurf.allFaces();
   for ( MyDigitalSurface::FaceSet::const_iterator it = all_faces.begin(),
          it_end = all_faces.end(); it != it_end; ++it )
    {
      std::cerr << "    face=" << K.sKCoords( digSurf.pivot( *it ) ) << ":";
      std::cerr << "(" << it->nbVertices << ")" << (it->isClosed() ? "C": "O");
      MyDigitalSurface::VertexRange vtx = digSurf.verticesAroundFace( *it );
      for ( unsigned int i = 0; i < vtx.size(); ++i )
        {
          std::cerr << " " << K.sKCoords( vtx[ i ] );
        }
      std::cerr << std::endl;
    }
   @endcode 

   DigitalSurface provides you with many methods to get faces from
   edges or vertices and reciprocally.

   - DigitalSurface::outArcs (Vertex): the range of outgoing arcs from
     the given vertex.
   - DigitalSurface::inArcs (Vertex): the range of ingoing arcs from
     the given vertex.
   - DigitalSurface::facesAroundVertex (Vertex): the range of faces
     containing this vertex [v]: 0 in 2D, 4 in 3D, 12 in 4D,
     2(n-1)(n-2) in nD.
   - DigitalSurface::head (Arc): the head vertex of the given arc
   - DigitalSurface::tail (Arc): the tail vertex of the given arc
   - DigitalSurface::opposite (Arc): the opposite arc of the given arc
     (may not exist if the arc lies on some boundary).
   - DigitalSurface::arc (Vertex,Vertex): the arc from the first
     vertex toward the second.
   - DigitalSurface::facesAroundArc (Arc): the range of faces incident
     to a given arc. Empty in 2D. 1 face in 3D, 2 in 4D and so one,
     n-2 in nD. Returned faces may be open.
   - DigitalSurface::verticesAroundFace (Face): the sequence of
     vertices that touches this face. The order follows the order of
     incident arcs.
   - DigitalSurface::allFaces (): the set of all faces of the digital
     surface (open and closed faces).
   - DigitalSurface::allClosedFaces (): the set of all closed faces of
     the digital surface.
   - DigitalSurface::allOpenFaces (): the set of all open faces of the
     digital surface.
   - DigitalSurface::computeFace ( UmbrellaComputer::State ): compute
     the face from a given umbrella state.
   - DigitalSurface::separator ( Arc ): the separator of a given arc
     (the n-2-cell between the two surfels forming the arc).
   - DigitalSurface::pivot ( Face ): the positively oriented n-3-cell
     that is the pivot of the face.

   @subsection dgtal_digsurf_sec4_3 4.3 Application to export surface in OFF format

   In 3D, you may use faces to transform an arbitrary digital surface
   into a polygonal manifold (closed or open). You can for instance
   directly the method DigitalSurface::exportSurfaceAs3DOFF to do so,
   or look at its code to see how it works.

   The following snippets of file volToOFF.cpp show how to extract all
   surfels in an image and then how to export the surface in OFF
   format. The output is a surface that is very much the classical \b
   marching-cube surface, except that vertices lies in the middle of
   the edge.

   @snippet topology/volToOFF.cpp volToOff-ExtractingSurface
   @snippet topology/volToOFF.cpp volToOff-makingOFF

   @image html digital-surface-mc-cat10.png "Marching-cube surface of cat10.vol file."
   @image latex digital-surface-mc-cat10.png "Marching-cube surface of cat10.vol file." width=0.5\textwidth
   @image html digital-surface-mc-lobster.png "Marching-cube surface of lobster.vol file."
   @image latex digital-surface-mc-lobster.png "Marching-cube surface of lobster.vol file." width=0.5\textwidth

   

*/

/**
   Given a domain and a predicate telling whether we are inside or
   outside the object of interest, it is easy to determine the set of
   surfels by a simple scanning of the space. This is done for you by
   static methods Surfaces::uMakeBoundary and Surfaces::sMakeBoundary.

   @see \ref dgtal_digsurf_sec2_1

   On the lobser.vol volume, volScanBoundary.cpp extracts 155068 surfels
   in 3866ms

   @verbatim
   # Commands
   $ ./examples/topology/volScanBoundary ../examples/samples/lobster.vol 50 255
   @endverbatim

   @image html volTrackBoundary-lobster.png "Digital surface that is the boundary of a (6,18)-connected component in image lobster.vol, extracted by scanning the whole space in 3866ms."

   \example topology/volScanBoundary.cpp 
*/

/**
   In many circumstances, it is better to use the presented graph
   structure of digital surfaces. For instance it may be used to find
   the surface just by searching it by adjacencies. This process is
   called \b tracking. This is done for you by
   static method Surfaces::trackBoundary.

   @see \ref dgtal_digsurf_sec2_2

   On the lobser.vol volume, volTrackBoundary.cpp extracts 148364
   surfels in 351ms.

   @verbatim
   # Commands
   $ ./examples/topology/volTrackBoundary ../examples/samples/lobster.vol 50 255
   @endverbatim

   @image html volTrackBoundary-lobster.png "Digital surface that is the boundary of a (6,18)-connected component in image lobster.vol, extracted by tracking from an initial surfel in 351ms."

   \example topology/volTrackBoundary.cpp
*/

/**
   Frontiers and boundary of two intersecting balls. The first ball is
   labelled 1 (red), the second 2 (yellow), their intersection 3
   (orange). The frontier between 1 and 0 is displayed in red, the
   frontier between 2 and 0 is displayed in yellow, the boundary of
   region 3 is displayed in orange.

   @see \ref dgtal_digsurf_sec3_5

   @image html digital-surface-intersecting-balls.png
   @image latex digital-surface-intersecting-balls.png width=0.5\textwidth
   
   \example topology/frontierAndBoundary.cpp
*/

/**
   Marching-cube like surface extracted using the combinatorial
   manifold structure of digital surfaces.

   @see \ref dgtal_digsurf_sec4_3

   On the lobser.vol volume, volToOFF.cpp builds an OFF surface of
   155068 vertices, 154910 faces, 310136 edges in 3879ms+1646ms.

   @verbatim
   # Commands
   $ ./examples/topology/volToOff ../examples/samples/cat10.vol 1 255 0
   $ ./examples/topology/volToOff ../examples/samples/lobster.vol 50 255 0
   @endverbatim

   @image html digital-surface-mc-cat10.png "Marching-cube surface of cat10.vol file."
   @image html digital-surface-mc-lobster.png "Marching-cube surface of lobster.vol file."

   \example examples/topology/volToOFF.cpp
*/

}<|MERGE_RESOLUTION|>--- conflicted
+++ resolved
@@ -307,6 +307,8 @@
    - the boundary of an explicit set of digital points
    - the boundary of a set of digital points, defined implicitly by a
      predicate: Point -> bool
+   - a set of oriented surfels, defined implicitly by a
+     predicate: Surfel -> bool
    - a set of oriented surfels, implicitly by a
      predicate: Oriented Surfel -> bool
    - the boundary of a region in a labelled image
@@ -366,10 +368,7 @@
      surfels defined implicitly by a predicate.  Do not
      compute at instanciation the set of surfels, but rather visits
      the surface on demand.
-<<<<<<< HEAD
-=======
-
->>>>>>> eb3c8554
+
 
    Depending of what is your digital surface, you should choose your
    container accordingly:
@@ -420,7 +419,7 @@
    SetPredicate<DigitalSet>). The full code is in
    volBreadthFirstTraversal.cpp.
 
-   @snippet examples/topology/volBreadthFirstTraversal.cpp volBreadthFirstTraversal-SetUpDigitalSurface
+   @snippet topology/volBreadthFirstTraversal.cpp volBreadthFirstTraversal-SetUpDigitalSurface
 
    Once this is done, the object \c digSurf is a proxy to your
    container. Here the dynamically allocated object is acquired by the
