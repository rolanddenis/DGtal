--- conflicted
+++ resolved
@@ -336,16 +336,10 @@
   FIND_PACKAGE(OpenMP REQUIRED)
   IF(OPENMP_FOUND)
     SET(OPENMP_FOUND_DGTAL 1)
-<<<<<<< HEAD
-    SET(CMAKE_CXX_FLAGS ${CMAKE_CXX_FLAGS} ${OpenMP_CXX_FLAGS})
-    SET(CMAKE_C_FLAGS ${CMAKE_C_FLAGS} ${OpenMP_C_FLAGS})
-    ADD_DEFINITIONS("-DWITH_OPENMP ")
-=======
     SET(CMAKE_CXX_FLAGS  "${CMAKE_CXX_FLAGS} ${OpenMP_CXX_FLAGS}")
     SET(CMAKE_C_FLAGS  "${CMAKE_CXX_FLAGS} ${OpenMP_C_FLAGS}")
     ADD_DEFINITIONS("-DWITH_OPENMP ")
     message(STATUS "OpenMP found.")
->>>>>>> 95828cce
   ELSE(OPENMP_FOUND)
     message(FATAL_ERROR "OpenMP support not available.")
   ENDIF(OPENMP_FOUND)
