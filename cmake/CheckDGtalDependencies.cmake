# -----------------------------------------------------------------------------
# Check Mandatory Dependencies
# -----------------------------------------------------------------------------

message(STATUS "-------------------------------------------------------------------------------")
message(STATUS "DGtal required dependencies: ")


# -----------------------------------------------------------------------------
# Mandatory and optional deps via conan
# -----------------------------------------------------------------------------
option(ENABLE_CONAN "Enable conan for deps discovery (used for windows CI for instance) features." OFF)


if (ENABLE_CONAN)
  message(STATUS  "Conan enabled for deps")

  if(NOT EXISTS "${CMAKE_BINARY_DIR}/conan.cmake")
    message(STATUS "Downloading conan.cmake from https://github.com/conan-io/cmake-conan")
    file(DOWNLOAD "https://raw.githubusercontent.com/conan-io/cmake-conan/0.18.1/conan.cmake"
                "${CMAKE_BINARY_DIR}/conan.cmake"
                TLS_VERIFY ON)
  endif()

  include(${CMAKE_BINARY_DIR}/conan.cmake)

  conan_cmake_configure(REQUIRES zlib/1.2.13
                                 boost/1.81.0
                                 gmp/6.2.1
                                 fftw/3.3.9
                                 cairo/1.17.6
<<<<<<< HEAD
                                 itk/5.1.2
                                 libpng/1.6.39 #Fix deps
                                 expat/2.5.0
                                 openssl/1.1.1s
=======
                                 libpng/1.6.39 #Explicit fix deps (compat issues)
                                 expat/2.5.0
                                 openssl/1.1.1s
                                 libiconv/1.17
>>>>>>> 5d33135e
                      OPTIONS boost:header_only=True
                              gmp:enable_cxx=True
                      GENERATORS cmake_find_package)

  conan_cmake_autodetect(settings)
  conan_cmake_install(PATH_OR_REFERENCE .
                    BUILD missing
                    REMOTE conancenter
                    SETTINGS ${settings})

  set(FFTW3_DIR ${CONAN_FFTW_ROOT})
  message(STATUS "Setting FFTW3_DIR to ${CONAN_FFTW_ROOT}")
else()
  message(STATUS "Conan disabled")
endif()

# -----------------------------------------------------------------------------
# Looking for boost
# -----------------------------------------------------------------------------
set(Boost_USE_STATIC_LIBS   ON)
set(Boost_USE_MULTITHREADED ON)
set(Boost_USE_STATIC_RUNTIME OFF)
set(Boost_FOUND FALSE)
find_package(Boost 1.50.0 REQUIRED)
target_compile_definitions(DGtal PUBLIC ${BOOST_DEFINITIONS} -DBOOST_ALL_NO_LIB)
# SYSTEM to avoid warnings from boost.
target_include_directories(DGtal SYSTEM PUBLIC ${Boost_INCLUDE_DIRS} )

# -----------------------------------------------------------------------------
# Looking for zlib
# -----------------------------------------------------------------------------
find_package(ZLIB REQUIRED)
target_link_libraries(DGtal PUBLIC ZLIB::ZLIB)
set(DGtalLibDependencies ${DGtalLibDependencies} ${ZLIB_LIBRARIES})

# -----------------------------------------------------------------------------
# Setting librt dependency on Linux
# -----------------------------------------------------------------------------
if (UNIX AND NOT APPLE)
  target_link_libraries(DGtal PUBLIC rt)
  set(DGtalLibDependencies ${DGtalLibDependencies} -lrt)
endif()

# -----------------------------------------------------------------------------
# Eigen (already fetched)
# -----------------------------------------------------------------------------
set(WITH_EIGEN ON)
set(EIGEN_FOUND_DGTAL 1)
target_compile_definitions(DGtal PUBLIC "-DWITH_EIGEN=true")
set(DGtalLibDependencies ${DGtalLibDependencies} Eigen3::Eigen)<|MERGE_RESOLUTION|>--- conflicted
+++ resolved
@@ -29,17 +29,10 @@
                                  gmp/6.2.1
                                  fftw/3.3.9
                                  cairo/1.17.6
-<<<<<<< HEAD
-                                 itk/5.1.2
-                                 libpng/1.6.39 #Fix deps
-                                 expat/2.5.0
-                                 openssl/1.1.1s
-=======
                                  libpng/1.6.39 #Explicit fix deps (compat issues)
                                  expat/2.5.0
                                  openssl/1.1.1s
                                  libiconv/1.17
->>>>>>> 5d33135e
                       OPTIONS boost:header_only=True
                               gmp:enable_cxx=True
                       GENERATORS cmake_find_package)
