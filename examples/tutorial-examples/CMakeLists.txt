
SET(DGTAL_TUTO_EXAMPLES_SRC
  imageSetDT
  fileGridCurveRanges
  imageGridCurveEstimator
  shapeGridCurveEstimator
  freemanChainFromImage
  FMMErosion
)


FOREACH(FILE ${DGTAL_TUTO_EXAMPLES_SRC})
  add_executable(${FILE} ${FILE})
  target_link_libraries (${FILE} DGtal DGtalIO )
ENDFOREACH(FILE)




if (  WITH_VISU3D_QGLVIEWER )
   SET(DGTAL_TUTO_EXAMPLES_QGL_SRC
   shapeDTViewer
<<<<<<< HEAD
   volDTGranulo
   
=======
   polyhedralizer
>>>>>>> 4a4b1968
   )
  FOREACH(FILE ${DGTAL_TUTO_EXAMPLES_QGL_SRC}) 
   add_executable(${FILE} ${FILE})
    target_link_libraries ( ${FILE} DGtal DGtalIO
                            ${DGtalLibDependencies})   
  ENDFOREACH(FILE)

endif ( WITH_VISU3D_QGLVIEWER   )
<|MERGE_RESOLUTION|>--- conflicted
+++ resolved
@@ -20,12 +20,8 @@
 if (  WITH_VISU3D_QGLVIEWER )
    SET(DGTAL_TUTO_EXAMPLES_QGL_SRC
    shapeDTViewer
-<<<<<<< HEAD
    volDTGranulo
-   
-=======
    polyhedralizer
->>>>>>> 4a4b1968
    )
   FOREACH(FILE ${DGTAL_TUTO_EXAMPLES_QGL_SRC}) 
    add_executable(${FILE} ${FILE})
