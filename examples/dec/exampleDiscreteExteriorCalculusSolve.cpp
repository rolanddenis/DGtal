#include <string>

#include <QApplication>

#include "common.h"

// always include EigenSupport.h before any other Eigen headers
#include "DGtal/math/linalg/EigenSupport.h"
#include "DGtal/dec/DiscreteExteriorCalculus.h"
#include "DGtal/dec/DiscreteExteriorCalculusSolver.h"

#include "DGtal/io/viewers/Viewer3D.h"
#include "DGtal/io/boards/Board2D.h"
#include "DGtal/io/readers/GenericReader.h"

using namespace DGtal;
using namespace std;

void solve2d_laplace()
{
    trace.beginBlock("2d discrete exterior calculus solve laplace");

    const Z2i::Domain domain(Z2i::Point(0,0), Z2i::Point(9,9));

    // create discrete exterior calculus from set
    //! [calculus_creation]
    typedef DiscreteExteriorCalculus<2, 2, EigenLinearAlgebraBackend> Calculus;
    Calculus calculus(generateRingSet(domain));
    //! [calculus_creation]
    trace.info() << calculus << endl;

    //! [laplace_definition]
<<<<<<< HEAD
    Calculus::DualIdentity0 laplace = calculus.dualLaplace() + 0.01 * calculus.identity<0, DUAL>();
=======
    Calculus::DualIdentity0 laplace = calculus.laplace<DUAL>() + 0.01 * calculus.identity<0, DUAL>();
>>>>>>> f23f8beb
    //! [laplace_definition]
    trace.info() << "laplace = " << laplace << endl;

    //! [dirac_definition]
    Calculus::DualForm0 dirac(calculus);
    dirac.myContainer(calculus.getCellIndex( calculus.myKSpace.uSpel(Z2i::Point(2,5))) ) = 1;
    //! [dirac_definition]

    {
        Board2D board;
        board << domain;
        board << dirac;
        board.saveSVG("solve_laplace_calculus.svg");
    }

    { // simplicial llt
        trace.beginBlock("simplicial llt");

        //! [solve_llt]
        typedef EigenLinearAlgebraBackend::SolverSimplicialLLT LinearAlgebraSolver;
        typedef DiscreteExteriorCalculusSolver<Calculus, LinearAlgebraSolver, 0, DUAL, 0, DUAL> Solver;

        Solver solver;
        solver.compute(laplace);
        Calculus::DualForm0 solution = solver.solve(dirac);

        trace.info() << solver.isValid() << " " << solver.myLinearAlgebraSolver.info() << endl;
        //! [solve_llt]
        trace.info() << solution << endl;
        trace.endBlock();

        Board2D board;
        board << domain;
        board << solution;
        board.saveSVG("solve_laplace_simplicial_llt.svg");
    }

    { // simplicial ldlt
        trace.beginBlock("simplicial ldlt");

        //! [solve_ldlt]
        typedef EigenLinearAlgebraBackend::SolverSimplicialLDLT LinearAlgebraSolver;
        typedef DiscreteExteriorCalculusSolver<Calculus, LinearAlgebraSolver, 0, DUAL, 0, DUAL> Solver;

        Solver solver;
        solver.compute(laplace);
        Calculus::DualForm0 solution = solver.solve(dirac);

        trace.info() << solver.isValid() << " " << solver.myLinearAlgebraSolver.info() << endl;
        //! [solve_ldlt]
        trace.info() << solution << endl;
        trace.endBlock();

        Board2D board;
        board << domain;
        board << solution;
        board.saveSVG("solve_laplace_simplicial_ldlt.svg");
    }

    { // conjugate gradient
        trace.beginBlock("conjugate gradient");

        //! [solve_conjugate_gradient]
        typedef EigenLinearAlgebraBackend::SolverConjugateGradient LinearAlgebraSolver;
        typedef DiscreteExteriorCalculusSolver<Calculus, LinearAlgebraSolver, 0, DUAL, 0, DUAL> Solver;

        Solver solver;
        solver.compute(laplace);
        Calculus::DualForm0 solution = solver.solve(dirac);
        //! [solve_conjugate_gradient]

        trace.info() << solver.isValid() << " " << solver.myLinearAlgebraSolver.info() << endl;
        trace.info() << solution << endl;
        trace.endBlock();

        Board2D board;
        board << domain;
        board << solution;
        board.saveSVG("solve_laplace_conjugate_gradient.svg");
    }

    { // biconjugate gradient stabilized
        trace.beginBlock("biconjugate gradient stabilized (bicgstab)");

        //! [solve_biconjugate_gradient]
        typedef EigenLinearAlgebraBackend::SolverBiCGSTAB LinearAlgebraSolver;
        typedef DiscreteExteriorCalculusSolver<Calculus, LinearAlgebraSolver, 0, DUAL, 0, DUAL> Solver;

        Solver solver;
        solver.compute(laplace);
        Calculus::DualForm0 solution = solver.solve(dirac);
        //! [solve_biconjugate_gradient]

        trace.info() << solver.isValid() << " " << solver.myLinearAlgebraSolver.info() << endl;
        trace.info() << solution << endl;
        trace.endBlock();

        Board2D board;
        board << domain;
        board << solution;
        board.saveSVG("solve_laplace_bicgstab.svg");
    }

    { // sparselu
        trace.beginBlock("sparse lu");

        //! [solve_sparse_lu]
        typedef EigenLinearAlgebraBackend::SolverSparseLU LinearAlgebraSolver;
        typedef DiscreteExteriorCalculusSolver<Calculus, LinearAlgebraSolver, 0, DUAL, 0, DUAL> Solver;

        Solver solver;
        solver.compute(laplace);
        Calculus::DualForm0 solution = solver.solve(dirac);
        //! [solve_sparse_lu]

        trace.info() << solver.isValid() << " " << solver.myLinearAlgebraSolver.info() << endl;
        trace.info() << solution << endl;
        trace.endBlock();

        Board2D board;
        board << domain;
        board << solution;
        board.saveSVG("solve_laplace_sparse_lu.svg");
    }

    { // sparseqr
        trace.beginBlock("sparse qr");

        //! [solve_sparse_qr]
        typedef EigenLinearAlgebraBackend::SolverSparseQR LinearAlgebraSolver;
        typedef DiscreteExteriorCalculusSolver<Calculus, LinearAlgebraSolver, 0, DUAL, 0, DUAL> Solver;

        Solver solver;
        solver.compute(laplace);
        Calculus::DualForm0 solution = solver.solve(dirac);
        //! [solve_sparse_qr]

        trace.info() << solver.isValid() << " " << solver.myLinearAlgebraSolver.info() << endl;
        trace.info() << solution << endl;
        trace.endBlock();

        Board2D board;
        board << domain;
        board << solution;
        board.saveSVG("solve_laplace_sparse_qr.svg");
    }

    trace.endBlock();
}

void solve2d_dual_decomposition()
{
    trace.beginBlock("2d discrete exterior calculus solve dual helmoltz decomposition");

    const Z2i::Domain domain(Z2i::Point(0,0), Z2i::Point(44,29));

    // create discrete exterior calculus from set
    typedef DiscreteExteriorCalculus<2, 2, EigenLinearAlgebraBackend> Calculus;
    Calculus calculus(generateDoubleRingSet(domain));
    trace.info() << calculus << endl;

    // choose linear solver
    typedef EigenLinearAlgebraBackend::SolverSparseQR LinearAlgebraSolver;

    //! [2d_dual_decomposition_operator_definition]
    const Calculus::DualDerivative0 d0 = calculus.derivative<0, DUAL>();
    const Calculus::DualDerivative1 d1 = calculus.derivative<1, DUAL>();
    const Calculus::PrimalDerivative0 d0p = calculus.derivative<0, PRIMAL>();
    const Calculus::PrimalDerivative1 d1p = calculus.derivative<1, PRIMAL>();
    const Calculus::DualHodge1 h1 = calculus.hodge<1, DUAL>();
    const Calculus::DualHodge2 h2 = calculus.hodge<2, DUAL>();
    const Calculus::PrimalHodge1 h1p = calculus.hodge<1, PRIMAL>();
    const Calculus::PrimalHodge2 h2p = calculus.hodge<2, PRIMAL>();
    const LinearOperator<Calculus, 1, DUAL, 0, DUAL> ad1 = h2p * d1p * h1;
    const LinearOperator<Calculus, 2, DUAL, 1, DUAL> ad2 = h1p * d0p * h2;
    //! [2d_dual_decomposition_operator_definition]

    //! [2d_dual_decomposition_input_field_definition]
    Calculus::DualVectorField input_vector_field(calculus);
    for (Calculus::Index ii=0; ii<input_vector_field.length(); ii++)
    {
        const Z2i::RealPoint cell_center = Z2i::RealPoint(input_vector_field.getSCell(ii).myCoordinates)/2.;
        input_vector_field.myCoordinates(ii, 0) = cos(-.5*cell_center[0]+ .3*cell_center[1]);
        input_vector_field.myCoordinates(ii, 1) = cos(.4*cell_center[0]+ .8*cell_center[1]);
    }
    trace.info() << input_vector_field << endl;

    const Calculus::DualForm1 input_one_form = calculus.flat(input_vector_field);
    const Calculus::DualForm0 input_one_form_anti_derivated = ad1 * input_one_form;
    const Calculus::DualForm2 input_one_form_derivated = d1 * input_one_form;
    //! [2d_dual_decomposition_input_field_definition]

    {
        Board2D board;
        board << domain;
        board << calculus;
        board << CustomStyle("KForm", new KFormStyle2D(-1, 1));
        board << input_one_form;
        board << CustomStyle("VectorField", new VectorFieldStyle2D(.75));
        board << input_vector_field;
        board.saveSVG("solve_2d_dual_decomposition_calculus.svg");
    }


    Calculus::DualForm0 solution_curl_free(calculus);
    { // solve curl free problem
        trace.beginBlock("solving curl free component");

        //! [2d_dual_decomposition_curl_free_solve]
        typedef DiscreteExteriorCalculusSolver<Calculus, LinearAlgebraSolver, 0, DUAL, 0, DUAL> Solver;
        Solver solver;
        solver.compute(ad1 * d0);
        solution_curl_free = solver.solve(input_one_form_anti_derivated);
        //! [2d_dual_decomposition_curl_free_solve]

        trace.info() << solver.isValid() << " " << solver.myLinearAlgebraSolver.info() << endl;
        trace.info() << "min=" << solution_curl_free.myContainer.minCoeff() << " max=" << solution_curl_free.myContainer.maxCoeff() << endl;
        trace.endBlock();
    }

    {
        Board2D board;
        board << domain;
        board << calculus;
        board << solution_curl_free;
        board << CustomStyle("VectorField", new VectorFieldStyle2D(.75));
        board << calculus.sharp(d0*solution_curl_free);
        board.saveSVG("solve_2d_dual_decomposition_curl_free.svg");
    }

    Calculus::DualForm2 solution_div_free(calculus);
    { // solve divergence free problem
        trace.beginBlock("solving divergence free component");

        //! [2d_dual_decomposition_div_free_solve]
        typedef DiscreteExteriorCalculusSolver<Calculus, LinearAlgebraSolver, 2, DUAL, 2, DUAL> Solver;
        Solver solver;
        solver.compute(d1 * ad2);
        solution_div_free = solver.solve(input_one_form_derivated);
        //! [2d_dual_decomposition_div_free_solve]

        trace.info() << solver.isValid() << " " << solver.myLinearAlgebraSolver.info() << endl;
        trace.info() << "min=" << solution_div_free.myContainer.minCoeff() << " max=" << solution_div_free.myContainer.maxCoeff() << endl;
        trace.endBlock();
    }

    {
        Board2D board;
        board << domain;
        board << calculus;
        board << solution_div_free;
        board << CustomStyle("VectorField", new VectorFieldStyle2D(1.5));
        board << calculus.sharp(ad2*solution_div_free);
        board.saveSVG("solve_2d_dual_decomposition_div_free.svg");
    }

    //! [2d_dual_decomposition_solution]
    const Calculus::DualForm1 solution_harmonic = input_one_form - d0*solution_curl_free - ad2*solution_div_free;
    //! [2d_dual_decomposition_solution]
    trace.info() << "min=" << solution_harmonic.myContainer.minCoeff() << " max=" << solution_harmonic.myContainer.maxCoeff() << endl;

    {
        Board2D board;
        board << domain;
        board << calculus;
        board << solution_harmonic;
        board << CustomStyle("VectorField", new VectorFieldStyle2D(20));
        board << calculus.sharp(solution_harmonic);
        board.saveSVG("solve_2d_dual_decomposition_harmonic.svg");
    }

    trace.endBlock();
}

void solve2d_primal_decomposition()
{
    trace.beginBlock("2d discrete exterior calculus solve primal helmoltz decomposition");

    const Z2i::Domain domain(Z2i::Point(0,0), Z2i::Point(44,29));

    // create discrete exterior calculus from set
    typedef DiscreteExteriorCalculus<2, 2, EigenLinearAlgebraBackend> Calculus;
    Calculus calculus(generateDoubleRingSet(domain));
    trace.info() << calculus << endl;

    // choose linear solver
    typedef EigenLinearAlgebraBackend::SolverSparseQR LinearAlgebraSolver;

    //! [2d_primal_decomposition_operator_definition]
    const Calculus::PrimalDerivative0 d0 = calculus.derivative<0, PRIMAL>();
    const Calculus::PrimalDerivative1 d1 = calculus.derivative<1, PRIMAL>();
    const Calculus::DualDerivative0 d0p = calculus.derivative<0, DUAL>();
    const Calculus::DualDerivative1 d1p = calculus.derivative<1, DUAL>();
    const Calculus::PrimalHodge1 h1 = calculus.hodge<1, PRIMAL>();
    const Calculus::PrimalHodge2 h2 = calculus.hodge<2, PRIMAL>();
    const Calculus::DualHodge1 h1p = calculus.hodge<1, DUAL>();
    const Calculus::DualHodge2 h2p = calculus.hodge<2, DUAL>();
    const LinearOperator<Calculus, 1, PRIMAL, 0, PRIMAL> ad1 = h2p * d1p * h1;
    const LinearOperator<Calculus, 2, PRIMAL, 1, PRIMAL> ad2 = h1p * d0p * h2;
    //! [2d_primal_decomposition_operator_definition]

    //! [2d_primal_decomposition_input_field_definition]
    Calculus::PrimalVectorField input_vector_field(calculus);
    for (Calculus::Index ii=0; ii<input_vector_field.length(); ii++)
    {
        const Z2i::RealPoint cell_center = Z2i::RealPoint(input_vector_field.getSCell(ii).myCoordinates)/2.;
        input_vector_field.myCoordinates(ii, 0) = cos(-.5*cell_center[0]+ .3*cell_center[1]);
        input_vector_field.myCoordinates(ii, 1) = cos(.4*cell_center[0]+ .8*cell_center[1]);
    }
    trace.info() << input_vector_field << endl;

    const Calculus::PrimalForm1 input_one_form = calculus.flat(input_vector_field);
    const Calculus::PrimalForm0 input_one_form_anti_derivated = ad1 * input_one_form;
    const Calculus::PrimalForm2 input_one_form_derivated = d1 * input_one_form;
    //! [2d_primal_decomposition_input_field_definition]

    {
        Board2D board;
        board << domain;
        board << calculus;
        board << input_one_form;
        board << CustomStyle("VectorField", new VectorFieldStyle2D(.75));
        board << input_vector_field;
        board.saveSVG("solve_2d_primal_decomposition_calculus.svg");
    }


    Calculus::PrimalForm0 solution_curl_free(calculus);
    { // solve curl free problem
        trace.beginBlock("solving curl free component");

        //! [2d_primal_decomposition_curl_free_solve]
        typedef DiscreteExteriorCalculusSolver<Calculus, LinearAlgebraSolver, 0, PRIMAL, 0, PRIMAL> Solver;
        Solver solver;
        solver.compute(ad1 * d0);
        solution_curl_free = solver.solve(input_one_form_anti_derivated);
        //! [2d_primal_decomposition_curl_free_solve]

        trace.info() << solver.isValid() << " " << solver.myLinearAlgebraSolver.info() << endl;
        trace.info() << "min=" << solution_curl_free.myContainer.minCoeff() << " max=" << solution_curl_free.myContainer.maxCoeff() << endl;
        trace.endBlock();
    }

    {
        Board2D board;
        board << domain;
        board << calculus;
        board << solution_curl_free;
        board << CustomStyle("VectorField", new VectorFieldStyle2D(.75));
        board << calculus.sharp(d0*solution_curl_free);
        board.saveSVG("solve_2d_primal_decomposition_curl_free.svg");
    }

    Calculus::PrimalForm2 solution_div_free(calculus);
    { // solve divergence free problem
        trace.beginBlock("solving divergence free component");

        //! [2d_primal_decomposition_div_free_solve]
        typedef DiscreteExteriorCalculusSolver<Calculus, LinearAlgebraSolver, 2, PRIMAL, 2, PRIMAL> Solver;
        Solver solver;
        solver.compute(d1 * ad2);
        solution_div_free = solver.solve(input_one_form_derivated);
        //! [2d_primal_decomposition_div_free_solve]

        trace.info() << solver.isValid() << " " << solver.myLinearAlgebraSolver.info() << endl;
        trace.info() << "min=" << solution_div_free.myContainer.minCoeff() << " max=" << solution_div_free.myContainer.maxCoeff() << endl;
        trace.endBlock();
    }

    {
        Board2D board;
        board << domain;
        board << calculus;
        board << solution_div_free;
        board << CustomStyle("VectorField", new VectorFieldStyle2D(1.5));
        board << calculus.sharp(ad2*solution_div_free);
        board.saveSVG("solve_2d_primal_decomposition_div_free.svg");
    }

    //! [2d_primal_decomposition_solution]
    const Calculus::PrimalForm1 solution_harmonic = input_one_form - d0*solution_curl_free - ad2*solution_div_free;
    //! [2d_primal_decomposition_solution]
    trace.info() << "min=" << solution_harmonic.myContainer.minCoeff() << " max=" << solution_harmonic.myContainer.maxCoeff() << endl;

    {
        Board2D board;
        board << domain;
        board << calculus;
        board << solution_harmonic;
        board << CustomStyle("VectorField", new VectorFieldStyle2D(30));
        board << calculus.sharp(solution_harmonic);
        board.saveSVG("solve_2d_primal_decomposition_harmonic.svg");
    }

    trace.endBlock();
}

void solve3d_decomposition()
{
    trace.beginBlock("3d discrete exterior calculus solve helmoltz decomposition");

    const Z3i::Domain domain(Z3i::Point(0,0,0), Z3i::Point(19,19,9));

    // choose linear solver
    typedef EigenLinearAlgebraBackend::SolverSparseQR LinearAlgebraSolver;

    //! [3d_decomposition_structure]
    // create discrete exterior calculus from set
    typedef DiscreteExteriorCalculus<3, 3, EigenLinearAlgebraBackend> Calculus;
    Calculus calculus;
    calculus.initKSpace(domain);

    // outer ring
    for (int kk=2; kk<=18; kk++)
        for (int ll=4; ll<=36; ll++)
        {
            { // bottom
                const Calculus::Cell cell = calculus.myKSpace.uCell(Z3i::Point(ll,4,kk));
                const Dimension dim = calculus.myKSpace.uDim(cell);
                Calculus::KSpace::Sign sign = Calculus::KSpace::POS;
                switch (dim)
                {
                    case 0:
                        sign = Calculus::KSpace::POS;
                        break;
                    case 1:
                        sign = Calculus::KSpace::NEG;
                        break;
                    case 2:
                        sign = Calculus::KSpace::NEG;
                        break;
                    default:
                        break;
                }
                calculus.insertSCell( calculus.myKSpace.signs(cell, sign) );
            }

            { // top
                const Calculus::Cell cell = calculus.myKSpace.uCell(Z3i::Point(ll,36,kk));
                const Dimension dim = calculus.myKSpace.uDim(cell);
                Calculus::KSpace::Sign sign = Calculus::KSpace::POS;
                switch (dim)
                {
                    case 0:
                        sign = Calculus::KSpace::POS;
                        break;
                    case 1:
                        sign = Calculus::KSpace::POS;
                        break;
                    case 2:
                        sign = Calculus::KSpace::POS;
                        break;
                    default:
                        break;
                }
                calculus.insertSCell( calculus.myKSpace.signs(cell, sign) );
            }

            { // left
                const Calculus::Cell cell = calculus.myKSpace.uCell(Z3i::Point(4,ll,kk));
                const Dimension dim = calculus.myKSpace.uDim(cell);
                Calculus::KSpace::Sign sign = Calculus::KSpace::POS;
                switch (dim)
                {
                    case 0:
                        sign = Calculus::KSpace::POS;
                        break;
                    case 1:
                        sign = ( *calculus.myKSpace.uDirs(cell) == 2 ? Calculus::KSpace::NEG : Calculus::KSpace::POS );
                        break;
                    case 2:
                        sign = Calculus::KSpace::NEG;
                        break;
                    default:
                        break;
                }
                calculus.insertSCell( calculus.myKSpace.signs(cell, sign) );
            }

            { // right
                const Calculus::Cell cell = calculus.myKSpace.uCell(Z3i::Point(36,ll,kk));
                const Dimension dim = calculus.myKSpace.uDim(cell);
                Calculus::KSpace::Sign sign = Calculus::KSpace::POS;
                switch (dim)
                {
                    case 0:
                        sign = Calculus::KSpace::POS;
                        break;
                    case 1:
                        sign = ( *calculus.myKSpace.uDirs(cell) == 2 ? Calculus::KSpace::POS : Calculus::KSpace::NEG );
                        break;
                    case 2:
                        sign = Calculus::KSpace::POS;
                        break;
                    default:
                        break;
                }
                calculus.insertSCell( calculus.myKSpace.signs(cell, sign) );
            }

        }

    // inner ring
    for (int kk=2; kk<=18; kk++)
        for (int ll=16; ll<=24; ll++)
        {
            { // bottom
                const Calculus::Cell cell = calculus.myKSpace.uCell(Z3i::Point(ll,16,kk));
                const Dimension dim = calculus.myKSpace.uDim(cell);
                Calculus::KSpace::Sign sign = Calculus::KSpace::POS;
                switch (dim)
                {
                    case 0:
                        sign = Calculus::KSpace::POS;
                        break;
                    case 1:
                        sign = ( *calculus.myKSpace.uDirs(cell) == 0 ? Calculus::KSpace::NEG : Calculus::KSpace::POS );
                        break;
                    case 2:
                        sign = Calculus::KSpace::POS;
                        break;
                    default:
                        break;
                }
                calculus.insertSCell( calculus.myKSpace.signs(cell, sign) );
            }

            { // top
                const Calculus::Cell cell = calculus.myKSpace.uCell(Z3i::Point(ll,24,kk));
                const Dimension dim = calculus.myKSpace.uDim(cell);
                Calculus::KSpace::Sign sign = Calculus::KSpace::POS;
                switch (dim)
                {
                    case 0:
                        sign = Calculus::KSpace::POS;
                        break;
                    case 1:
                        sign = ( *calculus.myKSpace.uDirs(cell) == 0 ? Calculus::KSpace::POS : Calculus::KSpace::NEG );
                        break;
                    case 2:
                        sign = Calculus::KSpace::NEG;
                        break;
                    default:
                        break;
                }
                calculus.insertSCell( calculus.myKSpace.signs(cell, sign) );
            }

            { // left
                const Calculus::Cell cell = calculus.myKSpace.uCell(Z3i::Point(16,ll,kk));
                const Dimension dim = calculus.myKSpace.uDim(cell);
                Calculus::KSpace::Sign sign = Calculus::KSpace::POS;
                switch (dim)
                {
                    case 0:
                        sign = Calculus::KSpace::POS;
                        break;
                    case 1:
                        sign = Calculus::KSpace::POS;
                        break;
                    case 2:
                        sign = Calculus::KSpace::POS;
                        break;
                    default:
                        break;
                }
                calculus.insertSCell( calculus.myKSpace.signs(cell, sign) );
            }

            { // right
                const Calculus::Cell cell = calculus.myKSpace.uCell(Z3i::Point(24,ll,kk));
                const Dimension dim = calculus.myKSpace.uDim(cell);
                Calculus::KSpace::Sign sign = Calculus::KSpace::POS;
                switch (dim)
                {
                    case 0:
                        sign = Calculus::KSpace::POS;
                        break;
                    case 1:
                        sign = Calculus::KSpace::NEG;
                        break;
                    case 2:
                        sign = Calculus::KSpace::NEG;
                        break;
                    default:
                        break;
                }
                calculus.insertSCell( calculus.myKSpace.signs(cell, sign) );
            }
        }

    // back and front
    for (int kk=4; kk<=36; kk++)
        for (int ll=0; ll<=12; ll++)
        {
            { // back
                const Calculus::Cell cell = calculus.myKSpace.uCell(Z3i::Point(4+ll,kk,2));
                const Dimension dim = calculus.myKSpace.uDim(cell);
                Calculus::KSpace::Sign sign = Calculus::KSpace::POS;
                switch (dim)
                {
                    case 0:
                        sign = Calculus::KSpace::POS;
                        break;
                    case 1:
                        sign = Calculus::KSpace::POS;
                        break;
                    case 2:
                        sign = Calculus::KSpace::NEG;
                        break;
                    default:
                        break;
                }
                calculus.insertSCell( calculus.myKSpace.signs(cell, sign) );
            }

            { // front
                const Calculus::Cell cell = calculus.myKSpace.uCell(Z3i::Point(4+ll,kk,18));
                const Dimension dim = calculus.myKSpace.uDim(cell);
                Calculus::KSpace::Sign sign = Calculus::KSpace::POS;
                switch (dim)
                {
                    case 0:
                        sign = Calculus::KSpace::POS;
                        break;
                    case 1:
                        sign = Calculus::KSpace::NEG;
                        break;
                    case 2:
                        sign = Calculus::KSpace::POS;
                        break;
                    default:
                        break;
                }
                calculus.insertSCell( calculus.myKSpace.signs(cell, sign) );
            }

            { // back
                const Calculus::Cell cell = calculus.myKSpace.uCell(Z3i::Point(24+ll,kk,2));
                const Dimension dim = calculus.myKSpace.uDim(cell);
                Calculus::KSpace::Sign sign = Calculus::KSpace::POS;
                switch (dim)
                {
                    case 0:
                        sign = Calculus::KSpace::POS;
                        break;
                    case 1:
                        sign = Calculus::KSpace::POS;
                        break;
                    case 2:
                        sign = Calculus::KSpace::NEG;
                        break;
                    default:
                        break;
                }
                calculus.insertSCell( calculus.myKSpace.signs(cell, sign) );
            }

            { // front
                const Calculus::Cell cell = calculus.myKSpace.uCell(Z3i::Point(24+ll,kk,18));
                const Dimension dim = calculus.myKSpace.uDim(cell);
                Calculus::KSpace::Sign sign = Calculus::KSpace::POS;
                switch (dim)
                {
                    case 0:
                        sign = Calculus::KSpace::POS;
                        break;
                    case 1:
                        sign = Calculus::KSpace::NEG;
                        break;
                    case 2:
                        sign = Calculus::KSpace::POS;
                        break;
                    default:
                        break;
                }
                calculus.insertSCell( calculus.myKSpace.signs(cell, sign) );
            }
        }

    // back and front
    for (int kk=0; kk<=12; kk++)
        for (int ll=16; ll<=24; ll++)
        {
            { // back
                const Calculus::Cell cell = calculus.myKSpace.uCell(Z3i::Point(ll,4+kk,2));
                const Dimension dim = calculus.myKSpace.uDim(cell);
                Calculus::KSpace::Sign sign = Calculus::KSpace::POS;
                switch (dim)
                {
                    case 0:
                        sign = Calculus::KSpace::POS;
                        break;
                    case 1:
                        sign = Calculus::KSpace::POS;
                        break;
                    case 2:
                        sign = Calculus::KSpace::NEG;
                        break;
                    default:
                        break;
                }
                calculus.insertSCell( calculus.myKSpace.signs(cell, sign) );
            }

            { // front
                const Calculus::Cell cell = calculus.myKSpace.uCell(Z3i::Point(ll,4+kk,18));
                const Dimension dim = calculus.myKSpace.uDim(cell);
                Calculus::KSpace::Sign sign = Calculus::KSpace::POS;
                switch (dim)
                {
                    case 0:
                        sign = Calculus::KSpace::POS;
                        break;
                    case 1:
                        sign = Calculus::KSpace::NEG;
                        break;
                    case 2:
                        sign = Calculus::KSpace::POS;
                        break;
                    default:
                        break;
                }
                calculus.insertSCell( calculus.myKSpace.signs(cell, sign) );
            }

            { // back
                const Calculus::Cell cell = calculus.myKSpace.uCell(Z3i::Point(ll,24+kk,2));
                const Dimension dim = calculus.myKSpace.uDim(cell);
                Calculus::KSpace::Sign sign = Calculus::KSpace::POS;
                switch (dim)
                {
                    case 0:
                        sign = Calculus::KSpace::POS;
                        break;
                    case 1:
                        sign = Calculus::KSpace::POS;
                        break;
                    case 2:
                        sign = Calculus::KSpace::NEG;
                        break;
                    default:
                        break;
                }
                calculus.insertSCell( calculus.myKSpace.signs(cell, sign) );
            }

            { // front
                const Calculus::Cell cell = calculus.myKSpace.uCell(Z3i::Point(ll,24+kk,18));
                const Dimension dim = calculus.myKSpace.uDim(cell);
                Calculus::KSpace::Sign sign = Calculus::KSpace::POS;
                switch (dim)
                {
                    case 0:
                        sign = Calculus::KSpace::POS;
                        break;
                    case 1:
                        sign = Calculus::KSpace::NEG;
                        break;
                    case 2:
                        sign = Calculus::KSpace::POS;
                        break;
                    default:
                        break;
                }
                calculus.insertSCell( calculus.myKSpace.signs(cell, sign) );
            }
        }
    //! [3d_decomposition_structure]

    trace.info() << calculus << endl;

    {
        typedef Viewer3D<Z3i::Space, Z3i::KSpace> Viewer;
        Viewer* viewer = new Viewer(calculus.myKSpace);
        viewer->show();
        viewer->setWindowTitle("structure");
        (*viewer) << CustomColors3D(DGtal::Color(255,0,0), DGtal::Color(0,0,0));
        (*viewer) << domain;
        Display3DFactory<Z3i::Space, Z3i::KSpace>::draw(*viewer, calculus);
        (*viewer) << Viewer::updateDisplay;
    }

    //! [3d_decomposition_operator_definition]
    const Calculus::PrimalDerivative0 d0 = calculus.derivative<0, PRIMAL>();
    const Calculus::PrimalDerivative1 d1 = calculus.derivative<1, PRIMAL>();
    const Calculus::DualDerivative1 d1p = calculus.derivative<1, DUAL>();
    const Calculus::DualDerivative2 d2p = calculus.derivative<2, DUAL>();
    const Calculus::PrimalHodge1 h1 = calculus.hodge<1, PRIMAL>();
    const Calculus::PrimalHodge2 h2 = calculus.hodge<2, PRIMAL>();
    const Calculus::DualHodge2 h2p = calculus.hodge<2, DUAL>();
    const Calculus::DualHodge3 h3p = calculus.hodge<3, DUAL>();
    const LinearOperator<Calculus, 1, PRIMAL, 0, PRIMAL> ad1 = h3p * d2p * h1;
    const LinearOperator<Calculus, 2, PRIMAL, 1, PRIMAL> ad2 = h2p * d1p * h2;
    //! [3d_decomposition_operator_definition]

    {
<<<<<<< HEAD
        const Calculus::PrimalIdentity0 laplace = calculus.primalLaplace();
=======
        const Calculus::PrimalIdentity0 laplace = calculus.laplace<PRIMAL>();
>>>>>>> f23f8beb
        const Eigen::VectorXd laplace_diag = laplace.myContainer.diagonal();

        boost::array<int, 7> degrees;
        std::fill(degrees.begin(), degrees.end(), 0);
        for (int kk=0; kk<laplace_diag.rows(); kk++)
        {
            const int degree = laplace_diag[kk];
            ASSERT( degree >= 0 );
            ASSERT( degree < degrees.size() );
            degrees[degree] ++;
        }

        trace.info() << "node degrees" << endl;
        for (int kk=0; kk<7; kk++)
            trace.info() << kk << " " << degrees[kk] << endl;
    }

    //! [3d_decomposition_input_field_definition]
    Calculus::PrimalVectorField input_vector_field(calculus);
    for (Calculus::Index ii=0; ii<input_vector_field.length(); ii++)
    {
        const Z3i::RealPoint cell_center = Z3i::RealPoint(input_vector_field.getSCell(ii).myCoordinates)/2.;
        input_vector_field.myCoordinates(ii, 0) = -cos(-.3*cell_center[0] + .6*cell_center[1] + .8*cell_center[2]);
        input_vector_field.myCoordinates(ii, 1) = sin(.8*cell_center[0] + .3*cell_center[1] - .4*cell_center[2]);
        input_vector_field.myCoordinates(ii, 2) = -cos(cell_center[2]*.5);
    }
    trace.info() << input_vector_field << endl;

    const Calculus::PrimalForm1 input_one_form = calculus.flat(input_vector_field);
    //! [3d_decomposition_input_field_definition]
    const Calculus::PrimalForm0 input_one_form_anti_derivated = ad1 * input_one_form;
    const Calculus::PrimalForm2 input_one_form_derivated = d1 * input_one_form;

    {
        typedef Viewer3D<Z3i::Space, Z3i::KSpace> Viewer;
        Viewer* viewer = new Viewer(calculus.myKSpace);
        viewer->show();
        viewer->setWindowTitle("input vector field");
        Display3DFactory<Z3i::Space, Z3i::KSpace>::draw(*viewer, input_one_form);
        Display3DFactory<Z3i::Space, Z3i::KSpace>::draw(*viewer, input_one_form_derivated);
        Display3DFactory<Z3i::Space, Z3i::KSpace>::draw(*viewer, input_one_form_anti_derivated);
        Display3DFactory<Z3i::Space, Z3i::KSpace>::draw(*viewer, input_vector_field);
        (*viewer) << Viewer::updateDisplay;
    }

    Calculus::PrimalForm0 solution_curl_free(calculus);
    { // solve curl free problem
        trace.beginBlock("solving curl free component");

        //! [3d_decomposition_curl_free_solve]
        typedef DiscreteExteriorCalculusSolver<Calculus, LinearAlgebraSolver, 0, PRIMAL, 0, PRIMAL> Solver;
        Solver solver;
        solver.compute(ad1 * d0);
        solution_curl_free = solver.solve(input_one_form_anti_derivated);
        //! [3d_decomposition_curl_free_solve]

        trace.info() << solver.isValid() << " " << solver.myLinearAlgebraSolver.info() << endl;
        trace.info() << "min=" << solution_curl_free.myContainer.minCoeff() << " max=" << solution_curl_free.myContainer.maxCoeff() << endl;
        trace.endBlock();
    }

    {
        typedef Viewer3D<Z3i::Space, Z3i::KSpace> Viewer;
        Viewer* viewer = new Viewer(calculus.myKSpace);
        viewer->show();
        viewer->setWindowTitle("curl free solution");
        Display3DFactory<Z3i::Space, Z3i::KSpace>::draw(*viewer, solution_curl_free);
        Display3DFactory<Z3i::Space, Z3i::KSpace>::draw(*viewer, calculus.sharp(d0*solution_curl_free));
        (*viewer) << Viewer::updateDisplay;
    }

    Calculus::PrimalForm2 solution_div_free(calculus);
    { // solve divergence free problem
        trace.beginBlock("solving divergence free component");

        //! [3d_decomposition_div_free_solve]
        typedef DiscreteExteriorCalculusSolver<Calculus, LinearAlgebraSolver, 2, PRIMAL, 2, PRIMAL> Solver;
        Solver solver;
        solver.compute(d1 * ad2);
        solution_div_free = solver.solve(input_one_form_derivated);
        //! [3d_decomposition_div_free_solve]

        trace.info() << solver.isValid() << " " << solver.myLinearAlgebraSolver.info() << endl;
        trace.info() << "min=" << solution_div_free.myContainer.minCoeff() << " max=" << solution_div_free.myContainer.maxCoeff() << endl;
        trace.endBlock();
    }

    {
        typedef Viewer3D<Z3i::Space, Z3i::KSpace> Viewer;
        Viewer* viewer = new Viewer(calculus.myKSpace);
        viewer->show();
        viewer->setWindowTitle("div free solution");
        Display3DFactory<Z3i::Space, Z3i::KSpace>::draw(*viewer, solution_div_free);
        Display3DFactory<Z3i::Space, Z3i::KSpace>::draw(*viewer, calculus.sharp(ad2*solution_div_free));
        (*viewer) << Viewer::updateDisplay;
    }

    //! [3d_decomposition_solution]
    const Calculus::PrimalForm1 solution_harmonic = input_one_form - d0*solution_curl_free - ad2*solution_div_free;
    //! [3d_decomposition_solution]
    trace.info() << "min=" << solution_harmonic.myContainer.minCoeff() << " max=" << solution_harmonic.myContainer.maxCoeff() << endl;

    {
        typedef Viewer3D<Z3i::Space, Z3i::KSpace> Viewer;
        Viewer* viewer = new Viewer(calculus.myKSpace);
        viewer->show();
        viewer->setWindowTitle("harmonic");
        Display3DFactory<Z3i::Space, Z3i::KSpace>::draw(*viewer, solution_harmonic);
        Display3DFactory<Z3i::Space, Z3i::KSpace>::draw(*viewer, calculus.sharp(solution_harmonic), 10.);
        (*viewer) << Viewer::updateDisplay;
    }

    trace.endBlock();
}

int main(int argc, char* argv[])
{
    QApplication app(argc,argv);

    solve2d_laplace();
    solve2d_dual_decomposition();
    solve2d_primal_decomposition();
    solve3d_decomposition();

    return app.exec();
}
<|MERGE_RESOLUTION|>--- conflicted
+++ resolved
@@ -30,11 +30,7 @@
     trace.info() << calculus << endl;
 
     //! [laplace_definition]
-<<<<<<< HEAD
-    Calculus::DualIdentity0 laplace = calculus.dualLaplace() + 0.01 * calculus.identity<0, DUAL>();
-=======
     Calculus::DualIdentity0 laplace = calculus.laplace<DUAL>() + 0.01 * calculus.identity<0, DUAL>();
->>>>>>> f23f8beb
     //! [laplace_definition]
     trace.info() << "laplace = " << laplace << endl;
 
@@ -832,11 +828,7 @@
     //! [3d_decomposition_operator_definition]
 
     {
-<<<<<<< HEAD
-        const Calculus::PrimalIdentity0 laplace = calculus.primalLaplace();
-=======
         const Calculus::PrimalIdentity0 laplace = calculus.laplace<PRIMAL>();
->>>>>>> f23f8beb
         const Eigen::VectorXd laplace_diag = laplace.myContainer.diagonal();
 
         boost::array<int, 7> degrees;
